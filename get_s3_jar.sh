--- conflicted
+++ resolved
@@ -61,22 +61,12 @@
 rm -f -r h2o*$version
 unzip h2o_$version.zip
 
-<<<<<<< HEAD
 echo "copying h2o.jar to target/h2o.jar (overwrite)"
-=======
-echo "copying h2o.jar to target/h2o.jar"
->>>>>>> 54366890
 mkdir -p target
 cp -f ./h2o*$version/h2o.jar target/h2o.jar
 cp -f ./latest_h2o_jar_version target/latest_h2o_jar_version
 
-<<<<<<< HEAD
 echo "copying the downloaded R dir to  target/R"
-# rm the dir in case any old files in there
-=======
-echo "copying downloaded R dir to target"
-# rm it first in case of old files
->>>>>>> 54366890
 rm -f -r target/R
 cp -f -r ./h2o*$version/R target/R
 
