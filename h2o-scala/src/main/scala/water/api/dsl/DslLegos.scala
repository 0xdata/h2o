--- conflicted
+++ resolved
@@ -57,14 +57,12 @@
   
   def ncol():Int;
   def nrow():Long;
-  def names():Array[String];
-<<<<<<< HEAD
+
 }
 
 trait T_H20_Frame {
   def frame() : Frame;
-=======
->>>>>>> 6f95c19b
+  def names():Array[String];
 }
 
 /** Generic Frame transformer */
