--- conflicted
+++ resolved
@@ -143,13 +143,10 @@
                 # don't detect these class loader info messags as errors
                 #[Loaded java.lang.Error from /usr/lib/jvm/java-7-oracle/jre/lib/rt.jar]
                 foundBad = regex1.search(line) and not (
-<<<<<<< HEAD
                     ('INFO WATER: Error on' in line) or
-=======
                     # temporary hack. getting these on shutdown in multi-machine
                     # ApiWatch  ERRR WATER: ApiPortWatchdog: Failed trying to connect to REST API IP and Port (/10.73.149.39:54323, 30000 ms)
                     ('ApiPortWatchdog' in line) or
->>>>>>> 99a703a7
                     ('Error reduced' in line) or
                     ('out-of-bag error estimation' in line) or
                     ('reconstruction error' in line) or
