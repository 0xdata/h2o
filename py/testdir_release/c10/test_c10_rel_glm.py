import unittest, sys, time
sys.path.extend(['.','..','../..','py'])
import h2o, h2o_cmd, h2o_import as h2i, h2o_common, h2o_print, h2o_glm

print "Assumes you ran ../../cloud.py in this directory"
print "Using h2o-nodes.json. Also the sandbox dir"

print "Uses 0xcust.. data. Cloud must be built as 0xcust.. and run with access to 0xdata /mnt automounts"
print "Assume there are links in /home/0xcust.. to the nas bucket used"
print "i.e. /home/0xcust... should have results of 'ln -s /mnt/0xcustomer-datasets"
print "The path resolver in python tests will find it in the home dir of the username being used"
print "to run h2o..i.e from the config json which builds the cloud and passes that info to the test"
print "via the cloned cloud mechanism (h2o-nodes.json)"

class releaseTest(h2o_common.ReleaseCommon, unittest.TestCase):

    def test_c10_rel_glm(self):
        h2o.beta_features = False
        print "Since the python is not necessarily run as user=0xcust..., can't use a  schema='put' here"
        print "Want to be able to run python as jenkins"
        print "I guess for big 0xcust files, we don't need schema='put'"
        print "For files that we want to put (for testing put), we can get non-private files"

        # Parse Train***********************************************************
        importFolderPath = '/mnt/0xcustomer-datasets/c3'
        csvFilename = 'classification1Train.txt'
        csvPathname = importFolderPath + "/" + csvFilename

        start = time.time()
        parseResult = h2i.import_parse(path=csvPathname, schema='local', timeoutSecs=500, doSummary=False)
        print "Parse of", parseResult['destination_key'], "took", time.time() - start, "seconds"

        print "Parse result['destination_key']:", parseResult['destination_key']

        start = time.time()
        inspect = h2o_cmd.runInspect(None, parseResult['destination_key'], timeoutSecs=500)
        print "Inspect:", parseResult['destination_key'], "took", time.time() - start, "seconds"
        h2o_cmd.infoFromInspect(inspect, csvPathname)
        # num_rows = inspect['num_rows']
        # num_cols = inspect['num_cols']
        # do summary of the parsed dataset last, since we know it fails on this dataset
        summaryResult = h2o_cmd.runSummary(key=parseResult['destination_key'])
        h2o_cmd.infoFromSummary(summaryResult, noPrint=False)

        # keepList = []
        # h2o_glm.findXFromColumnInfo(key=parseResult['destination_key'], keepList=keepList)
        # see README.txt in 0xcustomer-datasets/c3 for the col names to use in keepList above, to get the indices
        
        # since we're no long zero based, increment by 1
        x_from_zero = [6,7,8,10,12,31,32,33,34,35,36,37,40,41,42,43,44,45,46,47,49,53,54,55,56,57,58,59,60,61,62,63,64,65,66,67,68,69,70]

        x = ['C' + str(i + 1) for i in x_from_zero]
        y = 0
        # GLM Train***********************************************************
        keepPattern = None
        # don't need the intermediate Dicts produced from columnInfoFromInspect
        x = h2o_glm.goodXFromColumnInfo(y, keepPattern=keepPattern, key=parseResult['destination_key'], timeoutSecs=300)
        print "from goodX (not used) x:", x
        print "y:", y

        # have to use named cols, and they start with 1
        


        kwargs = {
            'x': x,
<<<<<<< HEAD
            'y': 'C1',
=======
            'y': y,
>>>>>>> 3eb96d0e
            # 'case_mode': '>',
            # 'case': 0,
            'family': 'binomial',
            'lambda': 1.0E-5,
            'alpha': 0.5,
            'max_iter': 4,
            'thresholds': 0.5,
            'n_folds': 1,
            'weight': 100,
            'beta_epsilon': 1.0E-4,
            }

        timeoutSecs = 3600
        start = time.time()
        glm = h2o_cmd.runGLM(parseResult=parseResult, timeoutSecs=timeoutSecs, pollTimeoutSecs=60, **kwargs)
        elapsed = time.time() - start
        print "glm completed in", elapsed, "seconds.", \
            "%d pct. of timeout" % ((elapsed*100)/timeoutSecs)

        h2o_glm.simpleCheckGLM(self, glm, None, **kwargs)

        # Parse Test***********************************************************
        GLMModel = glm['GLMModel']
        modelKey = GLMModel['model_key']

        csvFilename = 'classification1Test.txt'
        csvPathname = importFolderPath + "/" + csvFilename
        parseResult = h2i.import_parse(path=csvPathname, schema='local', timeoutSecs=500, doSummary=False)
        print "Parse of", parseResult['destination_key'], "took", time.time() - start, "seconds"

        # GLMScore Test***********************************************************
        start = time.time()
        # score with same dataset (will change to recreated dataset with one less enum
        glmScore = h2o_cmd.runGLMScore(key=parseResult['destination_key'],
            model_key=modelKey, thresholds="0.5", timeoutSecs=timeoutSecs)
        print "glmScore end on ", parseResult['destination_key'], 'took', time.time() - start, 'seconds'
         

if __name__ == '__main__':
    h2o.unit_main()<|MERGE_RESOLUTION|>--- conflicted
+++ resolved
@@ -64,11 +64,7 @@
 
         kwargs = {
             'x': x,
-<<<<<<< HEAD
-            'y': 'C1',
-=======
             'y': y,
->>>>>>> 3eb96d0e
             # 'case_mode': '>',
             # 'case': 0,
             'family': 'binomial',
