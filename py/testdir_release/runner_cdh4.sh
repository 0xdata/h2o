--- conflicted
+++ resolved
@@ -21,21 +21,13 @@
 
 # Should we do this cloud build with the sh2junit.py? to get logging, xml etc.
 # I suppose we could just have a test verify the request cloud size, after building
-<<<<<<< HEAD
-CDH4_JOBTRACKER=192.168.1.113:8021
-=======
 CDH4_JOBTRACKER=172.16.2.177:8021
->>>>>>> 548b3048
 
 CDH4_NODES=2
 CDH4_HEAP=4g
 
 CDH4_JAR=h2odriver_cdh4.jar
-<<<<<<< HEAD
-NAME_NODE=192.168.1.112
-=======
 NAME_NODE=172.16.2.176
->>>>>>> 548b3048
 H2O_JAR=h2o.jar
 
 # build.sh removes the h2odriver stuff a 'make' creates
@@ -54,11 +46,7 @@
 HDFS_OUTPUT=hdfsOutputDirName
 
 REMOTE_HOME=/home/0xcustomer
-<<<<<<< HEAD
-REMOTE_IP=192.168.1.113
-=======
 REMOTE_IP=172.16.2.177
->>>>>>> 548b3048
 REMOTE_USER=0xcustomer@$REMOTE_IP
 REMOTE_SCP="scp -p -i $HOME/.0xcustomer/0xcustomer_id_rsa "
 
@@ -79,20 +67,12 @@
 echo "rm -fr h2o_one_node" >> /tmp/h2o_on_hadoop_$REMOTE_IP.sh
 set +e
 # remember to update this, to match whatever user kicks off the h2o on hadoop
-<<<<<<< HEAD
-echo "hadoop dfs -rmr /user/0xcustomer/$HDFS_OUTPUT" >> /tmp/h2o_on_hadoop_$REMOTE_IP.sh
-=======
 echo "hdfs dfs -rmr /user/0xcustomer/$HDFS_OUTPUT" >> /tmp/h2o_on_hadoop_$REMOTE_IP.sh
->>>>>>> 548b3048
 chmod +x /tmp/h2o_on_hadoop_$REMOTE_IP.sh
 set -e
 
 echo "port: start looking at 55821. Don't conflict with jenkins using all sorts of ports starting at 54321 (it can multiple jobs..so can use 8*10 or so port)"
-<<<<<<< HEAD
-echo "hadoop jar $CDH4_JAR water.hadoop.h2odriver -jt $CDH4_JOBTRACKER -libjars $H2O_JAR -baseport 55821 -mapperXmx $CDH4_HEAP -nodes $CDH4_NODES -output $HDFS_OUTPUT -notify h2o_one_node " >> /tmp/h2o_on_hadoop_$REMOTE_IP.sh
-=======
 echo "yarn jar $CDH4_JAR water.hadoop.h2odriver -jt $CDH4_JOBTRACKER -libjars $H2O_JAR -baseport 55821 -mapperXmx $CDH4_HEAP -nodes $CDH4_NODES -output $HDFS_OUTPUT -notify h2o_one_node " >> /tmp/h2o_on_hadoop_$REMOTE_IP.sh
->>>>>>> 548b3048
 
 # copy the script, just so we have it there too
 $REMOTE_SCP /tmp/h2o_on_hadoop_$REMOTE_IP.sh $REMOTE_USER:$REMOTE_HOME
