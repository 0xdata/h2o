--- conflicted
+++ resolved
@@ -179,23 +179,13 @@
 export H2OWrapperDir=../../h2o-downloaded/R
 echo "Showing the H2OWrapperDir env. variable. Is it .../../h2o-downloaded/R?"
 printenv | grep H2OWrapperDir
-<<<<<<< HEAD
 myR runit_RF 120
 myR runit_PCA 35
 myR runit_GLM 35
 myR runit_kmeans 60
 myR runit_tail_numeric 60
 myR runit_summary_numeric 60
-myR runit_GBM 1200
-=======
-myR runit_RF.R 120
-myR runit_PCA.R 35
-myR runit_GLM.R 35
-myR runit_kmeans.R 60
-myR runit_tail_numeric.R 60
-myR runit_summary_numeric.R 60
-myR runit_GBM_ecology.R 1200
->>>>>>> 0f3b79b1
+myR runit_GBM_ecology 1200
 # If this one fals, fail this script so the bash dies 
 # We don't want to hang waiting for the cloud to terminate.
 # produces xml too!
