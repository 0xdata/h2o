--- conflicted
+++ resolved
@@ -62,11 +62,7 @@
     # individual scores can be all 0 if nothing for that output class
     # due to sampling
     classErrorPctList = []
-<<<<<<< HEAD
-    
-=======
     predictedClassList = []
->>>>>>> 2f248f6c
     for classIndex,s in enumerate(scoresList):
         classSum = sum(s)
         if classSum == 0 :
@@ -99,15 +95,9 @@
     if not noprint: 
         print "totalScores:", totalScores
         print "totalRight:", totalRight
-<<<<<<< HEAD
-        pctRight = (totalRight * 100.0)/totalScores
-        print "pctRight:", pctRight, "%"
-        print "pctWrong:", 100 - pctRight, "%"
-=======
         pctRight = 100.0 * totalRight/totalScores
-        print "pctRight:", pctRight
-        print "pctWrong:", 100.0 - pctRight
->>>>>>> 2f248f6c
+        print "pctRight:", "%5.2f" % pctRight
+        print "pctWrong:", "%5.2f" % (100 - pctRight)
 
     if (totalScores<=0 or totalScores>5e9):
         raise Exception("scores in RFView seems wrong. scores:", scoresList)
