import logging, psutil
import h2o
import time, os

class PerfH2O(object):
    # so a test can create multiple logs
    def change_logfile(self, subtest_name):
        # change to another logfile after we've already been going
        # just want the base name if we pointed to it from somewhere else
        short_subtest_name = os.path.basename(subtest_name) 
        blog = 'benchmark_' + short_subtest_name + '.log'
        print "\nSwitch. Now appending to %s." % blog, "Between tests, you may want to delete it if it gets too big"

        # http://stackoverflow.com/questions/5296130/restart-logging-to-a-new-file-python
        # manually reassign the handler
        logger = logging.getLogger()
        logger.handlers[0].stream.close()
        logger.removeHandler(logger.handlers[0])

        file_handler = logging.FileHandler(blog)
        file_handler.setLevel(logging.CRITICAL) # like the init
        formatter = logging.Formatter("%(asctime)s %(message)s") # date/time stamp
        file_handler.setFormatter(formatter)
        logger.addHandler(file_handler)

    def init_logfile(self, subtest_name):
        # default should just append thru multiple cloud builds.
        # I guess sandbox is cleared on each cloud build. so don't build there.
        # just use local directory? (python_test_name global set below before this)
        short_subtest_name = os.path.basename(subtest_name) 
        blog = 'benchmark_' + short_subtest_name + '.log'
        self.subtest_name = short_subtest_name
        print "\nAppending to %s." % blog, "Between tests, you may want to delete it if it gets too big"
        logging.basicConfig(filename=blog,
            # we use CRITICAL for the benchmark logging to avoid info/warn stuff
            # from other python packages
            level=logging.CRITICAL,
            format='%(asctime)s %(message)s') # date/time stamp

    def __init__(self, python_test_name):
        short_python_test_name = os.path.basename(python_test_name) 
        self.python_test_name = short_python_test_name
        self.init_logfile(short_python_test_name)

        self.MINCACHETOPRINT = 7
        self.JSTACKINTERVAL = 20
        self.IOSTATSINTERVAL = 10

        # initialize state used for spot rate measurements during polling
        statsList = ['read_bytes','write_bytes','read_time','write_time',
            'bytes_sent','bytes_recv','dropin','dropout','errin','errout']
        self.pollStats = {}
        for s in statsList:
            self.pollStats[s] = 0
        self.pollStats['count'] = 0

        self.snapshotTime = time.time()
        self.pollStats['lastJstackTime'] = self.snapshotTime
        self.pollStats['lastIOstatsTime'] = self.snapshotTime
        self.pollStats['time'] = self.snapshotTime

        self.elapsedTime = 0

    def save(self, cpu_percent=None, dioc=None, nioc=None, jstack=None, iostats=None, snapshotTime=None):
        # allow incremental update, or all at once
        if cpu_percent:
            self.pollStats['cpu_percent'] = cpu_percent
        if dioc:
            self.pollStats['read_bytes'] =  dioc.read_bytes
            self.pollStats['write_bytes'] =  dioc.write_bytes
            self.pollStats['read_time'] =  dioc.read_time
            self.pollStats['write_time'] =  dioc.write_time
        if nioc:
            self.pollStats['bytes_sent'] =  nioc.bytes_sent
            self.pollStats['bytes_recv'] =  nioc.bytes_recv
            # self.pollStats['dropin'] =  nioc.dropin
            # self.pollStats['dropout'] =  nioc.dropout
            # self.pollStats['errin'] =  nioc.errin
            # self.pollStats['errout'] =  nioc.errout
        if jstack:
            self.pollStats['lastJstackTime'] = self.snapshotTime
        if iostats:
            self.pollStats['lastIOstatsTime'] = self.snapshotTime
        # this guy is the 'final'
        if snapshotTime:
            self.pollStats['time'] = self.snapshotTime
            self.pollStats['count'] += 1

    # just log a message..useful for splitting tests of files 
    def message(self, l):
        logging.critical(l)
      
    def log_jstack(self, initOnly=False):
        # only do jstack if >= JSTACKINTERVAL seconds since lastLine one
        if ((self.snapshotTime - self.pollStats['lastJstackTime']) < self.JSTACKINTERVAL):
            return

        # complicated because it's all one big string 
        # and lots of info we don't want. 
        jstackResult = h2o.nodes[0].jstack()
        node0 = jstackResult['nodes'][0]
        stack_traces = node0["stack_traces"]
        # all one string
        stackLines = stack_traces.split('\n')

        # create cache
        def init_cache(self):
            self.cache = []
            self.cacheHasJstack = False
            self.cacheHasTCP = False

        def log_and_init_cache(self):
            if self.cacheHasTCP or (not self.cacheHasJstack and len(self.cache) >= self.MINCACHETOPRINT):
                for c in self.cache:
                    logging.critical(c)
            init_cache(self)

        init_cache(self)
        # pretend to start at stack trace break
        lastLine = ""
        for s in stackLines:
            # look for gaps, if 7 lines in your cache, print them
            if (lastLine==""): 
                log_and_init_cache(self)
            else:
                # put a nice "#" char for grepping out jstack stuff
                self.cache.append("#" + s)
                # always throw it away later if JStack cache
                if 'JStack' in s:
                    self.cacheHasJstack = True
                # always print it if it mentions TCP
                if 'TCP' in s:
                    self.cacheHasTCP = True
            lastLine = s

        # check last one
        log_and_init_cache(self)
        self.pollStats['lastJstackTime'] = self.snapshotTime
        self.save(jstack=True)

    def log_cpu(self, snapShotTime, initOnly=False):
        cpu_percent = psutil.cpu_percent(percpu=True)
        l = "%s %s" % ("cpu_percent:", cpu_percent)
        if not initOnly:
            logging.critical(l)
        self.save(cpu_percent=cpu_percent)

    def log_disk(self, initOnly=False):
        dioc = psutil.disk_io_counters()
        diocSpotRdMBSec = (dioc.read_bytes - self.pollStats['read_bytes']) / (1e6 * self.elapsedTime)
        diocSpotWrMBSec = (dioc.write_bytes - self.pollStats['write_bytes']) / (1e6 * self.elapsedTime)
        diocSpotRdTime = (dioc.read_time - self.pollStats['read_time']) / 1e3
        diocSpotWrTime = (dioc.write_time - self.pollStats['write_time']) / 1e3
        l = "Disk. Spot RdMB/s: {:>6.2f} Spot WrMB/s: {:>6.2f} {!s} {!s} elapsed: {:<6.2f}".format(
            diocSpotRdMBSec, diocSpotWrMBSec, diocSpotRdTime, diocSpotWrTime, self.elapsedTime)
        if not initOnly:
            logging.critical(l)
        self.save(dioc=dioc)

    def log_network(self, initOnly=False):
        nioc = psutil.network_io_counters()
        niocSpotSentMBSec = (nioc.bytes_sent - self.pollStats['bytes_sent'])/(1e6 * self.elapsedTime)
        niocSpotRecvMBSec = (nioc.bytes_recv - self.pollStats['bytes_recv'])/(1e6 * self.elapsedTime)
        # niocSpotDropIn = nioc.dropin -  self.pollStats['dropin']
        # niocSpotDropOut = nioc.dropout -  self.pollStats['dropout']
        # niocSpotErrIn = nioc.errin -  self.pollStats['errin']
        # niocSpotErrOut = nioc.errout -  self.pollStats['errout']

        # stuff doesn't exist on ec2?
        niocSpotDropIn = 0
        niocSpotDropOut = 0
        niocSpotErrIn = 0
        niocSpotErrOut = 0

        l = "Network. Spot RecvMB/s: {:>6.2f} Spot SentMB/s: {:>6.2f} {!s} {!s} {!s} {!s}".format(
            niocSpotRecvMBSec, niocSpotSentMBSec,\
            niocSpotDropIn, niocSpotDropOut, niocSpotErrIn, niocSpotErrOut)
        if not initOnly:
            logging.critical(l)
        self.save(nioc=nioc)

    def log_iostats(self, initOnly=False):
        if ((self.snapshotTime - self.pollStats['lastJstackTime']) < self.IOSTATSINTERVAL):
            return

        DO_IO_RW = True
        DO_IOP = True
        DO_BLOCKED = False

        node = h2o.nodes[0]
        stats = node.iostatus()
        ### h2o.verboseprint("log_iostats:", h2o.dump_json(stats))
        histogram = stats['histogram']

        def log_window(w):
            ## in case the window disappears from h2o, print what's available with this line
            ## print k['window']
            if k['window'] == w:
                i_o = k['i_o']
                node = k['cloud_node_idx']
                if k['r_w'] == 'read':
                    r_w = 'rd'
                elif k['r_w'] == 'write':
                    r_w = 'wr'
                else: 
                    r_w = k['r_w']
                
                for l,v in k.iteritems():
                    fmt = "iostats: window{:<2d} node {:d} {:<4s} {:s} {:s} MB/sec: {:6.2f}"
                    if 'peak' in l:
                        ## logging.critical(fmt.format(w, node, i_o, r_w, "peak", (v/1e6)))
                        pass
                    if 'effective' in l:
                        logging.critical(fmt.format(w, node, i_o, r_w, "eff.", (v/1e6)))
                return True
            else:   
                return False # not found

        if DO_IO_RW:
            print "\nlog_iotstats probing node:", str(node.addr) + ":" + str(node.port)
            found = False
            for k in histogram:
                ### print k
<<<<<<< HEAD
                found |= log_window(30)
                ### log_window(30)
            if not found:
                print "iostats: desired window not found in histogram"
=======
                # 1 5 60 300 available
                log_window(60)

>>>>>>> 6c2b9e90

        # we want to sort the results before we print them, so grouped by node
        if DO_IOP:
            iopList = []
            raw_iops = stats['raw_iops']
            ### print
            for k in raw_iops:
                ### print k
                node = k['node']
                i_o = k['i_o']
                r_w = k['r_w']
                size = k['size_bytes']
                blocked = k['blocked_ms']
                duration = k['duration_ms']
                if duration != 0:
                    blockedPct = "%.2f" % (100 * blocked/duration) + "%"
                else:
                    blockedPct = "no duration"
                iopMsg = "node: %s %s %s %d bytes. blocked: %s" % (node, i_o, r_w, size, blockedPct)
                # FIX! don't dump for now
                iopList.append([node, iopMsg])

            iopList.sort(key=lambda iop: iop[0])  # sort by node
            totalSockets = len(iopList)
            # something wrong if 0?
            if totalSockets == 0:
                print "WARNING: is something wrong with this io stats response?"
                print h2o.dump_json(stats)

            logging.critical("iostats: " + "Total sockets: " + str(totalSockets))
            if DO_BLOCKED:
                for i in iopList:
                    logging.critical("iostats:" + i[1])

        # don't save anything
        self.save(iostats=True)
    
    # call with init?
    def get_log_save(self, benchmarkLogging=None, initOnly=False):
        if not benchmarkLogging:
            return

        self.snapshotTime = time.time()
        self.elapsedTime = self.snapshotTime - self.pollStats['time']

        logEnable = {
            'cpu': False,
            'disk': False,
            'network': False,
            'jstack': False,
            'iostats': False,
        }
        for e in benchmarkLogging:
            logEnable[e] = True

        if logEnable['jstack']:
            self.log_jstack(initOnly=initOnly)
        if logEnable['cpu']:
            self.log_cpu(initOnly)
        if logEnable['iostats']:
            self.log_iostats(initOnly=initOnly)
        # these do delta stats. force init if no delta possible
        forceInit = self.pollStats['count'] == 0
        if logEnable['disk']:
            self.log_disk(initOnly=initOnly or forceInit)
        if logEnable['network']:
            self.log_network(initOnly=initOnly or forceInit)

        # done!
        self.save(snapshotTime=True)
<|MERGE_RESOLUTION|>--- conflicted
+++ resolved
@@ -221,16 +221,12 @@
             found = False
             for k in histogram:
                 ### print k
-<<<<<<< HEAD
                 found |= log_window(30)
                 ### log_window(30)
             if not found:
                 print "iostats: desired window not found in histogram"
-=======
                 # 1 5 60 300 available
                 log_window(60)
-
->>>>>>> 6c2b9e90
 
         # we want to sort the results before we print them, so grouped by node
         if DO_IOP:
