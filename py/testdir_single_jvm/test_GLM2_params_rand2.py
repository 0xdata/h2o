--- conflicted
+++ resolved
@@ -3,11 +3,8 @@
 import h2o, h2o_cmd, h2o_hosts, h2o_glm, h2o_import as h2i, h2o_exec as h2e
 
 def define_params():
-<<<<<<< HEAD
-=======
 
     
->>>>>>> 85b53997
     paramDict = {
         'standardize': [None, 0,1],
         'beta_epsilon': [None, 0.0001],
@@ -18,11 +15,7 @@
         'max_iter': [None, 10],
         'higher_accuracy': [None, 0, 1],
         'use_all_factor_levels': [None, 0, 1],
-<<<<<<< HEAD
-        'lambda_search': [None, 0, 1],
-=======
         'lambda_search': [None, 0], # FIX! what if lambda is set when lambda_search=1
->>>>>>> 85b53997
         'tweedie_variance_power': [None, 0, 1],
         }
     return paramDict
@@ -59,9 +52,6 @@
         paramDict = define_params()
         for trial in range(20):
             # params is mutable. This is default.
-<<<<<<< HEAD
-            params = {'response': 54, 'alpha': 0, 'lambda': 0, 'n_folds': 1}
-=======
             params = {
                 'response': 54, 
                 'alpha': 0.1, 
@@ -69,7 +59,6 @@
                 'lambda': 0,
                 'n_folds': 1,
             }
->>>>>>> 85b53997
             colX = h2o_glm.pickRandGlmParams(paramDict, params)
             kwargs = params.copy()
 
@@ -79,11 +68,7 @@
                 bHack = parseResult
             
             start = time.time()
-<<<<<<< HEAD
-            glm = h2o_cmd.runGLM(timeoutSecs=70, parseResult=bHack, **kwargs)
-=======
             glm = h2o_cmd.runGLM(timeoutSecs=300, parseResult=bHack, **kwargs)
->>>>>>> 85b53997
             # pass the kwargs with all the params, so we know what we asked for!
             h2o_glm.simpleCheckGLM(self, glm, None, **kwargs)
             h2o.check_sandbox_for_errors()
