import unittest, random, sys, time, re, getpass
sys.path.extend(['.','..','py'])
import h2o, h2o_cmd, h2o_hosts, h2o_browse as h2b, h2o_import as h2i, h2o_glm, h2o_util
import h2o_print as h2p, h2o_gbm

# details:
# we want to seed a random dictionary for our enums
# string.ascii_uppercase string.printable string.letters string.digits string.punctuation string.whitespace
# restricting the choices makes it easier to find the bad cases
randChars = "abeE01" + "$%+-.;|\t "
randChars = "abeE01" # bad..causes NAification. probably 1E0e is causing a problem
# randChars = "abfF01" # try this.. fails
# randChars = "abcdef" #
quoteChars = "\'\""
# don't use any quote characters. We'd have to protect combinations
quoteChars = ""
MIN_ENUM_WIDTH = 2
MAX_ENUM_WIDTH = 5
assert MAX_ENUM_WIDTH > MIN_ENUM_WIDTH
RAND_ENUM_LENGTH = True
CUT_EXPR_CNT = 50
CUT_LOOP_CNT = 10

# minimize chance of repeats by making enough cut expressions
# as long as you have enough features and enums per features..should be random enough
assert CUT_EXPR_CNT > 2 * CUT_LOOP_CNT

<<<<<<< HEAD

if getpass.getuser()=='kevin': #10M
    ROWS=1000000 # 1M
    CAT_ITERATE = 8 # repeated cat to to get 2**N bigger
else: # 1M
    CAT_ITERATE = 6 # repeated cat to to get 2**N bigger
    ROWS=10000

assert CAT_ITERATE >= 1

=======
if getpass.getuser()=='kevin':
    ROWS=1000000
else:
    ROWS=10000000
>>>>>>> 66a32d24

DO_PLOT = getpass.getuser()=='kevin'

DO_MEDIAN = True
MAX_QBINS = 1000
MULTI_PASS = 1

# weights = [2,3,5]
#     d = random_data[h2o_util.weighted_choice(weights)]

def random_enum(width, randChars=randChars, quoteChars=quoteChars):
    # randomly return None 10% of the time
    # if random.randint(0,9)==0:
    #    return 'huh' # empty string doesn't work for exec compare?

    choiceStr = randChars + quoteChars
    mightBeNumberOrWhite = True
    while mightBeNumberOrWhite:
        # H2O doesn't seem to tolerate random single or double quote in the first two rows.
        # disallow that by not passing quoteChars for the first two rows (in call to here)
        r = ''.join(random.choice(choiceStr) for x in range(width))
        mightBeNumberOrWhite = h2o_util.might_h2o_think_number_or_whitespace(r)

    return r

def create_enum_list(n=4, minWidth=1, maxWidth=2, **kwargs):
    # Allowing length one, we sometimes form single digit numbers that cause the whole column to NA
    # see DparseTask.java for this effect
    # FIX! if we allow 0, then we allow NA?. I guess we check for no missing, so can't allow NA

    # list of unique random enums
    enumList = []
    while len(enumList)!= n:
        enum = random_enum(width=random.randint(int(minWidth), int(maxWidth)))
        if enum not in enumList:
            enumList.append(enum)
    return enumList

def create_col_enum_list(inCount):
    # the enum width is independent from the # of choices
    widthChoice = random.randint(MIN_ENUM_WIDTH, MAX_ENUM_WIDTH)

    MAX_CHOICES = 4
    weights = [1.0]
    numChoiceList = [2]
    # always need 2 choices since we do == and not equal
    for i in range(3, MAX_CHOICES):
        print "weights:", weights
        # each choice is 1/2th the previous
        w = weights[-1]/2.0
        assert w!=0
        weights.append(w)
        numChoiceList.append(i)
    
    print "numChoiceList", numChoiceList
    colEnumList = []
    for col in range(inCount):
        numChoice = numChoiceList[h2o_util.weighted_choice(weights)]
        print "numChoice:", numChoice
    
        # create the per-column choice lists
        enumList = create_enum_list(n=numChoice, minWidth=MIN_ENUM_WIDTH, maxWidth=widthChoice, quoteChars=quoteChars)
        colEnumList.append(enumList)
    return colEnumList
    

def write_syn_dataset(csvPathname, rowCount, inCount=1, outCount=1, SEED='12345678', 
        colSepChar=",", rowSepChar="\n", quoteChars="", colEnumList=None):
    r1 = random.Random(SEED)

    if CAT_ITERATE==0:
        dsf = open(csvPathname, "w+")
    else:
        tmpFd, tmpPathname = h2o.tmp_file("cat",".csv")
        dsf = open(tmpPathname, "w+")

    for row in range(rowCount):
        # doesn't guarantee that 10000 rows have 10000 unique enums in a column
        # essentially sampling with replacement
        rowData = []
        for iCol in range(inCount):
            # FIX! we should add some random NA?
            ri = random.choice(colEnumList[iCol])
            rowData.append(ri)

        # output columns. always 0-10e6 with 2 digits of fp precision
        for oCol in range(outCount):
            ri = "%.2f" % random.uniform(0, 10e6)
            rowData.append(ri)

        # use the new Hive separator
        rowDataCsv = colSepChar.join(map(str,rowData)) + rowSepChar
        ### sys.stdout.write(rowDataCsv)
        dsf.write(rowDataCsv)
    dsf.close()

    if CAT_ITERATE > 0:
        for c in range(CAT_ITERATE+1):
            if c==CAT_ITERATE:
                print "Doubling", tmpPathname, "into", csvPathname
                h2o_util.file_cat(tmpPathname, tmpPathname, csvPathname)
            else:
                tmp2Fd, tmp2Pathname = h2o.tmp_file()
                print "Doubling", tmpPathname, "into", tmp2Pathname
                h2o_util.file_cat(tmpPathname, tmpPathname, tmp2Pathname)
                tmpPathname = tmp2Pathname

    return colEnumList


class Basic(unittest.TestCase):
    def tearDown(self):
        h2o.check_sandbox_for_errors()

    @classmethod
    def setUpClass(cls):
        global SEED, localhost
        SEED = h2o.setup_random_seed()
        localhost = h2o.decide_if_localhost()
        if (localhost):
            h2o.build_cloud(1,java_heap_GB=14)
        else:
            h2o_hosts.build_cloud_with_hosts()

    @classmethod
    def tearDownClass(cls):
        # h2o.sleep(3600)
        h2o.tear_down_cloud()

    def test_exec_enums_rand_cut(self):
        h2o.beta_features = True
        SYNDATASETS_DIR = h2o.make_syn_dir()

        n = ROWS
        tryList = [
            (n, 10, 9, 'cE', 300), 
            ]

        # create key names to use for exec
        eKeys = ['e%s' % i for i in range(10)]

        # h2b.browseTheCloud()
        trial = 0
        for (rowCount, iColCount, oColCount, hex_key, timeoutSecs) in tryList:
            colCount = iColCount + oColCount

            hex_key = 'p'
            colEnumList = create_col_enum_list(iColCount)

            # create 100 possible cut expressions here, so we don't waste time below
            rowExprList = []
            print "Creating", CUT_EXPR_CNT, 'cut expressions'
            for i in range(CUT_EXPR_CNT):
                # init cutValue. None means no compare
                cutValue = [None for i in range(iColCount)]
                # build up a random cut expression
                MAX_COLS_IN_EXPR = iColCount-1
                cols = random.sample(range(iColCount-1), random.randint(1,MAX_COLS_IN_EXPR))
                for c in cols:
                    # possible choices within the column
                    cel = colEnumList[c]
                    # for now the cutValues are numbers for the enum mappings
                    if 1==1:
                        # FIX! hack. don't use encoding 0, maps to NA here? h2o doesn't like
                        celChoice = str(random.choice(range(len(cel))))
                    else:
                        celChoice = random.choice(cel)
                    cutValue[c] = celChoice
    
                cutExprList = []
                for i,c in enumerate(cutValue):
                    if c is None:   
                        continue
                    else:
                        # new ...ability to reference cols
                        # src[ src$age<17 && src$zip=95120 && ... , ]
                        # randomly pick == or !=
                        if random.randint(0,1)==0:
                            cutExprList.append('p$C'+str(i+1)+'!='+c)
                        else:
                            cutExprList.append('p$C'+str(i+1)+'=='+c)

                cutExpr = ' & '.join(cutExprList)
                # print "cutExpr:", cutExpr    

                rowExpr = '%s[%s,];' % (hex_key, cutExpr)
                # print "rowExpr:", rowExpr
                print rowExpr
                rowExprList.append(rowExpr)


            # CREATE DATASET*******************************************
            SEEDPERFILE = random.randint(0, sys.maxint)
            csvFilename = 'syn_enums_' + str(rowCount) + 'x' + str(colCount) + '.csv'
            csvPathname = SYNDATASETS_DIR + '/' + csvFilename

            print "Creating random", csvPathname
            write_syn_dataset(csvPathname, rowCount, iColCount, oColCount, SEEDPERFILE, colEnumList=colEnumList)

            # PARSE*******************************************************

            parseResult = h2i.import_parse(path=csvPathname, schema='put', hex_key=hex_key, timeoutSecs=30)
            print "Parse result['destination_key']:", parseResult['destination_key']
            inspect = h2o_cmd.runInspect(key=parseResult['destination_key'])
            h2o_cmd.infoFromInspect(inspect, csvPathname)
            # print h2o.dump_json(inspect)
            levels = h2o.nodes[0].levels(source=hex_key)
            print "levels result:", h2o.dump_json(levels)

            (missingValuesDict, constantValuesDict, enumSizeDict, colTypeDict, colNameDict) = \
                h2o_cmd.columnInfoFromInspect(parseResult['destination_key'], exceptionOnMissingValues=False)

            # error if any col has constant values
            if len(constantValuesDict) != 0:
                raise Exception("Probably got a col NA'ed and constant values as a result %s" % constantValuesDict)

            # INIT all possible key names used***************************
            # remember. 1 indexing!

            # is this needed?
            if 1==1:
                a = 'a=c(1,2,3);' + ';'.join(['a[,%s]=a[,%s-1]'% (i,i) for i in range(2,colCount)])
                print a
                for eKey in eKeys:
                    # build up the columns
                    e = h2o.nodes[0].exec_query(str='%s;%s=a' % (a, eKey), print_params=False)
                    ## print h2o.dump_json(e)


            xList = []
            eList = []
            fList = []
            for repeat in range(CUT_LOOP_CNT):
                # EXEC*******************************************************
                # don't use exec_expr to avoid issues with Inspect following etc.
                randICol = random.randint(0,iColCount-1)
                randOCol = random.randint(iColCount, iColCount+oColCount-1)

                # should be two different keys in the sample
                e = random.sample(eKeys,2)
                fKey = e[0]
                eKey = e[1]

                if 1==0:
                    start = time.time()
                    e = h2o.nodes[0].exec_query(str='%s=%s[,%s]' % (fKey, hex_key, randOCol+1))

                    elapsed = time.time() - start
                    print "exec 1 took", elapsed, "seconds."
                    execTime = elapsed

                if 1==1:
                    start = time.time()
                    h2o.nodes[0].exec_query(str="%s=%s" % (fKey, random.choice(rowExprList)))
                    elapsed = time.time() - start
                    execTime = elapsed
                    print "exec 2 took", elapsed, "seconds."
                
                if 1==0:
                    gKey = random.choice(eKeys)
                    # do a 2nd random to see if things blow up
                    start = time.time()
                    h2o.nodes[0].exec_query(str="%s=%s" % (gKey, fKey))
                    elapsed = time.time() - start
                    print "exec 3 took", elapsed, "seconds."

                if 1==1:
                    inspect = h2o_cmd.runInspect(key=fKey)
                    h2o_cmd.infoFromInspect(inspect, fKey)
                    numRows = inspect['numRows']
                    numCols = inspect['numCols']

                if numRows==0 or numCols!=colCount:
                    h2p.red_print("Warning: Cut resulted in", numRows, "rows and", numCols, "cols. Quantile will abort")

                # QUANTILE*******************************************************
                quantile = 0.5 if DO_MEDIAN else .999
                # first output col. always fed by an exec cut, so 0?
                column = iColCount
                start = time.time()
                q = h2o.nodes[0].quantiles(source_key=fKey, column=column, 
                    quantile=quantile, max_qbins=MAX_QBINS, multiple_pass=MULTI_PASS)
                h2p.red_print("quantile", quantile, q['result'])
                elapsed = time.time() - start
                print "quantile end on ", fKey, 'took', elapsed, 'seconds.'
                quantileTime = elapsed


                # remove all keys*******************************************************
                # what about hex_key?
                if 1==0:
                    start = time.time()
                    h2o.nodes[0].remove_all_keys()
                    elapsed = time.time() - start
                    print "remove all keys end on ", csvFilename, 'took', elapsed, 'seconds.'

                trial += 1
                xList.append(trial)
                eList.append(execTime)
                fList.append(quantileTime)


        # just get a plot of the last one (biggest)
        if DO_PLOT:
            xLabel = 'trial'
            eLabel = 'exec cut time'
            fLabel = 'quantile time'
            eListTitle = ""
            fListTitle = ""
            h2o_gbm.plotLists(xList, xLabel, eListTitle, eList, eLabel, fListTitle, fList, fLabel)



if __name__ == '__main__':
    h2o.unit_main()<|MERGE_RESOLUTION|>--- conflicted
+++ resolved
@@ -25,8 +25,6 @@
 # as long as you have enough features and enums per features..should be random enough
 assert CUT_EXPR_CNT > 2 * CUT_LOOP_CNT
 
-<<<<<<< HEAD
-
 if getpass.getuser()=='kevin': #10M
     ROWS=1000000 # 1M
     CAT_ITERATE = 8 # repeated cat to to get 2**N bigger
@@ -35,13 +33,6 @@
     ROWS=10000
 
 assert CAT_ITERATE >= 1
-
-=======
-if getpass.getuser()=='kevin':
-    ROWS=1000000
-else:
-    ROWS=10000000
->>>>>>> 66a32d24
 
 DO_PLOT = getpass.getuser()=='kevin'
 
