--- conflicted
+++ resolved
@@ -7,12 +7,6 @@
 
 print "\nShould really add something that sees we go to 16 with no answer, if bins are set to 1"
 print "Answer not guaranteed (for any data) if max iterations is 16 in h2o and max_qbins is small"
-
-<<<<<<< HEAD
-DO_MEDIAN = False
-OTHER = 0.99
-OTHER_FROM_SUMM = 9
-=======
 
 print "FIX! should loop across all the quantiles in summary2, and do them for all, for the datasets here"
 print "0.99 had failed with the breadth.csv"
@@ -29,7 +23,6 @@
 # has to point to one of the summmary2 choices
 OTHER_Q = thresholds[OTHER_Q_SUMM_INDEX]
 
->>>>>>> 721f2d8a
 MAX_QBINS = 1000
 MAX_QBINS = 1000
 
@@ -61,15 +54,8 @@
         tryList = [
             # colname, (min, 25th, 50th, 75th, max)
             # ('syn_binary_100000x1.csv', 'x.hex', [ ('C1', None, None, None, None, None)], '.', None),
-<<<<<<< HEAD
-            ('breadth.csv', 'x.hex', [ ('C1', None, None, None, None, None)], '.', None),
-            ('covtype.data', 'x.hex', [ ('C1', None, None, None, None, None)], 'home-0xdiag-datasets', 'standard'),
-            ('runif.csv', 'x.hex', [ (None, None, None, None, None, None)], 'smalldata', None),
-=======
             ('breadth.csv', 'b.hex', [ ('C1', None, None, None, None, None)], 'smalldata', 'quantiles'),
             ('covtype.data', 'c.hex', [ ('C1', None, None, None, None, None)], 'home-0xdiag-datasets', 'standard'),
->>>>>>> 721f2d8a
-            
 
         ]
 
@@ -115,11 +101,7 @@
                 if expected[0]:
                     self.assertEqual(colname, expected[0])
 
-<<<<<<< HEAD
-                quantile = 0.5 if DO_MEDIAN else OTHER
-=======
                 quantile = 0.5 if DO_MEDIAN else OTHER_Q
->>>>>>> 721f2d8a
                 q = h2o.nodes[0].quantiles(source_key=hex_key, column=scipyCol,
                     quantile=quantile, max_qbins=MAX_QBINS, multiple_pass=2)
                 qresult = q['result']
@@ -209,16 +191,9 @@
                             skipHeader=False, # important!!
                             col=scipyCol,
                             datatype='float',
-<<<<<<< HEAD
-                            quantile=0.5 if DO_MEDIAN else OTHER,
-                            # FIX! 
-                            h2oSummary2=pctile[5 if DO_MEDIAN else OTHER_FROM_SUMM],
-                            # h2oQuantilesApprox=qresult_single,
-=======
                             quantile=0.5 if DO_MEDIAN else OTHER_Q,
                             # h2oSummary2=pctile[5 if DO_MEDIAN else OTHER_Q_SUMM_INDEX],
                             h2oQuantilesApprox=qresult_single,
->>>>>>> 721f2d8a
                             h2oQuantilesExact=qresult,
                             )
 
