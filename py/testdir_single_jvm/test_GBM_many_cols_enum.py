--- conflicted
+++ resolved
@@ -143,11 +143,7 @@
                     'ntrees': ntrees,
                     'max_depth': max_depth,
                     'min_rows': 10,
-<<<<<<< HEAD
-                    'response': 'C' + str(num_cols-1),
-=======
-                    'response': numCols-1,
->>>>>>> e4b08692
+                    'response': 'C' + str(numCols-1),
                     'ignored_cols_by_name': None,
                 }
                 # both response variants should work
