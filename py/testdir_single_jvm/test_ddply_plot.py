--- conflicted
+++ resolved
@@ -79,7 +79,6 @@
         eList = []
         fList = []
         trial = 0
-<<<<<<< HEAD
         for (rowCount, colCount, hex_key, minInt, maxInt, timeoutSecs) in tryList:
             SEEDPERFILE = random.randint(0, sys.maxint)
             # csvFilename = 'syn_' + str(SEEDPERFILE) + "_" + str(rowCount) + 'x' + str(colCount) + '.csv'
@@ -136,59 +135,6 @@
             xList.append(groups)
             eList.append(ddplyElapsed)
             fList.append(ddplyElapsed)
-=======
-        for repeat in range(REPEAT):
-            for (rowCount, colCount, hex_key, minInt, maxInt, timeoutSecs) in tryList:
-                SEEDPERFILE = random.randint(0, sys.maxint)
-                # csvFilename = 'syn_' + str(SEEDPERFILE) + "_" + str(rowCount) + 'x' + str(colCount) + '.csv'
-                csvFilename = 'syn_' + "binary" + "_" + str(rowCount) + 'x' + str(colCount) + '.csv'
-
-                csvPathname = SYNDATASETS_DIR + '/' + csvFilename
-                print "Creating random", csvPathname, "with range", (maxInt-minInt)+1
-                write_syn_dataset(csvPathname, rowCount, colCount, minInt, maxInt, SEEDPERFILE)
-
-                # PARSE train****************************************
-                hexKey = 'r.hex'
-                parseResult = h2i.import_parse(path=csvPathname, schema='put', hex_key=hexKey)
-
-                for resultKey, execExpr in initList:
-                    h2e.exec_expr(h2o.nodes[0], execExpr, resultKey=resultKey, timeoutSecs=60)
-
-
-                # do it twice..to get the optimal cached delay for time?
-                execExpr = "a1 = ddply(r.hex, c(1,2), " + PHRASE + ")"
-                start = time.time()
-                h2e.exec_expr(h2o.nodes[0], execExpr, resultKey=None, timeoutSecs=60)
-                ddplyElapsed = time.time() - start
-                print "ddplyElapsed:", ddplyElapsed
-
-                execExpr = "a2 = ddply(r.hex, c(1,2), " + PHRASE + ")"
-                start = time.time()
-                (execResult, result) = h2e.exec_expr(h2o.nodes[0], execExpr, resultKey=None, timeoutSecs=60)
-                groups = execResult['num_rows']
-                maxExpectedGroups = ((maxInt - minInt) + 1) ** 2
-                h2o_util.assertApproxEqual(groups, maxExpectedGroups,  rel=0.2, 
-                    msg="groups %s isn't close to expected amount %s" % (groups, maxExpectedGroups))
-
-                ddplyElapsed = time.time() - start
-                print "ddplyElapsed:", ddplyElapsed
-                print "execResult", h2o.dump_json(execResult)
-
-                # should be same answer in both cases
-                execExpr = "d=sum(a1!=a2)==0"
-                (execResult, result) = h2e.exec_expr(h2o.nodes[0], execExpr, resultKey=None, timeoutSecs=60)
-                print "execResult", h2o.dump_json(execResult)
-                self.assertEqual(result, 1, "a1 and a2 weren't equal? Maybe ddply can vary execution order (fp error? so multiple ddply() can have different answer. %s %s %s" % (FUNC_PHRASE, result, h2o.dump_json(execResult)))
-
-                # xList.append(ntrees)
-                trial += 1
-                # this is the biggest it might be ..depends on the random combinations
-                # groups = ((maxInt - minInt) + 1) ** 2
-                xList.append(groups)
-                eList.append(ddplyElapsed)
-                fList.append(ddplyElapsed)
->>>>>>> a3a8de1c
-            
 
         if DO_PLOT:
             xLabel = 'groups'
