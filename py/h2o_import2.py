import h2o, h2o_cmd, re, os
import getpass

# hdfs/maprfs/s3/s3n paths should be absolute from the bucket (top level)
# so only walk around for local
def find_folder_and_filename(bucket, pathWithRegex, schema=None, returnFullPath=False):
    checkPath = True
    # strip the common mistake of leading "/" in path, if bucket is specified too
    if bucket is not None and re.match("/", pathWithRegex):
        h2o.verboseprint("You said bucket:", bucket, "so stripping incorrect leading '/' from", pathWithRegex)
        pathWithRegex = pathWithRegex.lstrip('/')

    if bucket is None:  # good for absolute path name
        bucketPath = ""

    elif bucket == ".":
        bucketPath = os.getcwd()

    # only use if the build_cloud was for remote H2O
    # Never use the var for remote, if you're doing a put! (which always sources local)
    elif h2o.nodes[0].remoteH2O and schema!='put' and os.environ.get('H2O_REMOTE_BUCKETS_ROOT'):
        # we may use this to force remote paths, so don't look locally for file
        rootPath = os.environ.get('H2O_REMOTE_BUCKETS_ROOT')
        bucketPath = os.path.join(rootPath, bucket)
        checkpath = False

    elif h2o.nodes[0].remoteH2O and schema!='put' and h2o.nodes[0].h2o_remote_buckets_root:
        # we may use this to force remote paths, so don't look locally for file
        rootPath = h2o.nodes[0].h2o_remote_buckets_root
        bucketPath = os.path.join(rootPath, bucket)
        checkpath = False

    # does it work to use bucket "." to get current directory
    elif (not h2o.nodes[0].remoteH2O or schema=='put') and os.environ.get('H2O_BUCKETS_ROOT'):
        rootPath = os.environ.get('H2O_BUCKETS_ROOT')
        print "Using H2O_BUCKETS_ROOT environment variable:", rootPath

        if not (os.path.exists(rootPath)):
            raise Exception("H2O_BUCKETS_ROOT in env but %s doesn't exist." % rootPath)

        bucketPath = os.path.join(rootPath, bucket)
        if not (os.path.exists(bucketPath)):
            raise Exception("H2O_BUCKETS_ROOT and path used to form %s which doesn't exist." % bucketPath)

    else:
        # if we run remotely, we're assuming the import folder path on the remote machine
        # matches what we find on our local machine. But maybe the local user doesn't exist remotely 
        # so using his path won't work. 
        # Resolve by looking for special state in the config. If user = 0xdiag, just force the bucket location
        # This is a lot like knowing about fixed paths with s3 and hdfs
        # Otherwise the remote path needs to match the local discovered path.

        # want to check the username being used remotely first. should exist here too if going to use
        username = getpass.getuser()
        h2oUsername = h2o.nodes[0].username
        h2o.verboseprint("username:", username, "h2oUsername:", h2oUsername)

        # bucket named "datasets" is special. Don't want to find it in /home/0xdiag/datasets
        # needs to be the git clone 'datasets'. Find it by walking upwards below
        # disable it from this looking in home dir. Could change priority order?
        # resolved in order, looking for bucket (ln -s will work) in these home dirs.

        if bucket=='datasets': # special case 
            possibleUsers = []
        elif h2oUsername != username:
            possibleUsers = [username, h2oUsername, "0xdiag"]
        else:
            possibleUsers = [username, "0xdiag"]

        for u in possibleUsers:
            rootPath = os.path.expanduser("~" + u)
            bucketPath = os.path.join(rootPath, bucket)
            h2o.verboseprint("Checking bucketPath:", bucketPath, 'assuming home is', rootPath)
            if os.path.exists(bucketPath):
                h2o.verboseprint("search A did find", bucket, "at", rootPath)
                break
        else:
            # last chance to find it by snooping around
            rootPath = os.getcwd()
            h2o.verboseprint("find_bucket looking upwards from", rootPath, "for", bucket)
            # don't spin forever 
            levels = 0
            while not (os.path.exists(os.path.join(rootPath, bucket))):
                h2o.verboseprint("Didn't find", bucket, "at", rootPath)
                rootPath = os.path.split(rootPath)[0]
                levels += 1
                if (levels==6):
                    raise Exception("unable to find bucket: %s" % bucket)

            h2o.verboseprint("search B did find", bucket, "at", rootPath)
            bucketPath = os.path.join(rootPath, bucket)

    # if there's no path, just return the bucketPath
    # but what about cases with a header in the folder too? (not putfile)
    if pathWithRegex is None:
        if returnFullPath:
            return bucketPath
        else:
            return (bucketPath, None)

    # if there is a "/" in the path, that means it's not just a pattern
    # split it
    # otherwise it is a pattern. use it to search for files in python first? 
    # FIX! do that later
    elif "/" in pathWithRegex:
        (head, tail) = os.path.split(pathWithRegex)
        folderPath = os.path.abspath(os.path.join(bucketPath, head))
        if checkPath and not os.path.exists(folderPath):
            raise Exception("%s doesn't exist. %s under %s may be wrong?" % (folderPath, head, bucketPath))
    else:
        folderPath = bucketPath
        tail = pathWithRegex
        
    h2o.verboseprint("folderPath:", folderPath, "tail:", tail)

    if returnFullPath:
        return os.path.join(folderPath, tail)
    else:
        return (folderPath, tail)

# passes additional params thru kwargs for parse
# use_header_file=
# header=
# exclude=
# src_key= only used if for put file key name (optional)
# path should point to a file or regex of files. (maybe folder works? but unnecessary
def import_only(node=None, schema='local', bucket=None, path=None,
    timeoutSecs=30, retryDelaySecs=0.5, initialDelaySecs=0.5, pollTimeoutSecs=180, noise=None,
    benchmarkLogging=None, noPoll=False, doSummary=True, src_key='python_src_key', **kwargs):

    # no bucket is sometimes legal (fixed path)
    if not node: node = h2o.nodes[0]

    if path is None:
        raise Exception("import_only: path parameter needs to be specified")

    if "/" in path:
        (head, pattern) = os.path.split(path)
    else:
        (head, pattern)  = ("", path)

    h2o.verboseprint("head:", head)
    h2o.verboseprint("pattern:", pattern)

    # to train users / okay here
    if re.search(r"[\*<>{}[\]~`]", head):
       raise Exception("h2o folder path %s can't be regex. path= was %s" % (head, path))

    if schema=='put':
        # to train users
        if re.search(r"[/\*<>{}[\]~`]", pattern):
           raise Exception("h2o putfile basename %s can't be regex. path= was %s" % (pattern, path))

        if not path: 
            raise Exception("path= didn't say what file to put")

        (folderPath, filename) = find_folder_and_filename(bucket, path, schema)
        filePath = os.path.join(folderPath, filename)
        h2o.verboseprint("put filename:", filename, "folderPath:", folderPath, "filePath:", filePath)
        print "\nimport_only:", h2o.python_test_name, "uses put:/" + filePath
        if h2o.abort_after_import:
            raise Exception("Aborting due to abort_after_import (-aai) argument's effect in import_only()")
    
        key = node.put_file(filePath, key=src_key, timeoutSecs=timeoutSecs)
        return (None, key)

    if schema=='local' and not \
            (node.redirect_import_folder_to_s3_path or node.redirect_import_folder_to_s3n_path):
        (folderPath, pattern) = find_folder_and_filename(bucket, path, schema)
        print "\nimport_only:", h2o.python_test_name, "uses local:/" + os.path.join(folderPath, pattern)
        if h2o.abort_after_import:
            raise Exception("Aborting due to abort_after_import (-aai) argument's effect in import_only()")

        folderURI = 'nfs:/' + folderPath
        importResult = node.import_files(folderPath, timeoutSecs=timeoutSecs)

    else:
        if bucket is not None and re.match("/", head):
            h2o.verboseprint("You said bucket:", bucket, "so stripping incorrect leading '/' from", head)
            head = head.lstrip('/')
    
        # strip leading / in head if present
        if bucket and head!="":
            folderOffset = bucket + "/" + head
            print 1
        elif bucket:
            folderOffset = bucket
            print 2
        else:
            folderOffset = head

        print "\nimport_only:", h2o.python_test_name, schema, "uses", schema + "://" + folderOffset + "/" + pattern
        if h2o.abort_after_import:
            raise Exception("Aborting due to abort_after_import (-aai) argument's effect in import_only()")

        n = h2o.nodes[0]
        if schema=='s3' or node.redirect_import_folder_to_s3_path:
            folderURI = "s3://" + folderOffset
            if not n.aws_credentials:
                print "aws_credentials: %s" % n.aws_credentials
                # raise Exception("Something was missing for s3 on the java -jar cmd line when the cloud was built")
                print "ERROR: Something was missing for s3 on the java -jar cmd line when the cloud was built"
            importResult = node.import_s3(bucket, timeoutSecs=timeoutSecs)

        elif schema=='s3n' or node.redirect_import_folder_to_s3n_path:
            if not (n.use_hdfs and ((n.hdfs_version and n.hdfs_name_node) or n.hdfs_config)):
                print "use_hdfs: %s hdfs_version: %s hdfs_name_node: %s hdfs_config: %s" % \
                    (n.use_hdfs, n.hdfs_version, n.hdfs_name_node, n.hdfs_config)
                # raise Exception("Something was missing for s3n on the java -jar cmd line when the cloud was built")
                print "ERROR: Something was missing for s3n on the java -jar cmd line when the cloud was built"
            folderURI = "s3n://" + folderOffset
            importResult = node.import_hdfs(folderURI, timeoutSecs=timeoutSecs)

        elif schema=='maprfs':
            if not n.use_maprfs:
                print "use_maprfs: %s" % n.use_maprfs
                # raise Exception("Something was missing for maprfs on the java -jar cmd line when the cloud was built")
                print "ERROR: Something was missing for maprfs on the java -jar cmd line when the cloud was built"
            folderURI = "maprfs:///" + folderOffset
            importResult = node.import_hdfs(folderURI, timeoutSecs=timeoutSecs)

        elif schema=='hdfs':
            # check that some state from the cloud building time was right
            # the requirements for this may change and require updating
            if not (n.use_hdfs and ((n.hdfs_version and n.hdfs_name_node) or n.hdfs_config)):
                print "use_hdfs: %s hdfs_version: %s hdfs_name_node: %s hdfs_config: %s" % \
                    (n.use_hdfs, n.hdfs_version, n.hdfs_name_node, n.hdfs_config)
                # raise Exception("Something was missing for hdfs on the java -jar cmd line when the cloud was built")
                print "ERROR: Something was missing for hdfs on the java -jar cmd line when the cloud was built"
            h2o.verboseprint(h2o.nodes[0].hdfs_name_node)
<<<<<<< HEAD
            h2o.verboseprint("folderOffset;", folderOffset)
            # no reason to use bucket with hdfs, but just in case people do.
            if bucket is None:
                folderURI = "hdfs://" + h2o.nodes[0].hdfs_name_node + "/" + folderOffset
            else:
                folderURI = "hdfs://" + h2o.nodes[0].hdfs_name_node + "/" + bucket + "/" + folderOffset
=======
            h2o.verboseprint("folderOffset:", folderOffset)
            if n.hdfs_name_node:
                folderURI = "hdfs://" + n.hdfs_name_node + "/" + folderOffset
            else:
                # this is different than maprfs? normally we specify the name though
                folderURI = "hdfs://" + folderOffset
>>>>>>> 2d30780a
            importResult = node.import_hdfs(folderURI, timeoutSecs=timeoutSecs)

        else: 
            raise Exception("schema not understood: %s" % schema)

    importPattern = folderURI + "/" + pattern
    return (importResult, importPattern)


# can take header, header_from_file, exclude params
def parse_only(node=None, pattern=None, hex_key=None,
    timeoutSecs=30, retryDelaySecs=0.5, initialDelaySecs=0.5, pollTimeoutSecs=180, noise=None,
    benchmarkLogging=None, noPoll=False, **kwargs):

    if not node: node = h2o.nodes[0]

    parseResult = node.parse(key=pattern, key2=hex_key,
        timeoutSecs=timeoutSecs, retryDelaySecs=retryDelaySecs, 
        initialDelaySecs=initialDelaySecs, pollTimeoutSecs=pollTimeoutSecs, noise=noise,
        benchmarkLogging=None, noPoll=noPoll, **kwargs)

    parseResult['python_source'] = pattern
    return parseResult


def import_parse(node=None, schema='local', bucket=None, path=None,
    src_key=None, hex_key=None, 
    timeoutSecs=30, retryDelaySecs=0.5, initialDelaySecs=0.5, pollTimeoutSecs=180, noise=None,
    benchmarkLogging=None, noPoll=False, doSummary=True, **kwargs):

    if not node: node = h2o.nodes[0]

    (importResult, importPattern) = import_only(node, schema, bucket, path,
        timeoutSecs, retryDelaySecs, initialDelaySecs, pollTimeoutSecs, noise, 
        benchmarkLogging, noPoll, doSummary, src_key, **kwargs)

    h2o.verboseprint("importPattern:", importPattern)
    h2o.verboseprint("importResult", h2o.dump_json(importResult))

    parseResult = parse_only(node, importPattern, hex_key,
        timeoutSecs, retryDelaySecs, initialDelaySecs, pollTimeoutSecs, noise, 
        benchmarkLogging, noPoll, **kwargs)
    h2o.verboseprint("parseResult:", h2o.dump_json(parseResult))

    # do SummaryPage here too, just to get some coverage
    if doSummary:
        # if parse blows up, we want error isolation ..i.e. find stack traces here, rather than the next guy blowing up
        h2o.check_sandbox_for_errors()
        node.summary_page(parseResult['destination_key'], timeoutSecs=timeoutSecs)
        # for now, don't worry about error isolating summary 
    else:
        # isolate a parse from the next thing
        h2o.check_sandbox_for_errors()

    return parseResult


# returns full key name, from current store view
def find_key(pattern=None):
    found = None
    kwargs = {'filter': pattern}
    storeViewResult = h2o.nodes[0].store_view(**kwargs)
    keys = storeViewResult['keys']
    if len(keys) == 0:
        return None

    if len(keys) > 1:
        h2o.verboseprint("Warning: multiple imported keys match the key pattern given, Using: %s" % keys[0]['key'])

    return keys[0]['key']


# the storeViewResult for every node may or may not be the same
# supposed to be the same? In any case
# pattern can't be regex to h2o?
# None should be same as no pattern
def delete_keys(node=None, pattern=None, timeoutSecs=30):
    if not node: node = h2o.nodes[0]
    kwargs = {'filter': pattern}
    storeViewResult = h2o_cmd.runStoreView(node, timeoutSecs=timeoutSecs, **kwargs)
    keys = storeViewResult['keys']
    for k in keys:
        node.remove_key(k['key'])
    deletedCnt = len(keys)
    print "Deleted", deletedCnt, "keys at", node
    return deletedCnt

def delete_keys_at_all_nodes(node=None, pattern=None, timeoutSecs=30):
    if not node: node = h2o.nodes[0]
    totalDeletedCnt = 0
    # do it in reverse order, since we always talk to 0 for other stuff
    # this will be interesting if the others don't have a complete set
    # theoretically, the deletes should be 0 after the first node 
    # since the deletes should be global
    for node in reversed(h2o.nodes):
        deletedCnt = delete_keys(node, pattern=pattern, timeoutSecs=timeoutSecs)
        totalDeletedCnt += deletedCnt
    print "\nTotal: Deleted", totalDeletedCnt, "keys at", len(h2o.nodes), "nodes"
    return totalDeletedCnt

# Since we can't trust a single node storeview list, this will get keys that match text
# for deleting, from a list saved from an import
def delete_keys_from_import_result(node=None, pattern=None, importResult=None, timeoutSecs=30):
    if not node: node = h2o.nodes[0]
    # the list could be from hdfs/s3 or local. They have to different list structures
    deletedCnt = 0
    if 'succeeded' in importResult:
        kDict = importResult['succeeded']
        for k in kDict:
            key = k['key']
            if (pattern in key) or pattern is None:
                print "\nRemoving", key
                removeKeyResult = node.remove_key(key=key)
                deletedCnt += 1
    elif 'keys' in importResult:
        kDict = importResult['keys']
        for k in kDict:
            key = k
            if (pattern in key) or pattern is None:
                print "\nRemoving", key
                removeKeyResult = node.remove_key(key=key)
                deletedCnt += 1
    else:
        raise Exception ("Can't find 'files' or 'succeeded' in your file dict. why? not from hdfs/s3 or local?")
    print "Deleted", deletedCnt, "keys at", node
    return deletedCnt<|MERGE_RESOLUTION|>--- conflicted
+++ resolved
@@ -227,22 +227,21 @@
                     (n.use_hdfs, n.hdfs_version, n.hdfs_name_node, n.hdfs_config)
                 # raise Exception("Something was missing for hdfs on the java -jar cmd line when the cloud was built")
                 print "ERROR: Something was missing for hdfs on the java -jar cmd line when the cloud was built"
-            h2o.verboseprint(h2o.nodes[0].hdfs_name_node)
-<<<<<<< HEAD
-            h2o.verboseprint("folderOffset;", folderOffset)
+
             # no reason to use bucket with hdfs, but just in case people do.
-            if bucket is None:
-                folderURI = "hdfs://" + h2o.nodes[0].hdfs_name_node + "/" + folderOffset
+            if bucket:
+                bucketAndOffset = bucket + "/" + folderOffset
             else:
-                folderURI = "hdfs://" + h2o.nodes[0].hdfs_name_node + "/" + bucket + "/" + folderOffset
-=======
-            h2o.verboseprint("folderOffset:", folderOffset)
+                bucketAndOffset = folderOffset
+
             if n.hdfs_name_node:
                 folderURI = "hdfs://" + n.hdfs_name_node + "/" + folderOffset
             else:
                 # this is different than maprfs? normally we specify the name though
                 folderURI = "hdfs://" + folderOffset
->>>>>>> 2d30780a
+
+            h2o.verboseprint(h2o.nodes[0].hdfs_name_node)
+            h2o.verboseprint("folderOffset:", folderOffset)
             importResult = node.import_hdfs(folderURI, timeoutSecs=timeoutSecs)
 
         else: 
