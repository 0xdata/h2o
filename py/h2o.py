import time, os, stat, json, signal, tempfile, shutil, datetime, inspect, threading, getpass
import requests, psutil, argparse, sys, unittest, glob
import h2o_browse as h2b, h2o_perf, h2o_util, h2o_cmd, h2o_os_util
import h2o_sandbox
import h2o_print as h2p
import re, webbrowser, random
# used in shutil.rmtree permission hack for windows
import errno
# use to unencode the urls sent to h2o?
import urlparse
import logging
# for log_download
import requests, zipfile, StringIO

# For checking ports in use, using netstat thru a subprocess.
from subprocess import Popen, PIPE
import stat

class OutWrapper:
    def __init__(self, out):
        self._out = out
    def write(self, x):
        self._out.write(x.replace('\n', '\n[{0}] '.format(str(datetime.datetime.now()))))
    def flush(self):
        self._out.flush()

def check_params_update_kwargs(params_dict, kw, function, print_params):
    # only update params_dict..don't add
    # throw away anything else as it should come from the model (propagating what RF used)
    for k in kw:
        if k in params_dict:
            params_dict[k] = kw[k]
        else:
            raise Exception("illegal parameter '%s' in %s" % (k, function))

    if print_params:
        print "\n%s parameters:" % function, params_dict
        sys.stdout.flush()

def verboseprint(*args, **kwargs):
    if verbose:
        for x in args: # so you don't have to create a single string
            print x,
        for x in kwargs: # so you don't have to create a single string
            print x,
        print
        # so we can see problems when hung?
        sys.stdout.flush()

def sleep(secs):
    if getpass.getuser()=='jenkins':
        period = max(secs,120)
    else:
        period = secs
    # if jenkins, don't let it sleep more than 2 minutes
    # due to left over h2o.sleep(3600)
    time.sleep(period)

# The cloud is uniquely named per user (only)
# Fine to uniquely identify the flatfile by name only also?
# Both are the user that runs the test. The config might have a different username on the
# remote machine (0xdiag, say, or hduser)
def flatfile_name():
    return('pytest_flatfile-%s' %getpass.getuser())

# only usable after you've built a cloud (junit, watch out)
def cloud_name():
    return nodes[0].cloud_name

def __drain(src, dst):
    for l in src:
        if type(dst) == type(0):
            os.write(dst, l)
        else:
            dst.write(l)
            dst.flush()
    src.close()
    if type(dst) == type(0):
        os.close(dst)

def drain(src, dst):
    t = threading.Thread(target=__drain, args=(src,dst))
    t.daemon = True
    t.start()

# Hackery: find the ip address that gets you to Google's DNS
# Trickiness because you might have multiple IP addresses (Virtualbox), or Windows.
# we used to not like giving ip 127.0.0.1 to h2o?
def get_ip_address():
    if ipaddr_from_cmd_line:
        verboseprint("get_ip case 1:", ipaddr_from_cmd_line)
        return ipaddr_from_cmd_line

    import socket
    ip = '127.0.0.1'
    # this method doesn't work if vpn is enabled..it gets the vpn ip
    try:
        s = socket.socket(socket.AF_INET, socket.SOCK_DGRAM)
        s.connect(('8.8.8.8',0))
        ip = s.getsockname()[0]
        verboseprint("get_ip case 2:", ip)
    except:
        pass

    if ip.startswith('127'):
        ip = socket.getaddrinfo(socket.gethostname(), None)[0][4][0]
        verboseprint("get_ip case 3:", ip)

    ipa = None
    for ips in socket.gethostbyname_ex(socket.gethostname())[2]:
         # only take the first
         if ipa is None and not ips.startswith("127."):
            ipa = ips[:]
            verboseprint("get_ip case 4:", ipa)
            if ip != ipa:
                print "\nAssuming", ip, "is the ip address h2o will use but", ipa, "is probably the real ip?"
                print "You might have a vpn active. Best to use '-ip "+ipa+"' to get python and h2o the same."

    verboseprint("get_ip_address:", ip)
    return ip

def get_sandbox_name():
    if os.environ.has_key("H2O_SANDBOX_NAME"): 
        return os.environ["H2O_SANDBOX_NAME"]
    else: 
        return "sandbox"

def unit_main():
    global python_test_name, python_cmd_args, python_cmd_line, python_cmd_ip, python_username
    # if I remember correctly there was an issue with using sys.argv[0]
    # under nosetests?. yes, see above. We just duplicate it here although sys.argv[0] might be fine here
    python_test_name = inspect.stack()[1][1]
    python_cmd_ip = get_ip_address()
    python_cmd_args = " ".join(sys.argv[1:])
    python_cmd_line = "python %s %s" % (python_test_name, python_cmd_args)
    python_username = getpass.getuser()
    # if test was run with nosestests, it wouldn't execute unit_main() so we won't see this
    # so this is correct, for stuff run with 'python ..."
    print "\nTest: %s    command line: %s" % (python_test_name, python_cmd_line)
    print "Python runs on: %s" % python_cmd_ip

    # moved clean_sandbox out of here, because nosetests doesn't execute h2o.unit_main in our tests.
    # UPDATE: ..is that really true? I'm seeing the above print in the console output runnning
    # jenkins with nosetests
    parse_our_args()
    unittest.main()

# Global disable. used to prevent browsing when running nosetests, or when given -bd arg
# Defaults to true, if user=jenkins, h2o.unit_main isn't executed, so parse_our_args isn't executed.
# Since nosetests doesn't execute h2o.unit_main, it should have the browser disabled.
browse_disable = True
browse_json = False
verbose = False
ipaddr_from_cmd_line = None
config_json = None
debugger = False
random_udp_drop = False
random_seed = None
beta_features = False
sleep_at_tear_down = False
abort_after_import = False
clone_cloud_json = None
disable_time_stamp = False
# jenkins gets this assign, but not the unit_main one?
python_test_name = inspect.stack()[1][1]
python_cmd_ip = get_ip_address()
# no command line args if run with just nose
python_cmd_args = ""
# don't really know what it is if nosetests did some stuff. Should be just the test with no args
python_cmd_line = ""
python_username = getpass.getuser()

def parse_our_args():
    parser = argparse.ArgumentParser()
    # can add more here
    parser.add_argument('-bd', '--browse_disable', help="Disable any web browser stuff. Needed for batch. nosetests and jenkins disable browser through other means already, so don't need", action='store_true')
    parser.add_argument('-b', '--browse_json', help='Pops a browser to selected json equivalent urls. Selective. Also keeps test alive (and H2O alive) till you ctrl-c. Then should do clean exit', action='store_true')
    parser.add_argument('-v', '--verbose', help='increased output', action='store_true')
    parser.add_argument('-ip', '--ip', type=str, help='IP address to use for single host H2O with psutil control')
    parser.add_argument('-cj', '--config_json', help='Use this json format file to provide multi-host defaults. Overrides the default file pytest_config-<username>.json. These are used only if you do build_cloud_with_hosts()')
    parser.add_argument('-dbg', '--debugger', help='Launch java processes with java debug attach mechanisms', action='store_true')
    parser.add_argument('-rud', '--random_udp_drop', help='Drop 20 pct. of the UDP packets at the receive side', action='store_true')
    parser.add_argument('-s', '--random_seed', type=int, help='initialize SEED (64-bit integer) for random generators')
    parser.add_argument('-bf', '--beta_features', help='enable or switch to beta features (import2/parse2)', action='store_true')
    parser.add_argument('-slp', '--sleep_at_tear_down', help='open browser and time.sleep(3600) at tear_down_cloud() (typical test end/fail)', action='store_true')
    parser.add_argument('-aai', '--abort_after_import', help='abort the test after printing the full path to the first dataset used by import_parse/import_only', action='store_true')
    parser.add_argument('-ccj', '--clone_cloud_json', type=str, help='a h2o-nodes.json file can be passed (see build_cloud(create_json=True). This will create a cloned set of node objects, so any test that builds a cloud, can also be run on an existing cloud without changing the test')
    parser.add_argument('-dts', '--disable_time_stamp', help='Disable the timestamp on all stdout. Useful when trying to capture some stdout (like json prints) for use elsewhere', action='store_true')

    parser.add_argument('unittest_args', nargs='*')

    args = parser.parse_args()
    global browse_disable, browse_json, verbose, ipaddr_from_cmd_line, config_json, debugger, random_udp_drop
    global random_seed, beta_features, sleep_at_tear_down, abort_after_import, clone_cloud_json, disable_time_stamp

    browse_disable = args.browse_disable or getpass.getuser()=='jenkins'
    browse_json = args.browse_json
    verbose = args.verbose
    ipaddr_from_cmd_line = args.ip
    config_json = args.config_json
    debugger = args.debugger
    random_udp_drop = args.random_udp_drop
    random_seed = args.random_seed
    beta_features = args.beta_features
    sleep_at_tear_down = args.sleep_at_tear_down
    abort_after_import = args.abort_after_import
    clone_cloud_json = args.clone_cloud_json
    disable_time_stamp = args.disable_time_stamp

    # Set sys.argv to the unittest args (leav sys.argv[0] as is)
    # FIX! this isn't working to grab the args we don't care about
    # Pass "--failfast" to stop on first error to unittest. and -v
    # won't get this for jenkins, since it doesn't do parse_our_args
    sys.argv[1:] = ['-v', "--failfast"] + args.unittest_args
    # sys.argv[1:] = args.unittest_args


def find_file(base):
    f = base
    if not os.path.exists(f): f = '../' + base
    if not os.path.exists(f): f = '../../' + base
    if not os.path.exists(f): f = 'py/' + base
    # these 2 are for finding from h2o-perf
    if not os.path.exists(f): f = '../h2o/' + base
    if not os.path.exists(f): f = '../../h2o/' + base
    if not os.path.exists(f):
        raise Exception("unable to find file %s" % base)
    return f

# Return file size.
def get_file_size(f):
    return os.path.getsize(f)

# Splits file into chunks of given size and returns an iterator over chunks.
def iter_chunked_file(file, chunk_size=2048):
    return iter(lambda: file.read(chunk_size), '')

# shutil.rmtree doesn't work on windows if the files are read only.
# On unix the parent dir has to not be readonly too.
# May still be issues with owner being different, like if 'system' is the guy running?
# Apparently this escape function on errors is the way shutil.rmtree can
# handle the permission issue. (do chmod here)
# But we shouldn't have read-only files. So don't try to handle that case.
def handleRemoveError(func, path, exc):
    # If there was an error, it could be due to windows holding onto files.
    # Wait a bit before retrying. Ignore errors on the retry. Just leave files.
    # Ex. if we're in the looping cloud test deleting sandbox.
    excvalue = exc[1]
    print "Retrying shutil.rmtree of sandbox (2 sec delay). Will ignore errors. Exception was", excvalue.errno
    time.sleep(2)
    try:
        func(path)
    except OSError:
        pass

LOG_DIR = get_sandbox_name()

def clean_sandbox():
    if os.path.exists(LOG_DIR):
        # shutil.rmtree fails to delete very long filenames on Windoze
        #shutil.rmtree(LOG_DIR)
        # was this on 3/5/13. This seems reliable on windows+cygwin
        ### os.system("rm -rf "+LOG_DIR)
        shutil.rmtree(LOG_DIR, ignore_errors=False, onerror=handleRemoveError)
    # it should have been removed, but on error it might still be there
    if not os.path.exists(LOG_DIR):
        os.mkdir(LOG_DIR)

# who knows if this one is ok with windows...doesn't rm dir, just
# the stdout/stderr files
def clean_sandbox_stdout_stderr():
    if os.path.exists(LOG_DIR):
        files = []
        # glob.glob returns an iterator
        for f in glob.glob(LOG_DIR + '/*stdout*'):
            verboseprint("cleaning", f)
            os.remove(f)
        for f in glob.glob(LOG_DIR + '/*stderr*'):
            verboseprint("cleaning", f)
            os.remove(f)

def tmp_file(prefix='', suffix=''):
    fd, path = tempfile.mkstemp(prefix=prefix, suffix=suffix, dir=LOG_DIR)
    # make sure the file now exists
    # os.open(path, 'a').close()
    # give everyone permission to read it (jenkins running as 
    # 0xcustomer needs to archive as jenkins
    permissions = stat.S_IRUSR | stat.S_IWUSR | stat.S_IRGRP | stat.S_IROTH
    os.chmod(path, permissions)
    return (fd, path)

def tmp_dir(prefix='', suffix=''):
    return tempfile.mkdtemp(prefix=prefix, suffix=suffix, dir=LOG_DIR)

def log(cmd, comment=None):
    filename = LOG_DIR + '/commands.log'
    # everyone can read
    with open(filename, 'a') as f:
        f.write(str(datetime.datetime.now()) + ' -- ')
        # what got sent to h2o
        # f.write(cmd)
        # let's try saving the unencoded url instead..human readable
        if cmd:
            f.write(urlparse.unquote(cmd))
            if comment:
                f.write('    #')
                f.write(comment)
            f.write("\n")
        elif comment: # for comment-only
            f.write(comment + "\n")
    # jenkins runs as 0xcustomer, and the file wants to be archived by jenkins who isn't in his group
    permissions = stat.S_IRUSR | stat.S_IWUSR | stat.S_IRGRP | stat.S_IROTH
    os.chmod(filename, permissions)

def make_syn_dir():
    # move under sandbox
    # the LOG_DIR must have been created for commands.log before any datasets would be created
    SYNDATASETS_DIR = LOG_DIR + '/syn_datasets'
    if os.path.exists(SYNDATASETS_DIR):
        shutil.rmtree(SYNDATASETS_DIR)
    os.mkdir(SYNDATASETS_DIR)
    return SYNDATASETS_DIR

def dump_json(j):
    return json.dumps(j, sort_keys=True, indent=2)

# can't have a list of cmds, because cmd is a list
# cmdBefore gets executed first, and we wait for it to complete
def spawn_cmd(name, cmd, capture_output=True, **kwargs):
    if capture_output:
        outfd, outpath = tmp_file(name + '.stdout.', '.log')
        errfd, errpath = tmp_file(name + '.stderr.', '.log')
        # everyone can read
        ps = psutil.Popen(cmd, stdin=None, stdout=outfd, stderr=errfd, **kwargs)
    else:
        outpath = '<stdout>'
        errpath = '<stderr>'
        ps = psutil.Popen(cmd, **kwargs)

    comment = 'PID %d, stdout %s, stderr %s' % (
        ps.pid, os.path.basename(outpath), os.path.basename(errpath))
    log(' '.join(cmd), comment=comment)
    return (ps, outpath, errpath)

def spawn_wait(ps, stdout, stderr, capture_output=True, timeout=None):
    rc = ps.wait(timeout)
    if capture_output:
        out = file(stdout).read()
        err = file(stderr).read()
    else:
        out = 'stdout not captured'
        err = 'stderr not captured'

    if rc is None:
        ps.terminate()
        raise Exception("%s %s timed out after %d\nstdout:\n%s\n\nstderr:\n%s" %
            (ps.name, ps.cmdline, timeout or 0, out, err))
    elif rc != 0:
        raise Exception("%s %s failed.\nstdout:\n%s\n\nstderr:\n%s" % 
            (ps.name, ps.cmdline, out, err))
    return rc

def spawn_cmd_and_wait(name, cmd, capture_output=True, timeout=None, **kwargs):
    (ps, stdout, stderr) = spawn_cmd(name, cmd, capture_output, **kwargs)
    spawn_wait(ps, stdout, stderr, capture_output, timeout)

def kill_process_tree(pid, including_parent=True):
    parent = psutil.Process(pid)
    for child in parent.get_children(recursive=True):
        child.kill()
    if including_parent:
        parent.kill()

def kill_child_processes():
    me = os.getpid()
    kill_process_tree(me, including_parent=False)

# used to get a browser pointing to the last RFview
global json_url_history
json_url_history = []

global nodes
nodes = []

# I suppose we could shuffle the flatfile order!
# but it uses hosts, so if that got shuffled, we got it covered?
# the i in xrange part is not shuffled. maybe create the list first, for possible random shuffle
# FIX! default to random_shuffle for now..then switch to not.
def write_flatfile(node_count=2, base_port=54321, hosts=None, rand_shuffle=True):
    # always create the flatfile.
    ports_per_node = 2
    pff = open(flatfile_name(), "w+")
    # doing this list outside the loops so we can shuffle for better test variation
    hostPortList = []
    if hosts is None:
        ip = get_ip_address()
        for i in range(node_count):
            hostPortList.append(ip + ":" + str(base_port + ports_per_node*i))
    else:
        for h in hosts:
            for i in range(node_count):
                # removed leading "/"
                hostPortList.append(h.addr + ":" + str(base_port + ports_per_node*i))

    # note we want to shuffle the full list of host+port
    if rand_shuffle:
        random.shuffle(hostPortList)
    for hp in hostPortList:
        pff.write(hp + "\n")
    pff.close()


def check_h2o_version():
        # assumes you want to know about 3 ports starting at base_port
        command1Split = ['java', '-jar', find_file('target/h2o.jar'), '--version']
        command2Split = ['egrep', '-v', '( Java | started)']
        print "Running h2o to get java version"
        p1 = Popen(command1Split, stdout=PIPE)
        p2 = Popen(command2Split, stdin=p1.stdout, stdout=PIPE)
        output = p2.communicate()[0]
        print output

def default_hosts_file():
    if os.environ.has_key("H2O_HOSTS_FILE"):
        return os.environ["H2O_HOSTS_FILE"]
    return 'pytest_config-{0}.json'.format(getpass.getuser())

# node_count is number of H2O instances per host if hosts is specified.
def decide_if_localhost():
    # First, look for local hosts file
    hostsFile = default_hosts_file()
    if config_json:
        print "* Using config JSON you passed as -cj argument:", config_json
        return False
    if os.path.exists(hostsFile):
        print "* Using config JSON file discovered in this directory: {0}.".format(hostsFile)
        return False
    if 'hosts' in os.getcwd():
        print "Since you're in a *hosts* directory, we're using a config json"
        print "* Expecting default username's config json here. Better exist!"
        return False
    print "No config json used. Launching local cloud..."
    return True

def setup_random_seed(seed=None):
    if random_seed is not None:
        SEED = random_seed
    elif seed is not None:
        SEED = seed
    else:
        SEED = random.randint(0, sys.maxint)
    random.seed(SEED)
    print "\nUsing random seed:", SEED
    return SEED

# assume h2o_nodes_json file in the current directory
def build_cloud_with_json(h2o_nodes_json='h2o-nodes.json'):
    log("#*********************************************************************")
    log("Starting new test: " + python_test_name + " at build_cloud_with_json()")
    log("#*********************************************************************")

    print "This only makes sense if h2o is running as defined by", h2o_nodes_json
    print "For now, assuming it's a cloud on this machine, and here's info on h2o processes running here"
    print "No output means no h2o here! Some other info about stuff on the system is printed first though."
    import h2o_os_util
    if not os.path.exists(h2o_nodes_json):
        raise Exception("build_cloud_with_json: Can't find "+h2o_nodes_json+" file")

    # h2o_os_util.show_h2o_processes()

    with open(h2o_nodes_json, 'rb') as f:
        cloneJson = json.load(f)

    # These are supposed to be in the file.
    # Just check the first one. if not there, the file must be wrong
    if not 'cloud_start' in cloneJson:
        raise Exception("Can't find 'cloud_start' in %s, wrong file? h2o-nodes.json?" % h2o_nodes_json)
    else:
        cs = cloneJson['cloud_start']
        print "Info on the how the cloud we're cloning was apparently started (info from %s)" % h2o_nodes_json
        # required/legal values in 'cloud_start'. A robust check is good for easy debug when we add stuff
        # for instance, if you didn't get the right/latest h2o-nodes.json! (we could check how old the cloud start is?)
        valList = ['time', 'cwd', 'python_test_name', 'python_cmd_line', 'config_json', 'username', 'ip']
        for v in valList:
            if v not in cs:
                raise Exception("Can't find %s in %s, wrong file or version change?" % (v, h2o_nodes_json))
            print "cloud_start['%s']: %s" % (v, cs[v])

        # write out something that shows how the cloud could be rebuilt, since it's a decoupled cloud build.
        build_cloud_rerun_sh = LOG_DIR + "/" + 'build_cloud_rerun.sh'
        with open(build_cloud_rerun_sh, 'w') as f:
            f.write("echo << ! > ./temp_for_build_cloud_rerun.sh\n")
            f.write("echo 'Rebuilding a cloud built with %s at %s by %s on %s in %s'\n" % \
                (cs['python_test_name'], cs['time'], cs['username'], cs['ip'], cs['cwd']))
            f.write("cd %s\n" % cs['cwd'])
            if cs['config_json']:
                f.write("%s -cj %s\n" % (cs['python_cmd_line'], cs['config_json']))
            else:
                f.write("%s\n" % cs['python_cmd_line'])
            f.write("!\n")
            f.write("ssh %s@%s < ./temp_for_build_cloud_rerun.sh\n" % (cs['username'], cs['ip']))
        # make it executable
        t = os.stat(build_cloud_rerun_sh)
        os.chmod(build_cloud_rerun_sh, t.st_mode | stat.S_IEXEC)

        # this is the internal node state for python..h2o.nodes rebuild
        nodeStateList = cloneJson['h2o_nodes']

    nodeList = []
    for nodeState in nodeStateList:
        print "Cloning state for node", nodeState['node_id'], 'from', h2o_nodes_json

        newNode = ExternalH2O(nodeState)
        nodeList.append(newNode)

    print ""
    h2p.red_print("Ingested from json:", nodeList[0].java_heap_GB, "GB java heap(s) with", len(nodeList), "total nodes")
    print ""
    nodes[:] = nodeList
    return nodeList

def setup_benchmark_log():
    # an object to keep stuff out of h2o.py
    global cloudPerfH2O
    cloudPerfH2O = h2o_perf.PerfH2O(python_test_name)

# node_count is per host if hosts is specified.
def build_cloud(node_count=2, base_port=54321, hosts=None,
    timeoutSecs=30, retryDelaySecs=1, cleanup=True, rand_shuffle=True,
    conservative=False, create_json=False, clone_cloud=None, **kwargs):
    # redirect to build_cloud_with_json if a command line arg
    # wants to force a test to ignore it's build_cloud/build_cloud_with_hosts
    # (both come thru here)
    # clone_cloud is just another way to get the effect (maybe ec2 config file thru
    # build_cloud_with_hosts?
    if not disable_time_stamp:
        sys.stdout = OutWrapper(sys.stdout)
    if clone_cloud_json or clone_cloud:
        nodeList = build_cloud_with_json(
            h2o_nodes_json=clone_cloud_json if clone_cloud_json else clone_cloud)
        return nodeList

    # moved to here from unit_main. so will run with nosetests too!
    clean_sandbox()
    log("#*********************************************************************")
    log("Starting new test: " + python_test_name + " at build_cloud()")
    log("#*********************************************************************")

    # start up h2o to report the java version (once). output to python stdout
    check_h2o_version()

    # keep this param in kwargs, because we pass it to the H2O node build, so state
    # is created that polling and other normal things can check, to decide to dump
    # info to benchmark.log
    if kwargs.setdefault('enable_benchmark_log', False):
        setup_benchmark_log()

    ports_per_node = 2
    nodeList = []
    try:
        # if no hosts list, use psutil method on local host.
        totalNodes = 0
        # doing this list outside the loops so we can shuffle for better test variation
        # this jvm startup shuffle is independent from the flatfile shuffle
        portList = [base_port + ports_per_node*i for i in range(node_count)]
        if hosts is None:
            # if use_flatfile, we should create it,
            # because tests will just call build_cloud with use_flatfile=True
            # best to just create it all the time..may or may not be used
            write_flatfile(node_count=node_count, base_port=base_port)
            hostCount = 1
            if rand_shuffle: 
                random.shuffle(portList)
            for p in portList:
                verboseprint("psutil starting node", i)
                newNode = LocalH2O(port=p, node_id=totalNodes, **kwargs)
                nodeList.append(newNode)
                totalNodes += 1
        else:
            # if hosts, the flatfile was created and uploaded to hosts already
            # I guess don't recreate it, don't overwrite the one that was copied beforehand.
            # we don't always use the flatfile (use_flatfile=False)
            # Suppose we could dispatch from the flatfile to match it's contents
            # but sometimes we want to test with a bad/different flatfile then we invoke h2o?
            hostCount = len(hosts)
            hostPortList = []
            for h in hosts:
                for port in portList:
                    hostPortList.append( (h,port) )
            if rand_shuffle: random.shuffle(hostPortList)
            for (h,p) in hostPortList:
                verboseprint('ssh starting node', totalNodes, 'via', h)
                newNode = h.remote_h2o(port=p, node_id=totalNodes, **kwargs)
                nodeList.append(newNode)
                totalNodes += 1

        verboseprint("Attempting Cloud stabilize of", totalNodes, "nodes on", hostCount, "hosts")
        start = time.time()
        # UPDATE: best to stabilize on the last node!
        stabilize_cloud(nodeList[0], len(nodeList),
            timeoutSecs=timeoutSecs, retryDelaySecs=retryDelaySecs, noExtraErrorCheck=True)
        verboseprint(len(nodeList), "Last added node stabilized in ", time.time()-start, " secs")
        verboseprint("Built cloud: %d nodes on %d hosts, in %d s" % (len(nodeList),
            hostCount, (time.time() - start)))

        # FIX! using "consensus" in node[-1] should mean this is unnecessary?
        # maybe there's a bug. For now do this. long term: don't want?
        # UPDATE: do it for all cases now 2/14/13
        if conservative: # still needed?
            for n in nodeList:
                stabilize_cloud(n, len(nodeList), timeoutSecs=timeoutSecs, noExtraErrorCheck=True)
        else:
            pass
            # verify_cloud_size(nodeList)

        # best to check for any errors due to cloud building right away?
        check_sandbox_for_errors()

    except:
        if cleanup:
            for n in nodeList: n.terminate()
        else:
            nodes[:] = nodeList
        check_sandbox_for_errors()
        raise

    # this is just in case they don't assign the return to the nodes global?
    nodes[:] = nodeList
    print len(nodeList), "total jvms in H2O cloud"

    if config_json:
        # like cp -p. Save the config file, to sandbox
        print "Saving the ", config_json, "we used to", LOG_DIR
        shutil.copy(config_json,  LOG_DIR + "/" + os.path.basename(config_json))

    # Figure out some stuff about how this test was run
    cs_time = str(datetime.datetime.now())
    cs_cwd = os.getcwd()
    cs_python_cmd_line = "python %s %s" % (python_test_name, python_cmd_args)
    cs_python_test_name = python_test_name
    if config_json:
        cs_config_json = os.path.abspath(config_json)
    else:
        cs_config_json = None
    cs_username = python_username
    cs_ip = python_cmd_ip

    # write out something that shows how the test could be rerun (could be a cloud build, a mix, or test only)
    print "Writing the test_rerun.sh in", LOG_DIR
    test_rerun_sh = LOG_DIR + "/" + 'test_rerun.sh'
    with open(test_rerun_sh, 'w') as f:
        f.write("echo << ! > ./temp_for_test_rerun.sh\n")
        f.write("echo 'rerunning %s that originally ran at %s by %s on %s in %s'\n" % \
                (cs_python_test_name, cs_time, cs_username, cs_ip, cs_cwd))
        f.write("cd %s\n" % cs_cwd)
        if cs_config_json:
            f.write("%s -cj %s\n" % (cs_python_cmd_line, cs_config_json))
        else:
            f.write("%s\n" % cs_python_cmd_line)
        f.write("!\n")
        f.write("ssh %s@%s < temp_for_test_rerun.sh\n" % (cs_username, cs_ip))

    # make it executable
    t = os.stat(test_rerun_sh)
    os.chmod(test_rerun_sh, t.st_mode | stat.S_IEXEC)
# dump the h2o.nodes state to a json file # include enough extra info to have someone rebuild the cloud if a test fails
    # that was using that cloud.
    if create_json:
        q = {
                'cloud_start':
                    {
                    'time': cs_time,
                    'cwd': cs_cwd,
                    'python_test_name': cs_python_test_name,
                    'python_cmd_line': cs_python_cmd_line,
                    'config_json': cs_config_json,
                    'username': cs_username,
                    'ip': cs_ip,
                    },
                'h2o_nodes': h2o_util.json_repr(nodes),
            }

        with open('h2o-nodes.json', 'w+') as f:
            f.write(json.dumps(q, indent=4))

    return nodeList

def upload_jar_to_remote_hosts(hosts, slow_connection=False):
    def prog(sofar, total):
        # output is bad for jenkins.
        username = getpass.getuser()
        if username!='jenkins':
            p = int(10.0 * sofar / total)
            sys.stdout.write('\rUploading jar [%s%s] %02d%%' % ('#'*p, ' '*(10-p), 100*sofar/total))
            sys.stdout.flush()

    if not slow_connection:
        for h in hosts:
            f = find_file('target/h2o.jar')
            h.upload_file(f, progress=prog)
            # skipping progress indicator for the flatfile
            h.upload_file(flatfile_name())
    else:
        f = find_file('target/h2o.jar')
        hosts[0].upload_file(f, progress=prog)
        hosts[0].push_file_to_remotes(f, hosts[1:])

        f = find_file(flatfile_name())
        hosts[0].upload_file(f, progress=prog)
        hosts[0].push_file_to_remotes(f, hosts[1:])

def check_sandbox_for_errors(cloudShutdownIsError=False, sandboxIgnoreErrors=False):
    # dont' have both tearDown and tearDownClass report the same found error
    # only need the first
    if nodes and nodes[0].sandbox_error_report(): # gets current state
        return

    # Can build a cloud that ignores all sandbox things that normally fatal the test
    # Kludge, test will set this directly if it wants, rather than thru build_cloud parameter.
    # we need the sandbox_ignore_errors, for the test teardown_cloud..the state disappears!
    ignore = sandboxIgnoreErrors or (nodes and nodes[0].sandbox_ignore_errors)
    errorFound = h2o_sandbox.check_sandbox_for_errors(
        LOG_DIR=LOG_DIR,
        sandboxIgnoreErrors=ignore,
        cloudShutdownIsError=cloudShutdownIsError,
        python_test_name=python_test_name)

    if errorFound and nodes:
        nodes[0].sandbox_error_report(True) # sets

def tear_down_cloud(nodeList=None, sandboxIgnoreErrors=False):
    if sleep_at_tear_down:
        print "Opening browser to cloud, and sleeping for 3600 secs, before cloud teardown (for debug)"
        import h2o_browse
        h2b.browseTheCloud()
        sleep(3600)

    if not nodeList: nodeList = nodes
    try:
        for n in nodeList:
            n.terminate()
            verboseprint("tear_down_cloud n:", n)
    finally:
        check_sandbox_for_errors(sandboxIgnoreErrors=sandboxIgnoreErrors)
        nodeList[:] = []

# don't need any more?
# Used before to make sure cloud didn't go away between unittest defs
def touch_cloud(nodeList=None):
    if not nodeList: nodeList = nodes
    for n in nodeList:
        n.is_alive()

# timeoutSecs is per individual node get_cloud()
def verify_cloud_size(nodeList=None, verbose=False, timeoutSecs=10):
    if not nodeList: nodeList = nodes

    expectedSize = len(nodeList)
    # cloud size and consensus have to reflect a single grab of information from a node.
    cloudStatus = [n.get_cloud(timeoutSecs=timeoutSecs) for n in nodeList]
    cloudSizes = [c['cloud_size'] for c in cloudStatus]
    cloudConsensus = [c['consensus'] for c in cloudStatus]

    if expectedSize==0 or len(cloudSizes)==0 or len(cloudConsensus)==0:
        print "\nexpectedSize:", expectedSize
        print "cloudSizes:", cloudSizes
        print "cloudConsensus:", cloudConsensus
        raise Exception("Nothing in cloud. Can't verify size")

    for s in cloudSizes:
        consensusStr = (",".join(map(str,cloudConsensus)))
        sizeStr =   (",".join(map(str,cloudSizes)))
        if (s != expectedSize):
            raise Exception("Inconsistent cloud size." +
                "nodeList report size: %s consensus: %s instead of %d." % \
                (sizeStr, consensusStr, expectedSize))
    return (sizeStr, consensusStr, expectedSize)

def stabilize_cloud(node, node_count, timeoutSecs=14.0, retryDelaySecs=0.25, noExtraErrorCheck=False):
    node.wait_for_node_to_accept_connections(timeoutSecs, noExtraErrorCheck=noExtraErrorCheck)

    # want node saying cloud = expected size, plus thinking everyone agrees with that.
    def test(n, tries=None):
        c = n.get_cloud(noExtraErrorCheck=True)
        # don't want to check everything. But this will check that the keys are returned!
        consensus  = c['consensus']
        locked     = c['locked']
        cloud_size = c['cloud_size']
        cloud_name = c['cloud_name']
        node_name  = c['node_name']

        if 'nodes' not in c:
            emsg = "\nH2O didn't include a list of nodes in get_cloud response after initial cloud build"
            raise Exception(emsg)

        # only print it when you get consensus
        if cloud_size!=node_count:
            verboseprint("\nNodes in cloud while building:")
            for ci in c['nodes']:
                verboseprint(ci['name'])

        if (cloud_size > node_count):
            emsg = (
                "\n\nERROR: cloud_size: %d reported via json is bigger than we expect: %d" % (cloud_size, node_count) +
                "\nYou likely have zombie(s) with the same cloud name on the network, that's forming up with you." +
                "\nLook at the cloud IP's in 'grep Paxos sandbox/*stdout*' for some IP's you didn't expect." +
                "\n\nYou probably don't have to do anything, as the cloud shutdown in this test should"  +
                "\nhave sent a Shutdown.json to all in that cloud (you'll see a kill -2 in the *stdout*)." +
                "\nIf you try again, and it still fails, go to those IPs and kill the zombie h2o's." +
                "\nIf you think you really have an intermittent cloud build, report it." +
                "\n" +
                "\nUPDATE: building cloud size of 2 with 127.0.0.1 may temporarily report 3 incorrectly, with no zombie?"
                )
            raise Exception(emsg)

        a = (cloud_size==node_count) and consensus
        if a:
            verboseprint("\tLocked won't happen until after keys are written")
            verboseprint("\nNodes in final cloud:")
            for ci in c['nodes']:
                verboseprint(ci['name'])

        return a

    node.stabilize(test, error=('A cloud of size %d' % node_count),
            timeoutSecs=timeoutSecs, retryDelaySecs=retryDelaySecs)

class H2O(object):
    def __url(self, loc, port=None):
        # always use the new api port
        if port is None: port = self.port
        if loc.startswith('/'): delim = ''
        else: delim = '/'
        u = 'http://%s:%d%s%s' % (self.http_addr, port, delim, loc)
        return u

    def __do_json_request(self, jsonRequest=None, fullUrl=None, timeout=10, params=None, returnFast=False,
        cmd='get', extraComment=None, ignoreH2oError=False, noExtraErrorCheck=False, **kwargs): 
        # if url param is used, use it as full url. otherwise crate from the jsonRequest
        if fullUrl:
            url = fullUrl
        else:
            url = self.__url(jsonRequest)

        # remove any params that are 'None'
        # need to copy dictionary, since can't delete while iterating
        if params is not None:
            params2 = params.copy()
            for k in params2:
                if params2[k] is None:
                    del params[k]
            paramsStr =  '?' + '&'.join(['%s=%s' % (k,v) for (k,v) in params.items()])
        else:
            paramsStr = ''

        if extraComment:
            log('Start ' + url + paramsStr, comment=extraComment)
        else:
            log('Start ' + url + paramsStr)

        # file get passed thru kwargs here
        try:
            if cmd=='post':
                r = requests.post(url, timeout=timeout, params=params, **kwargs)
            else:
                r = requests.get(url, timeout=timeout, params=params, **kwargs)
        except Exception, e:
            # rethrow the exception after we've checked for stack trace from h2o
            # out of memory errors maybe don't show up right away? so we should wait for h2o
            # to get it out to h2o stdout. We don't want to rely on cloud teardown to check
            # because there's no delay, and we don't want to delay all cloud teardowns by waiting.
            # (this is new/experimental)
            exc_info = sys.exc_info()
            if not noExtraErrorCheck: # use this to ignore the initial connection errors during build cloud when h2o is coming up
                h2p.red_print("ERROR: got exception on %s to h2o. \nGoing to check sandbox, then rethrow.." % (url + paramsStr))
                time.sleep(2)
                check_sandbox_for_errors();
            raise exc_info[1], None, exc_info[2]

        # fatal if no response
        if not beta_features and not r:
            raise Exception("Maybe bad url? no r in __do_json_request in %s:" % inspect.stack()[1][3])

        # this is used to open a browser on results, or to redo the operation in the browser
        # we don't' have that may urls flying around, so let's keep them all
        json_url_history.append(r.url)
        if not beta_features and not r.json():
            raise Exception("Maybe bad url? no r.json in __do_json_request in %s:" % inspect.stack()[1][3])

        rjson = None
        if returnFast:
            return
        try:
            rjson = r.json()
        except:
            print dump_json(r.text)
            if not isinstance(r,(list,dict)): 
                raise Exception("h2o json responses should always be lists or dicts, see previous for text")

            raise Exception("Could not decode any json from the request. Do you have beta features turned on? beta_features: ", beta_features)

        for e in ['error', 'Error', 'errors', 'Errors']:
            # error can be null (python None). This happens in exec2
            if e in rjson and rjson[e]:
                verboseprint(dump_json(rjson))
                emsg = 'rjson %s in %s: %s' % (e, inspect.stack()[1][3], rjson[e])
                if ignoreH2oError:
                    # well, we print it..so not totally ignore. test can look at rjson returned
                    print emsg
                else:
                    raise Exception(emsg)

        for w in ['warning', 'Warning', 'warnings', 'Warnings']:
            # warning can be null (python None).
            if w in rjson and rjson[w]:
                verboseprint(dump_json(rjson))
                print 'rjson %s in %s: %s' % (w, inspect.stack()[1][3], rjson[w])

        return rjson


    def test_redirect(self):
        return self.__do_json_request('TestRedirect.json')

    def test_poll(self, args):
        return self.__do_json_request('TestPoll.json', params=args)

    #FIX! just here temporarily to get the response at the end of an algo, from job/destination_key
    def completion_redirect(self, jsonRequest, params):
        return self.__do_json_request(jsonRequest=jsonRequest, params=params)

    def get_cloud(self, noExtraErrorCheck=False, timeoutSecs=10):
        # hardwire it to allow a 60 second timeout
        a = self.__do_json_request('Cloud.json', noExtraErrorCheck=noExtraErrorCheck, timeout=timeoutSecs)

        consensus  = a['consensus']
        locked     = a['locked']
        cloud_size = a['cloud_size']
        cloud_name = a['cloud_name']
        node_name  = a['node_name']
        node_id    = self.node_id
        verboseprint('%s%s %s%s %s%s %s%s' %(
            "\tnode_id: ", node_id,
            "\tcloud_size: ", cloud_size,
            "\tconsensus: ", consensus,
            "\tlocked: ", locked,
            ))
        return a

    def get_timeline(self):
        return self.__do_json_request('Timeline.json')

    # Shutdown url is like a reset button. Doesn't send a response before it kills stuff
    # safer if random things are wedged, rather than requiring response
    # so request library might retry and get exception. allow that.
    def shutdown_all(self):
        try:
            self.__do_json_request('Shutdown.json', noExtraErrorCheck=True)
        except:
            pass
        time.sleep(1) # a little delay needed?
        return(True)

    def put_value(self, value, key=None, repl=None):
        return self.__do_json_request(
            'PutValue.json',
            params={"value": value, "key": key, "replication_factor": repl},
            extraComment = str(value) + "," + str(key) + "," + str(repl))

    def put_file(self, f, key=None, timeoutSecs=60):
        if key is None:
            key = os.path.basename(f)
            ### print "putfile specifying this key:", key

        resp = self.__do_json_request(
                '2/PostFile.json' if beta_features else 'PostFile.json',
                cmd='post',
                timeout=timeoutSecs,
                params={"key": key},
                files={"file": open(f, 'rb')},
                extraComment = str(f))

        verboseprint("\nput_file response: ", dump_json(resp))
        return key

    def get_key(self, key, timeoutSecs=30):
        params = {'key': key}
        paramsStr =  '?' + '&'.join(['%s=%s' % (k,v) for (k,v) in params.items()])
        url = self.__url('Get.html')
        log('Start ' + url + paramsStr)

        # how big does the data return get? I guess only use on relatively small file/key
        return requests.get(url, params=params, timeout=timeoutSecs)

    # noise is a 2-tuple ("StoreView", none) for url plus args for doing during poll to create noise
    # so we can create noise with different urls!, and different parms to that url
    # no noise if None
    def poll_url(self, response,
        timeoutSecs=10, retryDelaySecs=0.5, initialDelaySecs=0, pollTimeoutSecs=180,
        noise=None, benchmarkLogging=None, noPoll=False, reuseFirstPollUrl=False):
        ### print "poll_url: pollTimeoutSecs", pollTimeoutSecs
        verboseprint('poll_url input: response:', dump_json(response))

        # for the rev 2 stuff..the job_key, destination_key and redirect_url are just in the response
        # look for 'response'..if not there, assume the rev 2

        def get_redirect_url(response, beta_features):
            url = None
            params = None
            # StoreView has old style, while beta_features
            if 'response_info' in response: # trigger v2 for GBM always?
                response_info = response['response_info']

                if 'redirect_url' not in response_info:
                    raise Exception("Response during polling must have 'redirect_url'\n%s" % dump_json(response))

                if response_info['status'] != 'done':
                    redirect_url = response_info['redirect_url']
                    # HACK: these are missing the "2/" prefix for now
                    if 'NeuralNetProgress' in str(redirect_url) or 'KMeans2Progress' in str(redirect_url):
                        print "Hacking in the 2/ prefix..tell cyprien"
                        if "2/" not in str(redirect_url):
                            redirect_url = "2/" + redirect_url

                    if redirect_url:
                        url = self.__url(redirect_url)
                        params = None
                    else:
                        if response_info['status'] != 'done':
                            raise Exception("'redirect_url' during polling is null but status!='done': \n%s" % dump_json(response))
            else:
                if 'response' not in response:
                    raise Exception("'response' not in response.\n%s" % dump_json(response))

                if response['response']['status'] != 'done':
                    if 'redirect_request' not in response['response']:
                        raise Exception("'redirect_request' not in response. \n%s" % dump_json(response))

                    url = self.__url(response['response']['redirect_request'])
                    params = response['response']['redirect_request_args']

            return (url, params)

        # if we never poll
        msgUsed = None

        if 'response_info' in response: # trigger v2 for GBM always?
            status = response['response_info']['status']
            # default to "" if doesn't exist
            progress = response.get('progress', "")
        else:
            status = response['response']['status']
<<<<<<< HEAD
        doFirstPoll = status != 'done'
=======
            progress = response['response'].get('progress', "")

        firstPoll = status != 'done'
>>>>>>> 1e22faef

        (url, params) = get_redirect_url(response, beta_features)
        # no need to recreate the string for messaging, in the loop..
        if params:
            paramsStr = '&'.join(['%s=%s' % (k,v) for (k,v) in params.items()])
        else:
            paramsStr = ''

        # FIX! don't do JStack noise for tests that ask for it. JStack seems to have problems
        noise_enable = noise is not None and noise != ("JStack", None)
        if noise_enable:
            print "Using noise during poll_url:", noise
            # noise_json should be like "Storeview"
            (noise_json, noiseParams) = noise
            noiseUrl = self.__url(noise_json + ".json")
            if noiseParams is None:
                noiseParamsStr = ""
            else:
                noiseParamsStr =  '&'.join(['%s=%s' % (k,v) for (k,v) in noiseParams.items()])

        start = time.time()
        count = 0
        if initialDelaySecs:
            time.sleep(initialDelaySecs)

        # can end with status = 'redirect' or 'done'
        # Update: on DRF2, the first RF redirects to progress. So we should follow that, and follow any redirect to view?
        # so for v2, we'll always follow redirects?
        # For v1, we're not forcing the first status to be 'poll' now..so it could be redirect or done?(NN score? if blocking)

        # Don't follow the Parse redirect to Inspect, because we want parseResult['destination_key'] to be the end.
        # note this doesn't affect polling with Inspect? (since it doesn't redirect ?
<<<<<<< HEAD
        while status == 'poll' or doFirstPoll or (beta_features and status == 'redirect' and 'Inspect' not in url):
            count += 1

            if ((time.time()-start) > timeoutSecs):
                # show what we're polling with
                emsg = "Exceeded timeoutSecs: %d secs while polling." % timeoutSecs +\
                       "status: %s, url: %s?%s" % (status, urlUsed, paramsUsedStr)
                raise Exception(emsg)

            if benchmarkLogging:
                cloudPerfH2O.get_log_save(benchmarkLogging)

            print status, url
=======
        while status == 'poll' or firstPoll or (beta_features and status == 'redirect' and 'Inspect' not in url):
            firstPoll = False
            print status, progress, url
            # UPDATE: 1/24/13 change to always wait before the first poll..
>>>>>>> 1e22faef
            time.sleep(retryDelaySecs)
            # every other one?
            create_noise = noise_enable and ((count%2)==0)
            if create_noise:
                urlUsed = noiseUrl
                paramsUsed = noiseParams
                paramsUsedStr = noiseParamsStr
                msgUsed = "\nNoise during polling with"
            else:
                urlUsed = url
                paramsUsed = params
                paramsUsedStr = paramsStr
                msgUsed = "\nPolling with"

            response = self.__do_json_request(fullUrl=urlUsed, timeout=pollTimeoutSecs, params=paramsUsed)
<<<<<<< HEAD
            verboseprint(msgUsed, urlUsed, paramsUsedStr, "Response:", dump_json(response))

=======

            verboseprint(msgUsed, urlUsed, paramsUsedStr, "Response:", dump_json(response))
>>>>>>> 1e22faef
            # hey, check the sandbox if we've been waiting a long time...rather than wait for timeout
            if ((count%6)==0):
                check_sandbox_for_errors()

            if (create_noise):
                # this guarantees the loop is done, so we don't need to worry about
                # a 'return r' being interpreted from a noise response
                status = 'poll'
                progress = ''
            else:
<<<<<<< HEAD
                doFirstPoll = False
                if beta_features or 'response_info' in response: # trigger v2 for GBM always?
                    status = response['response_info']['status']
                else:
                    status = response['response']['status']

                # get the redirect url
                if beta_features and not reuseFirstPollUrl: # reuse url for all v1 stuff
                    (url, params) = get_redirect_url(response, beta_features)
=======
                if 'response_info' in response: # trigger v2 for GBM always?
                    status = response['response_info']['status']
                    # default to "" if doesn't exist
                    progress = response.get('progress', "")
                else:
                    status = response['response']['status']
                    progress = response['response'].get('progress', "")

                # get the redirect url
                # currently a bug...the url isn't right on poll
                # if not reuseFirstPollUrl: # hack for v1 RfView which doesn't give it during polling
                if beta_features and not reuseFirstPollUrl: # reuse url for all v1 stuff
                    (url, params) = get_redirect_url(response, beta_features)

            if ((time.time()-start) > timeoutSecs):
                # show what we're polling with
                emsg = "Exceeded timeoutSecs: %d secs while polling." % timeoutSecs +\
                       "status: %s, url: %s?%s" % (status, urlUsed, paramsUsedStr)
                raise Exception(emsg)
            count += 1

            if noPoll and not create_noise:
                return response
            
            if benchmarkLogging:
                cloudPerfH2O.get_log_save(benchmarkLogging)
>>>>>>> 1e22faef

                if noPoll:
                    return response

        # won't print if we didn't poll
        if msgUsed:
            verboseprint(msgUsed, urlUsed, paramsUsedStr, "Response:", dump_json(response))
        return response

    def kmeans_apply(self, data_key, model_key, destination_key,
        timeoutSecs=300, retryDelaySecs=0.2, initialDelaySecs=None, pollTimeoutSecs=180,
        **kwargs):
        # defaults
        params_dict = {
            'destination_key': destination_key,
            'model_key': model_key,
            'data_key': data_key,
            }
        browseAlso = kwargs.get('browseAlso', False)
        # only lets these params thru
        check_params_update_kwargs(params_dict, kwargs, 'kmeans_apply', print_params=True)

        print "\nKMeansApply params list:", params_dict
        a = self.__do_json_request('KMeansApply.json', timeout=timeoutSecs, params=params_dict)

        # Check that the response has the right Progress url it's going to steer us to.
        if a['response']['redirect_request']!='Progress':
            print dump_json(a)
            raise Exception('H2O kmeans redirect is not Progress. KMeansApply json response precedes.')
        a = self.poll_url(a, timeoutSecs=timeoutSecs, retryDelaySecs=retryDelaySecs,
            initialDelaySecs=initialDelaySecs, pollTimeoutSecs=pollTimeoutSecs)
        verboseprint("\nKMeansApply result:", dump_json(a))

        if (browseAlso | browse_json):
            print "Redoing the KMeansApply through the browser, no results saved though"
            h2b.browseJsonHistoryAsUrlLastMatch('KMeansApply')
            time.sleep(5)
        return a

    # model_key
    # key
    def kmeans_score(self, key, model_key,
        timeoutSecs=300, retryDelaySecs=0.2, initialDelaySecs=None, pollTimeoutSecs=180,
        **kwargs):
        # defaults
        params_dict = {
            'key': key,
            'model_key': model_key,
            }
        browseAlso = kwargs.get('browseAlso', False)
        # only lets these params thru
        check_params_update_kwargs(params_dict, kwargs, 'kmeans_score', print_params=True)
        print "\nKMeansScore params list:", params_dict
        a = self.__do_json_request('KMeansScore.json', timeout=timeoutSecs, params=params_dict)

        # kmeans_score doesn't need polling?
        verboseprint("\nKMeansScore result:", dump_json(a))

        if (browseAlso | browse_json):
            print "Redoing the KMeansScore through the browser, no results saved though"
            h2b.browseJsonHistoryAsUrlLastMatch('KMeansScore')
            time.sleep(5)
        return a

    # this is only for 2 (fvec)
    def kmeans_model_view(self, model, timeoutSecs=30, **kwargs):
        # defaults
        params_dict = {
            'model': model,
            }
        browseAlso = kwargs.get('browseAlso', False)
        # only lets these params thru
        check_params_update_kwargs(params_dict, kwargs, 'kmeans_model_view', print_params=True)
        print "\nKMeans2ModelView params list:", params_dict
        a = self.__do_json_request('2/KMeans2ModelView.json', timeout=timeoutSecs, params=params_dict)

        # kmeans_score doesn't need polling?
        verboseprint("\nKMeans2Model View result:", dump_json(a))

        if (browseAlso | browse_json):
            print "Redoing the KMeans2ModelView through the browser, no results saved though"
            h2b.browseJsonHistoryAsUrlLastMatch('KMeans2ModelView')
            time.sleep(5)
        return a

    # additional params include: cols=.
    # don't need to include in params_dict it doesn't need a default
    # FIX! cols should be renamed in test for fvec
    def kmeans(self, key, key2=None, 
        timeoutSecs=300, retryDelaySecs=0.2, initialDelaySecs=None, pollTimeoutSecs=180,
        noise=None, benchmarkLogging=None, noPoll=False, **kwargs):
        # defaults
        # KMeans has more params than shown here
        # KMeans2 has these params?
        # max_iter=100&max_iter2=1&iterations=0
        if beta_features:
            params_dict = {
                'initialization': 'Furthest',
                'k': 1,
                'source': key,
                'destination_key': key2,
                'seed': None,
                'ignored_cols': None,
                'max_iter': None,
                'normalize': None,
                }
        else:
            params_dict = {
                'initialization': 'Furthest',
                'k': 1,
                'source_key': key,
                'destination_key': key2,
                'seed': None,
                'cols': None,
                'max_iter': None,
                'normalize': None,
                }

        if key2 is not None: params_dict['destination_key'] = key2
        browseAlso = kwargs.get('browseAlso', False)
        # only lets these params thru
        check_params_update_kwargs(params_dict, kwargs, 'kmeans', print_params=True)
        algo = '2/KMeans2' if beta_features else 'KMeans'

        print "\n%s params list:" % algo, params_dict
        a = self.__do_json_request(algo + '.json', 
            timeout=timeoutSecs, params=params_dict)

        if noPoll:
            return a


        a = self.poll_url(a, timeoutSecs=timeoutSecs, retryDelaySecs=retryDelaySecs,
            initialDelaySecs=initialDelaySecs, pollTimeoutSecs=pollTimeoutSecs,
            noise=noise, benchmarkLogging=benchmarkLogging)
        verboseprint("\n%s result:" % algo, dump_json(a))

        if (browseAlso | browse_json):
            print "Redoing the %s through the browser, no results saved though" % algo
            h2b.browseJsonHistoryAsUrlLastMatch(algo)
            time.sleep(5)
        return a

    # params:
    # header=1,
    # header_from_file
    # separator=1 (hex encode?
    # exclude=
    # noise is a 2-tuple: ("StoreView",params_dict)

    def parse(self, key, key2=None,
        timeoutSecs=300, retryDelaySecs=0.2, initialDelaySecs=None, pollTimeoutSecs=180,
        noise=None, benchmarkLogging=None, noPoll=False, **kwargs):
        browseAlso = kwargs.pop('browseAlso',False)
        # this doesn't work. webforums indicate max_retries might be 0 already? (as of 3 months ago)
        # requests.defaults({max_retries : 4})
        # https://github.com/kennethreitz/requests/issues/719
        # it was closed saying Requests doesn't do retries. (documentation implies otherwise)
        algo = "2/Parse2" if beta_features else "Parse"
        verboseprint("\n %s key: %s to key2: %s (if None, means default)" % (algo, key, key2))
        # other h2o parse parameters, not in the defauls
        # header
        # exclude
        params_dict = {
            'blocking': None, # debug only
            'source_key': key, # can be a regex
            'destination_key': key2,
            'parser_type': None,
            'separator': None,
            'header': None,
            'single_quotes': None,
            'header_from_file': None,
            'exclude': None,
            'preview': None,
            }
        check_params_update_kwargs(params_dict, kwargs, 'parse', print_params=True)

        # h2o requires header=1 if header_from_file is used. Force it here to avoid bad test issues
        if kwargs.get('header_from_file'): # default None
            kwargs['header'] = 1

        if benchmarkLogging:
            cloudPerfH2O.get_log_save(initOnly=True)

        a = self.__do_json_request(algo + ".json", timeout=timeoutSecs, params=params_dict)

        # Check that the response has the right Progress url it's going to steer us to.
        verboseprint(algo + " result:", dump_json(a))

        # FIX! not using h2o redirect info for Parse2 yet
        if not beta_features and a['response']['redirect_request']!='Progress':
            raise Exception('H2O %s redirect is not Progress. %s json response precedes.' % (algo, algo) )

        if noPoll:
            return a

        # noise is a 2-tuple ("StoreView, none) for url plus args for doing during poll to create noise
        # no noise if None
        verboseprint(algo + ' noise:', noise)
        a = self.poll_url(a, timeoutSecs=timeoutSecs, retryDelaySecs=retryDelaySecs,
            initialDelaySecs=initialDelaySecs, pollTimeoutSecs=pollTimeoutSecs,
            noise=noise, benchmarkLogging=benchmarkLogging)

        verboseprint("\n" + algo + " result:", dump_json(a))
        return a

    def netstat(self):
        return self.__do_json_request('Network.json')

    def jstack(self, timeoutSecs=30):
        return self.__do_json_request("JStack.json", timeout=timeoutSecs)

    def iostatus(self):
        return self.__do_json_request("IOStatus.json")

    # &offset=
    # &view=
    def inspect(self, key, offset=None, view=None, max_column_display=1000, ignoreH2oError=False, timeoutSecs=30):
        if beta_features:
            params = {
                "src_key": key,
                "offset": offset,
                # view doesn't exist for 2. let it be passed here from old tests but not used
                }
        else:
            params = {
                "key": key,
                "offset": offset,
                "view": view,
                "max_column_display": max_column_display
                }

        a = self.__do_json_request('2/Inspect2.json' if beta_features else 'Inspect.json',
            params=params,
            ignoreH2oError=ignoreH2oError,
            timeout=timeoutSecs
            )
        return a

    # can take a useful 'filter'
    # FIX! current hack to h2o to make sure we get "all" rather than just
    # default 20 the browser gets. set to max # by default (1024)
    # There is a offset= param that's useful also, and filter=
    def store_view(self, timeoutSecs=60, print_params=False, **kwargs):
        params_dict = {
            'view': 20,
            }
        params_dict.update(kwargs)
        if print_params:
            print "\nStoreView params list:", params_dict

        a = self.__do_json_request('StoreView.json',
            params=params_dict,
            timeout=timeoutSecs)
        return a

    # There is also a RemoveAck in the browser, that asks for confirmation from
    # the user. This is after that confirmation.
    # UPDATE: ignore errors on remove..key might already be gone due to h2o removing it now
    # after parse
    def remove_key(self, key, timeoutSecs=30):
        a = self.__do_json_request('Remove.json', 
            params={"key": key}, ignoreH2oError=True, timeout=timeoutSecs)
        return a

    # this removes all keys!
    def remove_all_keys(self, timeoutSecs=30):
        a = self.__do_json_request('2/RemoveAll.json', timeout=timeoutSecs)
        return a

    # only model keys can be exported?
    def export_hdfs(self, source_key, path):
        a = self.__do_json_request('ExportHdfs.json',
            params={"source_key": source_key, "path": path})
        verboseprint("\nexport_hdfs result:", dump_json(a))
        return a

    def export_s3(self, source_key, bucket, obj):
        a = self.__do_json_request('ExportS3.json',
            params={"source_key": source_key, "bucket": bucket, "object": obj})
        verboseprint("\nexport_s3 result:", dump_json(a))
        return a

    # the param name for ImportFiles is 'file', but it can take a directory or a file.
    # 192.168.0.37:54323/ImportFiles.html?file=%2Fhome%2F0xdiag%2Fdatasets
    def import_files(self, path, timeoutSecs=180):
        a = self.__do_json_request('2/ImportFiles2.json' if beta_features else 'ImportFiles.json',
            timeout=timeoutSecs,
            params={"path": path}
        )
        verboseprint("\nimport_files result:", dump_json(a))
        return a

    def import_s3(self, bucket, timeoutSecs=180):
        a = self.__do_json_request('2/ImportFiles2.json' if beta_features else 'ImportS3.json', 
            timeout=timeoutSecs, params={"bucket": bucket})
        verboseprint("\nimport_s3 result:", dump_json(a))
        return a

    def import_hdfs(self, path, timeoutSecs=180):
        a = self.__do_json_request('2/ImportFiles2.json' if beta_features else 'ImportHdfs.json', 
            timeout=timeoutSecs, params={"path": path})
        verboseprint("\nimport_hdfs result:", dump_json(a))
        return a

    # 'destination_key', 'escape_nan' 'expression'
    def exec_query(self, timeoutSecs=20, ignoreH2oError=False, **kwargs):
        # only v2 now
        params_dict = {
            'str': None,
            }

        browseAlso = kwargs.pop('browseAlso',False)
        check_params_update_kwargs(params_dict, kwargs, 'exec_query', print_params=True)
        verboseprint("\nexec_query:", params_dict)
        a = self.__do_json_request('2/Exec2.json',
            timeout=timeoutSecs, ignoreH2oError=ignoreH2oError, params=params_dict)
        verboseprint("\nexec_query result:", dump_json(a))
        return a

    def jobs_admin(self, timeoutSecs=20, **kwargs):
        params_dict = {
            # 'expression': None,
            }
        browseAlso = kwargs.pop('browseAlso',False)
        params_dict.update(kwargs)
        verboseprint("\nexec_query:", params_dict)
        a = self.__do_json_request('Jobs.json', timeout=timeoutSecs, params=params_dict)
        verboseprint("\njobs_admin result:", dump_json(a))
        return a

    def jobs_cancel(self, timeoutSecs=20, **kwargs):
        params_dict = {
            'key': None,
            }
        browseAlso = kwargs.pop('browseAlso',False)
        check_params_update_kwargs(params_dict, kwargs, 'jobs_cancel', print_params=True)
        a = self.__do_json_request('Cancel.json', timeout=timeoutSecs, params=params_dict)
        verboseprint("\njobs_cancel result:", dump_json(a))
        print "Cancelled job:", params_dict['key']
    
        return a

    # note ntree in kwargs can overwrite trees! (trees is legacy param)
    def random_forest(self, data_key, trees, 
        timeoutSecs=300, retryDelaySecs=1.0, initialDelaySecs=None, pollTimeoutSecs=180,
        noise=None, benchmarkLogging=None, print_params=True, noPoll=False, rfView=True, **kwargs):

        algo = '2/DRF' if beta_features else 'RF'
        algoView = '2/DRFView' if beta_features else 'RFView'

        if beta_features:
            params_dict = {
                'destination_key': None,
                'source': data_key,
                # 'model': None,
                'response': None,
                'cols': None,
                'ignored_cols_by_name': None,
                'classification': None,
                'validation': None,
                'importance': None, # enable variable importance
                'ntrees': trees,
                'max_depth': None,
                'min_rows': None, # how many rows in leaves for stopping condition
                'nbins': None,
                'mtries': None,
                'sample_rate': None,
                'seed': None,
                }
            if 'model_key' in kwargs:
                kwargs['destination_key'] = kwargs['model_key'] # hmm..should we switch test to new param?


        else:
            params_dict = {
                'data_key': data_key,
                'ntree':  trees,
                'model_key': None,
                # new default. h2o defaults to 0, better for tracking oobe problems
                'out_of_bag_error_estimate': 1,
                'use_non_local_data': None,
                'iterative_cm': None,
                'response_variable': None,
                'class_weights': None,
                'stat_type': None,
                'depth': None,
                'bin_limit': None,
                'parallel': None,
                'ignore': None,
                'sample': None,
                'seed': None,
                'features': None,
                'exclusive_split_limit': None,
                'sampling_strategy': None,
                'strata_samples': None,
        }

        browseAlso = kwargs.pop('browseAlso',False)
        check_params_update_kwargs(params_dict, kwargs, 'random_forest', print_params)

        if beta_features and not params_dict['response']:
            # on v2, there is no default response. So if it's none, we should use the last column, for compatibility
            inspect = h2o_cmd.runInspect(key=data_key)
            # response only takes names. can't use col index..have to look it up
            params_dict['response'] = str(inspect['cols'][-1]['name'])

        if print_params:
            print "\n%s parameters:" % algo, params_dict
            sys.stdout.flush()

        # always follow thru to rfview?
        rf = self.__do_json_request(algo + '.json', timeout=timeoutSecs, params=params_dict)
        print "\n%s result:" % algo, dump_json(rf)
        
        # noPoll and rfView=False are similar?
        if (noPoll or not rfView) or (beta_features and rfView==False):
            # just return for now
            print "no rfView:", rfView, "noPoll", noPoll
            return rf

        if beta_features:
            # since we don't know the model key from the rf response, we just let rf redirect us to completion
            # if we want to do noPoll, we have to name the model, so we know what to ask for when we do the completion view
            # HACK: wait more for first poll?
            time.sleep(5)
            rfView = self.poll_url(rf, timeoutSecs=timeoutSecs, retryDelaySecs=retryDelaySecs,
                initialDelaySecs=initialDelaySecs, pollTimeoutSecs=pollTimeoutSecs,
                noise=noise, benchmarkLogging=benchmarkLogging)
            return rfView

        else:
            if rf['response']['redirect_request'] != algoView:
                print dump_json(rf)
                raise Exception('H2O %s redirect is not %s json response precedes.' % (algo, algoView))


            # FIX! check all of these somehow?
            # if we model_key was given to rf via **kwargs, remove it, since we're passing 
            # model_key from rf. can't pass it in two places. (ok if it doesn't exist in kwargs)
            data_key  = rf['data_key']
            model_key = rf['model_key']
            rfCloud = rf['response']['h2o']
            # this is important. it's the only accurate value for how many trees RF was asked for.
            ntree    = rf['ntree']
            response_variable = rf['response_variable']

            # Since I may not have passed a model_key or ntree to h2o, I have to learn what h2o used
            # and be sure to pass that to RFView. just update params_dict. If I provided them
            # I'm trusting h2o to have given them back to me correctly. Maybe fix that at some point.
            params_dict.update({'ntree': ntree, 'model_key': model_key})

            # data_key/model_key/ntree are all in **params_dict
            rfViewResult = self.random_forest_view(timeoutSecs=timeoutSecs, 
                retryDelaySecs=retryDelaySecs, initialDelaySecs=initialDelaySecs, pollTimeoutSecs=pollTimeoutSecs,
                noise=noise, benchmarkLogging=benchmarkLogging, print_params=print_params, noPoll=noPoll, 
                useRFScore=False, **params_dict) 

            verboseprint("random_forest_view:", rfViewResult)
            return rfViewResult

    def random_forest_view(self, data_key=None, model_key=None, timeoutSecs=300, 
            retryDelaySecs=0.2, initialDelaySecs=None, pollTimeoutSecs=180,
            noise=None, benchmarkLogging=None, print_params=False, noPoll=False, 
            useRFScore=False, **kwargs): 

        # not supported yet
        if beta_features:
            print "random_forest_view not supported in H2O fvec yet. hacking done response"
            r = {'response': {'status': 'done'}, 'trees': {'number_built': 0}}
            # return r

        # algo = '2/DRFView2' if beta_features else 'RFView'
        # for drf2, you can't pass a new dataset here, compared to what you trained with.
        # should complain or something if tried with a data_key
        if beta_features and data_key:
            print "Can't pass a new data_key to random_forest_view for v2's DRFModelView. Not using"

        algo = '2/DRFModelView' if beta_features else 'RFView'
        # No such thing as 2/DRFScore2
        algoScore = '2/DRFScore2' if beta_features else 'RFScore'
        # is response_variable needed here? it shouldn't be
        # do_json_request will ignore any that remain = None

        if beta_features:
            params_dict = {
                '_modelKey': model_key,
                }
        else:
            params_dict = {
                'data_key': data_key,
                'model_key': model_key,
                'out_of_bag_error_estimate': 1,
                'iterative_cm': 0,
                # is ntree not expected here?
                'ntree': None,
                'class_weights': None,
                'response_variable': None,
                }
        browseAlso = kwargs.pop('browseAlso',False)

        # only update params_dict..don't add
        # throw away anything else as it should come from the model (propagating what RF used)
        for k in kwargs:
            if k in params_dict:
                params_dict[k] = kwargs[k]

        if beta_features:
            ntree = 0 # not used?

        else:
            if params_dict['ntree'] is None:
                raise Exception('%s got no %s param: %s . Why? h2o needs?' % (algo, 'ntree', params_dict['ntree']))
        # well assume we got the gold standard from the initial rf request
            ntree = params_dict['ntree']

        if print_params:
            print "\n%s parameters:" % algo, params_dict
            sys.stdout.flush()

        if useRFScore:
            whichUsed = algoScore
        else:
            whichUsed = algo

        a = self.__do_json_request(whichUsed + ".json", timeout=timeoutSecs, params=params_dict)
        verboseprint("\n%s result:" % whichUsed, dump_json(a))

        if noPoll:
            return a

        # add a fake redirect_request and redirect_request_args
        # to the RF response, to make it look like everyone else
        if beta_features:
            rfView = self.poll_url(a, timeoutSecs=timeoutSecs, retryDelaySecs=retryDelaySecs,
                initialDelaySecs=initialDelaySecs, pollTimeoutSecs=pollTimeoutSecs,
                noise=noise, benchmarkLogging=benchmarkLogging)
        else:
            fake_a = a
            fake_a['response'] = a['response']
            fake_a['response']['redirect_request'] = whichUsed + ".json"
            fake_a['response']['redirect_request_args'] = params_dict

            # no redirect_response in rfView? so need to pass params here
            # FIX! do we have to do a 2nd if it's done in the first?
            rfView = self.poll_url(fake_a, timeoutSecs=timeoutSecs, retryDelaySecs=retryDelaySecs,
                initialDelaySecs=initialDelaySecs, pollTimeoutSecs=pollTimeoutSecs,
                noise=noise, benchmarkLogging=benchmarkLogging, reuseFirstPollUrl=True)

            # above we get this from what we're told from rf and passed to rfView
            ## ntree = rfView['ntree']
            verboseprint("%s done:" % whichUsed, dump_json(rfView))
            status = rfView['response']['status']
            if status != 'done': raise Exception('Unexpected status: ' + status)

        if beta_features:
            drf_model = rfView['drf_model']
            numberBuilt = drf_model['N']
        else:
            pass
            # rfView seems to have two ways of returning the number built
            # this doesn't work when we call it directly?
            # numberBuilt = rfView['trees']['number_built']
            # if numberBuilt!=ntree:
            #     raise Exception("%s done but number_built!=ntree: %s %s" % (whichUsed, numberBuilt, ntree))

        # want to double check all this because it's new
        # and we had problems with races/doneness before
        errorInResponse = False
            # numberBuilt<0 or ntree<0 or numberBuilt>ntree or \
            # ntree!=rfView['ntree']

        if errorInResponse:
            raise Exception("\nBad values in %s.json\n" % whichUsed +
                "progress: %s, progressTotal: %s, ntree: %s, numberBuilt: %s, status: %s" % \
                (progress, progressTotal, ntree, numberBuilt, status))

        if (browseAlso | browse_json):
            h2b.browseJsonHistoryAsUrlLastMatch(whichUsed)
        return rfView

    def random_forest_score(self, data_key, model_key,
        timeoutSecs=60, retryDelaySecs=0.5, initialDelaySecs=None, pollTimeoutSecs=180,
        **kwargs):
        rfView = random_forest_view(useRFScore=True, *args, **kwargs)
        return rfView

    def set_column_names(self, timeoutSecs=300, print_params=False, **kwargs):
        params_dict = {
            'source': None,
            'target': None,
        }
        # only lets these params thru
        check_params_update_kwargs(params_dict, kwargs, 'set_column_names', print_params)
        a = self.__do_json_request('SetColumnNames.json', timeout=timeoutSecs, params=params_dict)
        verboseprint("\nset_column_names result:", dump_json(a))
        return a

    def gbm_view(self, model_key, timeoutSecs=300, print_params=False, **kwargs):
        params_dict = {
            '_modelKey': model_key,
        }
        # only lets these params thru
        check_params_update_kwargs(params_dict, kwargs, 'gbm_view', print_params)
        a = self.__do_json_request('2/GBMModelView.json', timeout=timeoutSecs, params=params_dict)
        verboseprint("\ngbm_view result:", dump_json(a))
        return a

    def gbm_grid_view(self, timeoutSecs=300, print_params=False, **kwargs):
        params_dict = {
            'job_key': None,
            'destination_key': None,
        }
        # only lets these params thru
        check_params_update_kwargs(params_dict, kwargs, 'gbm_search_progress', print_params)
        a = self.__do_json_request('2/GridSearchProgress.json', timeout=timeoutSecs, params=params_dict)
        print "\ngbm_search_progress result:", dump_json(a)
        return a

    def pca_view(self, modelKey, timeoutSecs=300, print_params=False, **kwargs):
        #this function is only for pca on fvec! may replace in future.
        params_dict = {
           '_modelKey' : modelKey,
        }
        check_params_update_kwargs(params_dict, kwargs, 'pca_view', print_params)
        a = self.__do_json_request('2/PCAModelView.json', timeout=timeoutSecs, params=params_dict)
        verboseprint("\npca_view_result:", dump_json(a))
        return a

    def glm_view(self, modelKey=None, timeoutSecs=300, print_params=False, **kwargs):
        #this function is only for glm2, may remove it in future.
        params_dict = {
            '_modelKey' : modelKey,
        }
        check_params_update_kwargs(params_dict, kwargs, 'glm_view', print_params)
        a = self.__do_json_request('2/GLMModelView.json', timeout=timeoutSecs, params=params_dict)
        verboseprint("\nglm_view result:", dump_json(a))
        return a

    def generate_predictions(self, data_key, model_key, destination_key=None, timeoutSecs=300, print_params=True, **kwargs):
        algo = '2/Predict' if beta_features else 'GeneratePredictionsPage'
        algoView = '2/Inspect2' if beta_features else 'Inspect'

        if beta_features:
            params_dict = {
                'data': data_key,
                'model': model_key,
                # 'prediction_key': destination_key,
                'prediction': destination_key,
                }
        else:
            params_dict = {
                'data_key': data_key,
                'model_key': model_key,
                'destination_key': destination_key,
                }

        browseAlso = kwargs.pop('browseAlso',False)
        # only lets these params thru
        check_params_update_kwargs(params_dict, kwargs, 'generate_predictions', print_params)

        if print_params:
            print "\n%s parameters:" % algo, params_dict
            sys.stdout.flush()

        a = self.__do_json_request(
            algo + '.json',
            timeout=timeoutSecs, 
            params=params_dict)
        verboseprint("\n%s result:" % algo, dump_json(a))

        if (browseAlso | browse_json):
            h2b.browseJsonHistoryAsUrlLastMatch(algo)

        # it will redirect to an inspect, so let's get that inspect stuff
        # FIX! not supported in json yet if beta_features
        # FIX! who checks the redirect is correct?
        if beta_features:
            print "%s response:" % algo, dump_json(a)
        else:
            resultKey = a['response']['redirect_request_args']['key']
            a = self.__do_json_request(algoView, timeout=timeoutSecs, params={"key": resultKey})
            verboseprint("\nInspect of " + resultKey, dump_json(a))

        return a

    def predict_confusion_matrix(self, timeoutSecs=300, print_params=True, **kwargs):
        params_dict = {
            'actual': None,
            'vactual': 'predict',
            'predict': None,
            'vpredict': 'predict',
        }
        # everyone should move to using this, and a full list in params_dict
        # only lets these params thru
        check_params_update_kwargs(params_dict, kwargs, 'predict_confusion_matrix', print_params)
        a = self.__do_json_request('2/ConfusionMatrix.json', timeout=timeoutSecs, params=params_dict)
        verboseprint("\nprediction_confusion_matrix result:", dump_json(a))
        return a


    def random_forest_treeview(self, tree_number, data_key, model_key,
        timeoutSecs=10, ignoreH2oError=False, **kwargs):
        params_dict = {
            'tree_number': tree_number,
            'data_key': data_key,
            'model_key': model_key,
            }

        browseAlso = kwargs.pop('browseAlso',False)
        params_dict.update(kwargs)

        a = self.__do_json_request('RFTreeView.json', timeout=timeoutSecs, params=params_dict,
            ignoreH2oError=ignoreH2oError)

        verboseprint("\nrandom_forest_treeview result:", dump_json(a))
        # Always do it to eyeball?
        if (browseAlso | browse_json | True):
            h2b.browseJsonHistoryAsUrlLastMatch("RFTreeView")
            time.sleep(3) # to be able to see it
        return a

    def gbm(self, data_key, timeoutSecs=600, retryDelaySecs=1, initialDelaySecs=5, pollTimeoutSecs=30, 
        noPoll=False, print_params=True, **kwargs):
        params_dict = {
            'destination_key'      : None,
            'validation'           : None,
            'response'             : None,
            'source'               : data_key,
            'learn_rate'           : None,
            'ntrees'               : None,
            'max_depth'            : None,
            'min_rows'             : None,
            'ignored_cols_by_name' : None, # either this or cols..not both
            'cols'                 : None,
            'nbins'                : None,
            'classification'       : None,
            'grid_parallelism'     : None,
        }

        # only lets these params thru
        check_params_update_kwargs(params_dict, kwargs, 'gbm', print_params)
        if 'validation' not in kwargs:
            kwargs['validation'] = data_key

        start = time.time()
        a = self.__do_json_request('2/GBM.json',timeout=timeoutSecs,params=params_dict)
        if noPoll:
            a['python_elapsed'] = time.time() - start
            a['python_%timeout'] = a['python_elapsed']*100 / timeoutSecs
            return a

        verboseprint("\nGBM first result:", dump_json(a))
        a = self.poll_url(a, timeoutSecs=timeoutSecs, retryDelaySecs=retryDelaySecs,
                          initialDelaySecs=initialDelaySecs, pollTimeoutSecs=pollTimeoutSecs)
        verboseprint("\nGBM result:", dump_json(a))
        a['python_elapsed'] = time.time() - start
        a['python_%timeout'] = a['python_elapsed']*100 / timeoutSecs
        return a

    def pca(self, data_key, timeoutSecs=600, retryDelaySecs=1, initialDelaySecs=5, pollTimeoutSecs=30, 
        noPoll=False, print_params=True, benchmarkLogging=None, returnFast=False, **kwargs):
        params_dict = {
            'destination_key' : None,
            'source'          : data_key,
            'ignored_cols'    : None,
            'tolerance'       : None,
            'max_pc'          : None,
            'standardize'     : None,
        }
        # only lets these params thru
        check_params_update_kwargs(params_dict, kwargs, 'pca', print_params)
        start = time.time()
        a = self.__do_json_request('2/PCA.json', timeout=timeoutSecs, params=params_dict, returnFast=returnFast)

        if noPoll:
            #a['python_elapsed'] = time.time() - start
            #a['python_%timeout'] = a['python_elapsed']*100 / timeoutSecs
            return a

        a = self.poll_url(a, timeoutSecs=timeoutSecs, retryDelaySecs=retryDelaySecs, benchmarkLogging=benchmarkLogging,
                          initialDelaySecs=initialDelaySecs, pollTimeoutSecs=pollTimeoutSecs)
        verboseprint("\nPCA result:", dump_json(a))
        a['python_elapsed'] = time.time() - start
        a['python_%timeout'] = a['python_elapsed']*100 / timeoutSecs
        return a

    def pca_score(self, timeoutSecs=600, retryDelaySecs=1, initialDelaySecs=5, pollTimeoutSecs=30, 
        noPoll=False, print_params=True, **kwargs):
        params_dict = {
            'model'           : None,
            'destination_key' : None,
            'source'          : None,
            'num_pc'          : None,
        }
        # only lets these params thru
        check_params_update_kwargs(params_dict, kwargs, 'pca_score', print_params)
        start = time.time()
        a = self.__do_json_request('2/PCAScore.json',timeout=timeoutSecs, params=params_dict)

        if noPoll:
            a['python_elapsed'] = time.time() - start
            a['python_%timeout'] = a['python_elapsed']*100 / timeoutSecs
            return a

        if 'response' not in a:
            raise Exception("Can't tell where to go..No 'response' key in this polled json response: %s" % a)

        a = self.poll_url(a, timeoutSecs=timeoutSecs, retryDelaySecs=retryDelaySecs,
                          initialDelaySecs=initialDelaySecs, pollTimeoutSecs=pollTimeoutSecs)
        verboseprint("\nPCAScore result:", dump_json(a))
        a['python_elapsed'] = time.time() - start
        a['python_%timeout'] = a['python_elapsed']*100 / timeoutSecs
        return a

    def neural_net_score(self, key, model, timeoutSecs=600, retryDelaySecs=1, initialDelaySecs=5, pollTimeoutSecs=30, 
        noPoll=False, print_params=True, **kwargs):
        params_dict = {
            'source': key,
            'destination_key': None,
            'model': model,
            # this is ignore??
            'cols': None,
            'ignored_cols': None,
            'classification': None,
            'response': None,
            'max_rows': 0,
        }
        # only lets these params thru
        check_params_update_kwargs(params_dict, kwargs, 'neural_net_score', print_params)

        start = time.time()
        a = self.__do_json_request('2/NeuralNetScore.json',timeout=timeoutSecs, params=params_dict)

        if noPoll:
            a['python_elapsed'] = time.time() - start
            a['python_%timeout'] = a['python_elapsed']*100 / timeoutSecs
            return a

        # no polling
        # a = self.poll_url(a, timeoutSecs=timeoutSecs, retryDelaySecs=retryDelaySecs,
        #                   initialDelaySecs=initialDelaySecs, pollTimeoutSecs=pollTimeoutSecs)
        verboseprint("\nneural net score result:", dump_json(a))
        a['python_elapsed'] = time.time() - start
        a['python_%timeout'] = a['python_elapsed']*100 / timeoutSecs
        return a

    def neural_net(self, data_key, timeoutSecs=600, retryDelaySecs=1, initialDelaySecs=5, pollTimeoutSecs=30, 
        noPoll=False, print_params=True, **kwargs):
        params_dict = {
            'destination_key': None,
            'source': data_key,
            # this is ignore??
            'cols': None,
            'ignored_cols': None,
            'validation': None,
            'classification': None,
            'response': None,
            'activation': None,
            'hidden': None,
            'rate': None,
            'l2': None,
            'epochs': None,
        }
        # only lets these params thru
        check_params_update_kwargs(params_dict, kwargs, 'neural_net', print_params)
        if 'validation' not in kwargs:
            kwargs['validation'] = data_key

        start = time.time()
        a = self.__do_json_request('2/NeuralNet.json',timeout=timeoutSecs, params=params_dict)

        if noPoll:
            a['python_elapsed'] = time.time() - start
            a['python_%timeout'] = a['python_elapsed']*100 / timeoutSecs
            return a

        a = self.poll_url(a, timeoutSecs=timeoutSecs, retryDelaySecs=retryDelaySecs,
                          initialDelaySecs=initialDelaySecs, pollTimeoutSecs=pollTimeoutSecs)
        verboseprint("\nneural_net result:", dump_json(a))
        a['python_elapsed'] = time.time() - start
        a['python_%timeout'] = a['python_elapsed']*100 / timeoutSecs
        return a

    def summary_page(self, key, timeoutSecs=60, noPrint=True, **kwargs):
        if beta_features:
            params_dict = {
                'source': key,
                'cols': None,
                'max_ncols': 1000,
                }
        else:
            params_dict = {
                'key': key,
                'x': None,
                'max_column_display': 1000,
                }
        browseAlso = kwargs.pop('browseAlso',False)
        check_params_update_kwargs(params_dict, kwargs, 'summary_page', print_params=True)
        a = self.__do_json_request('2/SummaryPage2.json' if beta_features else 'SummaryPage.json', 
            timeout=timeoutSecs, params=params_dict)
        verboseprint("\nsummary_page result:", dump_json(a))
        
        # FIX!..not there yet for 2
        if not beta_features:
            h2o_cmd.infoFromSummary(a, noPrint=noPrint)
        return a

    def log_view(self, timeoutSecs=10, **kwargs):
        browseAlso = kwargs.pop('browseAlso',False)
        a = self.__do_json_request('LogView.json', timeout=timeoutSecs)
        verboseprint("\nlog_view result:", dump_json(a))
        if (browseAlso | browse_json):
            h2b.browseJsonHistoryAsUrlLastMatch("LogView")
            time.sleep(3) # to be able to see it
        return a

    def csv_download(self, src_key, csvPathname, timeoutSecs=60, **kwargs):
        # log it
        params = {'src_key': src_key}
        paramsStr =  '?' + '&'.join(['%s=%s' % (k,v) for (k,v) in params.items()])
        url = self.__url('2/DownloadDataset.json')
        log('Start ' + url + paramsStr, comment=csvPathname)

        # do it (absorb in 1024 byte chunks)
        r = requests.get(url, params=params, timeout=timeoutSecs)
        print "csv_download r.headers:", r.headers
        if r.status_code == 200:
            f = open(csvPathname, 'wb')
            for chunk in r.iter_content(1024):
                f.write(chunk)
        print csvPathname, "size:", h2o_util.file_size_formatted(csvPathname)

    # shouldn't need params
    def log_download(self, logDir=None, timeoutSecs=5, **kwargs):
        if logDir == None:
            logDir = LOG_DIR # normally sandbox

        url = self.__url('LogDownload.json')
        log('Start ' + url);
        print "\nDownloading h2o log(s) using:", url
        r = requests.get(url, timeout=timeoutSecs, **kwargs)
        if not r or not r.ok:
            raise Exception("Maybe bad url? no r in log_download %s in %s:" % inspect.stack()[1][3])

        z = zipfile.ZipFile(StringIO.StringIO(r.content))
        print "z.namelist:", z.namelist()
        print "z.printdir:", z.printdir()

        nameList = z.namelist()
        # the first is the h2ologs dir name.
        h2oLogDir = logDir + "/" + nameList.pop(0)

        # it's a zip of zipped files
        z = zipfile.ZipFile(StringIO.StringIO(r.content))
        z.extractall(logDir)
        # unzipped file should be in LOG_DIR now
        for zname in nameList:
            resultList = h2o_util.flat_unzip(logDir + "/" + zname, logDir)
        return resultList

    # kwargs used to pass many params
    def GLM_shared(self, key,
        timeoutSecs=300, retryDelaySecs=0.5, initialDelaySecs=None, pollTimeoutSecs=180,
        parentName=None, **kwargs):

        browseAlso = kwargs.pop('browseAlso',False)
        if beta_features:
            params_dict = {
                'source': key,
                'destination_key': None,
                'response': None,
                # what about cols? doesn't exist?
                # what about ignored_cols_by_name
                'ignored_cols': None,
                'max_iter': None,
                'standardize': None,
                'family': None,
                # 'link': None, # apparently we don't get this for GLM2
                'alpha': None,
                'lambda': None,
                'beta_epsilon': None, # GLMGrid doesn't use this name
                'tweedie_variance_power': None,
                'n_folds': None,
                'case_mode': None,
                'case_val': None, 
                # 'weight': None,
                # 'thresholds': None,
                # only GLMGrid has this..we should complain about it on GLM?
                'parallel': None,
                'beta_eps': None,
            } 
        else:
            params_dict = {
                'key': key,
                'destination_key': None,
                'x': None,
                'y': None,
                'max_iter': None,
                'standardize': None,
                'family': None,
                'link': None,
                'alpha': None,
                'lambda': None,
                'beta_epsilon': None, # GLMGrid doesn't use this name
                'tweedie_power': None,
                'n_folds': None,
                'case_mode': None,
                'case': None, 
                'weight': None,
                'lsm_solver': None,
                'expert_settings': None,
                'thresholds': None,
                # only GLMGrid has these..we should complain about it on GLM?
                'parallel': None,
                'beta_eps': None,
            }

        check_params_update_kwargs(params_dict, kwargs, parentName, print_params=True)
        a = self.__do_json_request(parentName + '.json', timeout=timeoutSecs, params=params_dict)
        verboseprint(parentName, dump_json(a))
        return a

    def GLM(self, key,
        timeoutSecs=300, retryDelaySecs=0.5, initialDelaySecs=None, pollTimeoutSecs=180,
        noise=None, benchmarkLogging=None, noPoll=False, destination_key='GLM_model_$python_0_default_0',**kwargs):
        parentName = "2/GLM2" if beta_features else "GLM"
        a = self.GLM_shared(key, timeoutSecs, retryDelaySecs, initialDelaySecs, parentName=parentName ,destination_key=destination_key, **kwargs)
        # Check that the response has the right Progress url it's going to steer us to.
        if noPoll:
            return a
        
        if not beta_features:
            if a['response']['redirect_request']!='GLMProgressPage':
                print dump_json(a)
                raise Exception('H2O GLM redirect is not GLMProgressPage. GLM json response precedes.')
        else:
            print dump_json(a)

        if noPoll:
            return a

        a = self.poll_url(a, timeoutSecs=timeoutSecs, retryDelaySecs=retryDelaySecs,
            initialDelaySecs=initialDelaySecs, pollTimeoutSecs=pollTimeoutSecs,
            noise=noise, benchmarkLogging=benchmarkLogging)
        verboseprint("GLM done:", dump_json(a))

        browseAlso = kwargs.get('browseAlso', False)
        if (browseAlso | browse_json):
            print "Viewing the GLM result through the browser"
            h2b.browseJsonHistoryAsUrlLastMatch('GLMProgressPage')
            time.sleep(5)
        return a

    def GLMGrid(self, key,
        timeoutSecs=300, retryDelaySecs=1.0, initialDelaySecs=None, pollTimeoutSecs=180,
        noise=None, benchmarkLogging=None, noPoll=False, **kwargs):

        # default
        if not kwargs['parallel']:
            kwargs['parallel'] = 1

        a = self.GLM_shared(key, timeoutSecs, retryDelaySecs, initialDelaySecs, parentName="GLMGrid", **kwargs)

        # Check that the response has the right Progress url it's going to steer us to.
        if not beta_features:
            if a['response']['redirect_request']!='GLMGridProgress':
                print dump_json(a)
                raise Exception('H2O GLMGrid redirect is not GLMGridProgress. GLMGrid json response precedes.')
        else:
            print dump_json(a)

        if noPoll:
            return a

        a = self.poll_url(a, timeoutSecs=timeoutSecs, retryDelaySecs=retryDelaySecs,
            initialDelaySecs=initialDelaySecs, pollTimeoutSecs=pollTimeoutSecs,
            noise=noise, benchmarkLogging=benchmarkLogging)
        verboseprint("GLMGrid done:", dump_json(a))

        browseAlso = kwargs.get('browseAlso', False)
        if (browseAlso | browse_json):
            print "Viewing the GLM grid result through the browser"
            h2b.browseJsonHistoryAsUrlLastMatch('GLMGridProgress')
            time.sleep(5)
        return a

    def GLMGrid_view(self, timeoutSecs=300, print_params=False, **kwargs):
        params_dict = {
            'job': None,
            'destination_key': None,
        }
        # only lets these params thru
        check_params_update_kwargs(params_dict, kwargs, 'GLMGridProgress', print_params)
        a = self.__do_json_request('GLMGridProgress.json', timeout=timeoutSecs, params=params_dict)
        print "\nGLMGridProgress result:", dump_json(a)
        return a

    # GLMScore params
    # model_key=__GLMModel_7a3a73c1-f272-4a2e-b37f-d2f371d304ba&
    # key=cuse.hex&
    # thresholds=0%3A1%3A0.01
    def GLMScore(self, key, model_key, timeoutSecs=100, **kwargs):
        browseAlso = kwargs.pop('browseAlso',False)
        # i guess key and model_key could be in kwargs, but
        # maybe separate is more consistent with the core key behavior
        # elsewhere
        params_dict = {
            'key': key,
            'model_key': model_key,
        }
        params_dict.update(kwargs)
        print "\nGLMScore params list:", params_dict

        a = self.__do_json_request('GLMScore.json', timeout=timeoutSecs, params=params_dict)
        verboseprint("GLMScore:", dump_json(a))

        browseAlso = kwargs.get('browseAlso', False)
        if (browseAlso | browse_json):
            print "Redoing the GLMScore through the browser, no results saved though"
            h2b.browseJsonHistoryAsUrlLastMatch('GLMScore')
            time.sleep(5)
        return a

    def stabilize(self, test_func, error, timeoutSecs=10, retryDelaySecs=0.5):
        '''Repeatedly test a function waiting for it to return True.

        Arguments:
        test_func      -- A function that will be run repeatedly
        error          -- A function that will be run to produce an error message
                          it will be called with (node, timeTakenSecs, numberOfRetries)
                    OR
                       -- A string that will be interpolated with a dictionary of
                          { 'timeTakenSecs', 'numberOfRetries' }
        timeoutSecs    -- How long in seconds to keep trying before declaring a failure
        retryDelaySecs -- How long to wait between retry attempts
        '''
        start = time.time()
        numberOfRetries = 0
        while time.time() - start < timeoutSecs:
            if test_func(self, tries=numberOfRetries):
                break
            time.sleep(retryDelaySecs)
            numberOfRetries += 1
            # hey, check the sandbox if we've been waiting a long time...rather than wait for timeout
            # to find the badness?. can check_sandbox_for_errors at any time
            if ((numberOfRetries%50)==0):
                check_sandbox_for_errors()

        else:
            timeTakenSecs = time.time() - start
            if isinstance(error, type('')):
                raise Exception('%s failed after %.2f seconds having retried %d times' % (
                            error, timeTakenSecs, numberOfRetries))
            else:
                msg = error(self, timeTakenSecs, numberOfRetries)
                raise Exception(msg)

    def wait_for_node_to_accept_connections(self, timeoutSecs=15, noExtraErrorCheck=False):
        verboseprint("wait_for_node_to_accept_connections")
        def test(n, tries=None):
            try:
                n.get_cloud(noExtraErrorCheck=noExtraErrorCheck)
                return True
            except requests.ConnectionError, e:
                # Now using: requests 1.1.0 (easy_install --upgrade requests) 2/5/13
                # Now: assume all requests.ConnectionErrors are H2O legal connection errors.
                # Have trouble finding where the errno is, fine to assume all are good ones.
                # Timeout check will kick in if continued H2O badness.
                return False

        self.stabilize(test, 'Cloud accepting connections',
                timeoutSecs=timeoutSecs, # with cold cache's this can be quite slow
                retryDelaySecs=0.1) # but normally it is very fast

    def sandbox_error_report(self, done=None):
        # not clearable..just or in new value
        if done:
            self.sandbox_error_was_reported = True
        return (self.sandbox_error_was_reported)

    def get_args(self):
        args = ['java']

        # I guess it doesn't matter if we use flatfile for both now
        # defaults to not specifying
        # FIX! we need to check that it's not outside the limits of the dram of the machine it's running on?
        if self.java_heap_GB is not None:
            if not (1 <= self.java_heap_GB <= 256):
                raise Exception('java_heap_GB <1 or >256  (GB): %s' % (self.java_heap_GB))
            args += [ '-Xms%dG' % self.java_heap_GB ]
            args += [ '-Xmx%dG' % self.java_heap_GB ]

        if self.java_heap_MB is not None:
            if not (1 <= self.java_heap_MB <= 256000):
                raise Exception('java_heap_MB <1 or >256000  (MB): %s' % (self.java_heap_MB))
            args += [ '-Xms%dm' % self.java_heap_MB ]
            args += [ '-Xmx%dm' % self.java_heap_MB ]

        if self.java_extra_args is not None:
            args += [ '%s' % self.java_extra_args ]


        args += ["-ea"]

        if self.use_maprfs:
            args += ["-Djava.library.path=/opt/mapr/lib"]

        if self.classpath:
            entries = [ find_file('build/classes'), find_file('lib/javassist.jar') ]
            entries += glob.glob(find_file('lib')+'/*/*.jar')
            entries += glob.glob(find_file('lib')+'/*/*/*.jar')
            args += ['-classpath', os.pathsep.join(entries), 'water.Boot']
        else:
            args += ["-jar", self.get_h2o_jar()]

        if beta_features:
            args += ["-beta"]

        # H2O should figure it out, if not specified
        # DON"T EVER USE on multi-machine...h2o should always get it right, to be able to run on hadoop 
        # where it's not told
        if (self.addr is not None) and (not self.remoteH2O):
            args += [
                '--ip=%s' % self.addr,
                ]

        # Need to specify port, since there can be multiple ports for an ip in the flatfile
        if self.port is not None:
            args += [
                "--port=%d" % self.port,
            ]

        if self.use_debugger:
            # currently hardwire the base port for debugger to 8000
            # increment by one for every node we add
            # sence this order is different than h2o cluster order, print out the ip and port for the user
            # we could save debugger_port state per node, but not really necessary (but would be more consistent)
            debuggerBasePort = 8000
            if self.node_id is None:
                debuggerPort = debuggerBasePort
            else:
                debuggerPort = debuggerBasePort + self.node_id

            if self.http_addr:
                a = self.http_addr
            else:
                a = "localhost"

            if self.port:
                b = str(self.port)
            else:
                b = "h2o determined"

            # I guess we always specify port?
            print "You can attach debugger at port %s for jvm at %s:%s" % (debuggerPort, a, b)
            args += ['-agentlib:jdwp=transport=dt_socket,server=y,suspend=y,address=%s' % debuggerPort]

        if self.use_flatfile:
            args += [
                '--flatfile=' + self.flatfile,
            ]

        args += [
            '--ice_root=%s' % self.get_ice_dir(),
            # if I have multiple jenkins projects doing different h2o clouds, I need
            # I need different ports and different cloud name.
            # does different cloud name prevent them from joining up
            # (even if same multicast ports?)
            # I suppose I can force a base address. or run on another machine?
            ]
        args += [
            '--name=' + self.cloud_name
            ]

        # ignore the other -hdfs args if the config is used?
        if self.hdfs_config:
            args += [
                '-hdfs_config ' + self.hdfs_config
            ]

        if self.use_hdfs:
            args += [
                # it's fine if hdfs_name has a ":9000" port or something too
                '-hdfs hdfs://' + self.hdfs_name_node,
                '-hdfs_version=' + self.hdfs_version,
            ]

        if self.use_maprfs:
            args += [
                # 3 slashes?
                '-hdfs maprfs:///' + self.hdfs_name_node,
                '-hdfs_version=' + self.hdfs_version,
            ]

        if self.aws_credentials:
            args += [ '--aws_credentials='+self.aws_credentials ]

        # passed thru build_cloud in test, or global from commandline arg
        if self.random_udp_drop or random_udp_drop:
            args += ['--random_udp_drop']

        if self.disable_h2o_log:
            args += ['--nolog']

        # disable logging of requests, as some contain "error", which fails the test
        ## FIXED. better escape in check_sandbox_for_errors
        ## args += ['--no_requests_log']
        return args

    def __init__(self,
        use_this_ip_addr=None, port=54321, capture_output=True,
        use_debugger=None, classpath=None,
        use_hdfs=False, use_maprfs=False,
        # hdfs_version="cdh4", hdfs_name_node="192.168.1.151",
        # hdfs_version="cdh3", hdfs_name_node="192.168.1.176",
        hdfs_version=None, hdfs_name_node=None, hdfs_config=None,
        aws_credentials=None,
        use_flatfile=False, java_heap_GB=None, java_heap_MB=None, java_extra_args=None,
        use_home_for_ice=False, node_id=None, username=None,
        random_udp_drop=False,
        redirect_import_folder_to_s3_path=None,
        redirect_import_folder_to_s3n_path=None,
        disable_h2o_log=False,
        enable_benchmark_log=False,
        h2o_remote_buckets_root=None,
        delete_keys_at_teardown=False,
        cloud_name=None,
        ):

        if use_hdfs:
            # see if we can touch a 0xdata machine
            try:
                # long timeout in ec2...bad
                a = requests.get('http://192.168.1.176:80', timeout=1)
                hdfs_0xdata_visible = True
            except:
                hdfs_0xdata_visible = False

            # different defaults, depending on where we're running
            if hdfs_name_node is None:
                if hdfs_0xdata_visible:
                    hdfs_name_node = "192.168.1.176"
                else: # ec2
                    hdfs_name_node = "10.78.14.235:9000"

            if hdfs_version is None:
                if hdfs_0xdata_visible:
                    hdfs_version = "cdh3"
                else: # ec2
                    hdfs_version =  "0.20.2"

        self.redirect_import_folder_to_s3_path = redirect_import_folder_to_s3_path
        self.redirect_import_folder_to_s3n_path = redirect_import_folder_to_s3n_path

        self.aws_credentials = aws_credentials
        self.port = port
        # None is legal for self.addr.
        # means we won't give an ip to the jar when we start.
        # Or we can say use use_this_ip_addr=127.0.0.1, or the known address
        # if use_this_addr is None, use 127.0.0.1 for urls and json
        # Command line arg 'ipaddr_from_cmd_line' dominates:
        if ipaddr_from_cmd_line:
            self.addr = ipaddr_from_cmd_line
        else:
            self.addr = use_this_ip_addr

        if self.addr is not None:
            self.http_addr = self.addr
        else:
            self.http_addr = get_ip_address()

        # command line should always dominate for enabling
        if debugger: use_debugger = True
        self.use_debugger = use_debugger

        self.classpath = classpath
        self.capture_output = capture_output

        self.use_hdfs = use_hdfs
        self.use_maprfs = use_maprfs
        self.hdfs_name_node = hdfs_name_node
        self.hdfs_version = hdfs_version
        self.hdfs_config = hdfs_config

        self.use_flatfile = use_flatfile
        self.java_heap_GB = java_heap_GB
        self.java_heap_MB = java_heap_MB
        self.java_extra_args = java_extra_args

        self.use_home_for_ice = use_home_for_ice
        self.node_id = node_id

        if username:
            self.username = username
        else:
            self.username = getpass.getuser()

        # don't want multiple reports from tearDown and tearDownClass
        # have nodes[0] remember (0 always exists)
        self.sandbox_error_was_reported = False
        self.sandbox_ignore_errors = False

        self.random_udp_drop = random_udp_drop
        self.disable_h2o_log = disable_h2o_log

        # this dumps stats from tests, and perf stats while polling to benchmark.log
        self.enable_benchmark_log = enable_benchmark_log
        self.h2o_remote_buckets_root = h2o_remote_buckets_root
        self.delete_keys_at_teardown = delete_keys_at_teardown

        if cloud_name:
            self.cloud_name = cloud_name
        else:
            self.cloud_name = 'pytest-%s-%s' % (getpass.getuser(), os.getpid())

    def __str__(self):
        return '%s - http://%s:%d/' % (type(self), self.http_addr, self.port)


#*****************************************************************
class LocalH2O(H2O):
    '''An H2O instance launched by the python framework on the local host using psutil'''
    def __init__(self, *args, **kwargs):
        super(LocalH2O, self).__init__(*args, **kwargs)
        self.rc = None
        # FIX! no option for local /home/username ..always the sandbox (LOG_DIR)
        self.ice = tmp_dir('ice.')
        self.flatfile = flatfile_name()
        self.remoteH2O = False # so we can tell if we're remote or local

        h2o_os_util.check_port_group(self.port)
        if self.node_id is not None:
            logPrefix = 'local-h2o-' + str(self.node_id)
        else:
            logPrefix = 'local-h2o'

        spawn = spawn_cmd(logPrefix, cmd=self.get_args(), capture_output=self.capture_output)
        self.ps = spawn[0]

    def get_h2o_jar(self):
        return find_file('target/h2o.jar')

    def get_flatfile(self):
        return self.flatfile
        # return find_file(flatfile_name())

    def get_ice_dir(self):
        return self.ice

    def is_alive(self):
        verboseprint("Doing is_alive check for LocalH2O", self.wait(0))
        return self.wait(0) is None

    def terminate_self_only(self):
        try:
            if self.is_alive(): self.ps.kill()
            if self.is_alive(): self.ps.terminate()
            return self.wait(0.5)
        except psutil.NoSuchProcess:
            return -1

    def terminate(self):
        # send a shutdown request first.
        # since local is used for a lot of buggy new code, also do the ps kill.
        # try/except inside shutdown_all now
        self.shutdown_all()
        if self.is_alive():
            print "\nShutdown didn't work for local node? : %s. Will kill though" % self
        self.terminate_self_only()

    def wait(self, timeout=0):
        if self.rc is not None:
            return self.rc
        try:
            self.rc = self.ps.wait(timeout)
            return self.rc
        except psutil.TimeoutExpired:
            return None

    def stack_dump(self):
        self.ps.send_signal(signal.SIGQUIT)

#*****************************************************************
class RemoteHost(object):
    def upload_file(self, f, progress=None):
        # FIX! we won't find it here if it's hdfs://192.168.1.151/ file
        f = find_file(f)
        if f not in self.uploaded:
            start = time.time()
            import md5
            m = md5.new()
            m.update(open(f).read())
            m.update(getpass.getuser())
            dest = '/tmp/' +m.hexdigest() +"-"+ os.path.basename(f)

            # sigh. we rm/create sandbox in build_cloud now
            # (because nosetests doesn't exec h2o_main and we
            # don't want to code "clean_sandbox()" in all the tests.
            # So: we don't have a sandbox here, or if we do, we're going to delete it.
            # Just don't log anything until build_cloud()? that should be okay?
            # we were just logging this upload message..not needed.
            # log('Uploading to %s: %s -> %s' % (self.http_addr, f, dest))
            sftp = self.ssh.open_sftp()
            # check if file exists on remote side
            try:
                sftp.stat(dest)
                print "Skipping upload of file {0}. File {1} exists on remote side!".format(f, dest)
            except IOError, e:
                if e.errno == errno.ENOENT:
                    sftp.put(f, dest, callback=progress)
                    ### print "\n{0:.3f} seconds".format(time.time() - start)
            finally:
                sftp.close()
            self.uploaded[f] = dest
        sys.stdout.flush()
        return self.uploaded[f]

    def record_file(self, f, dest):
        '''Record a file as having been uploaded by external means'''
        self.uploaded[f] = dest

    def run_cmd(self, cmd):
        log('Running `%s` on %s' % (cmd, self))
        (stdin, stdout, stderr) = self.ssh.exec_command(cmd)
        stdin.close()

        sys.stdout.write(stdout.read())
        sys.stdout.flush()
        stdout.close()

        sys.stderr.write(stderr.read())
        sys.stderr.flush()
        stderr.close()

    def push_file_to_remotes(self, f, hosts):
        dest = self.uploaded[f]
        for h in hosts:
            if h == self: continue
            self.run_cmd('scp %s %s@%s:%s' % (dest, h.username, h.addr, dest))
            h.record_file(f, dest)

    def __init__(self, addr, username, password=None, **kwargs):
        import paramiko
        # To debug paramiko you can use the following code:
        #paramiko.util.log_to_file('/tmp/paramiko.log')
        #paramiko.common.logging.basicConfig(level=paramiko.common.DEBUG)

        # kbn. trying 9/23/13. Never specify -ip on java command line for multi-node
        # but self.addr is used elsewhere. so look at self.remoteH2O to disable in get_args()
        self.addr = addr
        self.http_addr = addr
        self.username = username # this works, but it's host state
        self.ssh = paramiko.SSHClient()

        # don't require keys. If no password, assume passwordless setup was done
        policy = paramiko.AutoAddPolicy()
        self.ssh.set_missing_host_key_policy(policy)
        self.ssh.load_system_host_keys()
        if password is None:
            self.ssh.connect(self.addr, username=username, **kwargs)
        else:
            self.ssh.connect(self.addr, username=username, password=password, **kwargs)

        # keep connection - send keepalive packet evety 5minutes
        self.ssh.get_transport().set_keepalive(300)
        self.uploaded = {}

    def remote_h2o(self, *args, **kwargs):
        return RemoteH2O(self, self.addr, *args, **kwargs)

    def open_channel(self):
        ch = self.ssh.get_transport().open_session()
        ch.get_pty() # force the process to die without the connection
        return ch

    def __str__(self):
        return 'ssh://%s@%s' % (self.username, self.addr)


#*****************************************************************
class RemoteH2O(H2O):
    '''An H2O instance launched by the python framework on a specified host using openssh'''
    def __init__(self, host, *args, **kwargs):
        super(RemoteH2O, self).__init__(*args, **kwargs)

        self.remoteH2O = True # so we can tell if we're remote or local
        self.jar = host.upload_file('target/h2o.jar')
        # need to copy the flatfile. We don't always use it (depends on h2o args)
        self.flatfile = host.upload_file(flatfile_name())
        # distribute AWS credentials
        if self.aws_credentials:
            self.aws_credentials = host.upload_file(self.aws_credentials)

        if self.hdfs_config:
            self.hdfs_config = host.upload_file(self.hdfs_config)

        if self.use_home_for_ice:
            # this will be the username used to ssh to the host
            self.ice = "/home/" + host.username + '/ice.%d.%s' % (self.port, time.time())
        else:
            self.ice = '/tmp/ice.%d.%s' % (self.port, time.time())

        self.channel = host.open_channel()
        ### FIX! TODO...we don't check on remote hosts yet

        # this fires up h2o over there
        cmd = ' '.join(self.get_args())
        # UPDATE: somehow java -jar on cygwin target (xp) can't handle /tmp/h2o*jar
        # because it's a windows executable and expects windows style path names.
        # but if we cd into /tmp, it can do java -jar h2o*jar.
        # So just split out the /tmp (pretend we don't know) and the h2o jar file name
        # Newer windows may not have this problem? Do the ls (this goes into the local stdout
        # files) so we can see the file is really where we expect.
        # This hack only works when the dest is /tmp/h2o*jar. It's okay to execute
        # with pwd = /tmp. If /tmp/ isn't in the jar path, I guess things will be the same as
        # normal.
        if 1==0: # enable if you want windows remote machines
            cmdList = ["cd /tmp"] # separate by ;<space> when we join
            cmdList += ["ls -ltr " + self.jar]
            cmdList += [re.sub("/tmp/", "", cmd)]
            self.channel.exec_command("; ".join(cmdList))
        else:
            self.channel.exec_command(cmd)

        if self.capture_output:
            if self.node_id is not None:
                logPrefix = 'remote-h2o-' + str(self.node_id)
            else:
                logPrefix = 'remote-h2o'

            logPrefix += '-' + host.addr

            outfd,outpath = tmp_file(logPrefix + '.stdout.', '.log')
            errfd,errpath = tmp_file(logPrefix + '.stderr.', '.log')

            drain(self.channel.makefile(), outfd)
            drain(self.channel.makefile_stderr(), errfd)
            comment = 'Remote on %s, stdout %s, stderr %s' % (
                self.addr, os.path.basename(outpath), os.path.basename(errpath))
        else:
            drain(self.channel.makefile(), sys.stdout)
            drain(self.channel.makefile_stderr(), sys.stderr)
            comment = 'Remote on %s' % self.addr

        log(cmd, comment=comment)

    def get_h2o_jar(self):
        return self.jar

    def get_flatfile(self):
        return self.flatfile

    def get_ice_dir(self):
        return self.ice

    def is_alive(self):
        verboseprint("Doing is_alive check for RemoteH2O")
        if self.channel.closed: return False
        if self.channel.exit_status_ready(): return False
        try:
            self.get_cloud(noExtraErrorCheck=True)
            return True
        except:
            return False

    def terminate_self_only(self):
        self.channel.close()
        time.sleep(1) # a little delay needed?
        # kbn: it should be dead now? want to make sure we don't have zombies
        # we should get a connection error. doing a is_alive subset.
        try:
            gc_output = self.get_cloud(noExtraErrorCheck=True)
            raise Exception("get_cloud() should fail after we terminate a node. It isn't. %s %s" % (self, gc_output))
        except:
            return True

    def terminate(self):
        self.shutdown_all()
        self.terminate_self_only()

#*****************************************************************
class ExternalH2O(H2O):
    '''A cloned H2O instance assumed to be created by others, that we can interact with via json requests (urls)
       Gets initialized with state from json created by another build_cloud, so all methods should work 'as-if"
       the cloud was built by the test (normally).
       The normal build_cloud() parameters aren't passed here, the final node state is! (and used for init)
       The list should be complete, as long as created by build_cloud(create_json=True) or
       build_cloud_with_hosts(create_json=True)
       Obviously, no psutil or paramiko work done here.
    '''
    def __init__(self, nodeState):
        for k,v in nodeState.iteritems():
            verboseprint("init:", k, v)
            # hack because it looks like the json is currently created with "None" for values of None
            # rather than worrying about that, just translate "None" to None here. "None" shouldn't exist
            # for any other reason.
            if v == "None":
                v = None
            elif v == "false":
                v = False
            elif v == "true":
                v = True
            # leave "null" as-is (string) for now?
                    
            setattr(self, k, v) # achieves self.k = v
        ## print "Cloned", len(nodeState), "things for a h2o node"

    def is_alive(self):
        verboseprint("Doing is_alive check for ExternalH2O")
        try:
            self.get_cloud()
            return True
        except:
            return False

    # no terminate_self_only method
    def terminate_self_only(self):
        raise Exception("terminate_self_only() not supported for ExternalH2O")

    def terminate(self):
        self.shutdown_all()<|MERGE_RESOLUTION|>--- conflicted
+++ resolved
@@ -1050,13 +1050,7 @@
             progress = response.get('progress', "")
         else:
             status = response['response']['status']
-<<<<<<< HEAD
         doFirstPoll = status != 'done'
-=======
-            progress = response['response'].get('progress', "")
-
-        firstPoll = status != 'done'
->>>>>>> 1e22faef
 
         (url, params) = get_redirect_url(response, beta_features)
         # no need to recreate the string for messaging, in the loop..
@@ -1089,10 +1083,8 @@
 
         # Don't follow the Parse redirect to Inspect, because we want parseResult['destination_key'] to be the end.
         # note this doesn't affect polling with Inspect? (since it doesn't redirect ?
-<<<<<<< HEAD
         while status == 'poll' or doFirstPoll or (beta_features and status == 'redirect' and 'Inspect' not in url):
             count += 1
-
             if ((time.time()-start) > timeoutSecs):
                 # show what we're polling with
                 emsg = "Exceeded timeoutSecs: %d secs while polling." % timeoutSecs +\
@@ -1103,12 +1095,6 @@
                 cloudPerfH2O.get_log_save(benchmarkLogging)
 
             print status, url
-=======
-        while status == 'poll' or firstPoll or (beta_features and status == 'redirect' and 'Inspect' not in url):
-            firstPoll = False
-            print status, progress, url
-            # UPDATE: 1/24/13 change to always wait before the first poll..
->>>>>>> 1e22faef
             time.sleep(retryDelaySecs)
             # every other one?
             create_noise = noise_enable and ((count%2)==0)
@@ -1124,13 +1110,7 @@
                 msgUsed = "\nPolling with"
 
             response = self.__do_json_request(fullUrl=urlUsed, timeout=pollTimeoutSecs, params=paramsUsed)
-<<<<<<< HEAD
             verboseprint(msgUsed, urlUsed, paramsUsedStr, "Response:", dump_json(response))
-
-=======
-
-            verboseprint(msgUsed, urlUsed, paramsUsedStr, "Response:", dump_json(response))
->>>>>>> 1e22faef
             # hey, check the sandbox if we've been waiting a long time...rather than wait for timeout
             if ((count%6)==0):
                 check_sandbox_for_errors()
@@ -1141,7 +1121,6 @@
                 status = 'poll'
                 progress = ''
             else:
-<<<<<<< HEAD
                 doFirstPoll = False
                 if beta_features or 'response_info' in response: # trigger v2 for GBM always?
                     status = response['response_info']['status']
@@ -1151,34 +1130,6 @@
                 # get the redirect url
                 if beta_features and not reuseFirstPollUrl: # reuse url for all v1 stuff
                     (url, params) = get_redirect_url(response, beta_features)
-=======
-                if 'response_info' in response: # trigger v2 for GBM always?
-                    status = response['response_info']['status']
-                    # default to "" if doesn't exist
-                    progress = response.get('progress', "")
-                else:
-                    status = response['response']['status']
-                    progress = response['response'].get('progress', "")
-
-                # get the redirect url
-                # currently a bug...the url isn't right on poll
-                # if not reuseFirstPollUrl: # hack for v1 RfView which doesn't give it during polling
-                if beta_features and not reuseFirstPollUrl: # reuse url for all v1 stuff
-                    (url, params) = get_redirect_url(response, beta_features)
-
-            if ((time.time()-start) > timeoutSecs):
-                # show what we're polling with
-                emsg = "Exceeded timeoutSecs: %d secs while polling." % timeoutSecs +\
-                       "status: %s, url: %s?%s" % (status, urlUsed, paramsUsedStr)
-                raise Exception(emsg)
-            count += 1
-
-            if noPoll and not create_noise:
-                return response
-            
-            if benchmarkLogging:
-                cloudPerfH2O.get_log_save(benchmarkLogging)
->>>>>>> 1e22faef
 
                 if noPoll:
                     return response
