--- conflicted
+++ resolved
@@ -4,11 +4,8 @@
 import h2o_browse as h2b
 import re
 import inspect, webbrowser
-<<<<<<< HEAD
 import random
-=======
 import errno
->>>>>>> 30adcb7e
 
 # For checking ports in use, using netstat thru a subprocess.
 from subprocess import Popen, PIPE
