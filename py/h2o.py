--- conflicted
+++ resolved
@@ -822,10 +822,6 @@
 
             if noPoll:
                 return r
-<<<<<<< HEAD
-            # GLM can return partial results during polling..that's legal
-=======
->>>>>>> d799eb87
 
             if benchmarkLogging:
                 cloudPerfH2O.get_log_save(benchmarkLogging)
