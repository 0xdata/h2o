--- conflicted
+++ resolved
@@ -28,17 +28,10 @@
         else:
             if FROM_HDFS == 'CDH3':
                 h2o_hosts.build_cloud_with_hosts(enable_benchmark_log=True,
-<<<<<<< HEAD
-                    use_hdfs=True, hdfs_version='cdh4', hdfs_name_node="172.16.2.176") # override the config file
-            elif FROM_HDFS == 'CDH4':
-                h2o_hosts.build_cloud_with_hosts(enable_benchmark_log=True,
-                    use_hdfs=True, hdfs_version='cdh4', hdfs_name_node="172.16.2.161") # override the config file
-=======
                     use_hdfs=True, hdfs_version='cdh3', hdfs_name_node="mr-0x6") # override the config file
             elif FROM_HDFS == 'CDH4':
                 h2o_hosts.build_cloud_with_hosts(enable_benchmark_log=True,
                     use_hdfs=True, hdfs_version='cdh4', hdfs_name_node="mr-0x6") # override the config file
->>>>>>> 647a579c
             else:
                 h2o_hosts.build_cloud_with_hosts(enable_benchmark_log=True)
 
