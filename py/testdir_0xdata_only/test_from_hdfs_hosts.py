import unittest, time, sys, random
sys.path.extend(['.','..','py'])
import h2o, h2o_cmd, h2o_hosts, h2o_browse as h2b, h2o_import as h2i

class Basic(unittest.TestCase):
    def tearDown(self):
        h2o.check_sandbox_for_errors()

    @classmethod
    def setUpClass(cls):
        localhost = h2o.decide_if_localhost()
        if (localhost):
            h2o.build_cloud(3,
<<<<<<< HEAD
                use_hdfs=True, hdfs_version='cdh4', hdfs_name_node='172.16.2.176')
        else:
            h2o_hosts.build_cloud_with_hosts(
                use_hdfs=True, hdfs_version='cdh4', hdfs_name_node='172.16.2.176')
=======
                use_hdfs=True, hdfs_version='cdh4', hdfs_name_node='mr-0x6')
        else:
            h2o_hosts.build_cloud_with_hosts(
                use_hdfs=True, hdfs_version='cdh4', hdfs_name_node='mr-0x6')
>>>>>>> 647a579c

    @classmethod
    def tearDownClass(cls):
        h2o.tear_down_cloud()

    def test_B_hdfs_files(self):
        # larger set in my local dir
        # fails because classes aren't integers
        #    "allstate_claim_prediction_train_set.zip",
        csvFilenameAll = [
            "3G_poker_shuffle",
            "TEST-poker1000.csv",
            # corrupt zip file?
            # "allstate_claim_prediction_train_set.zip",
            "and-testing.data",
            "arcene2_train.both",
            "arcene_train.both",
            "bestbuy_test.csv",
            "bestbuy_train.csv",
            "billion_rows.csv.gz",
            "covtype.13x.data",
            "covtype.13x.shuffle.data",
            "covtype.169x.data",
            "covtype.4x.shuffle.data",
            "covtype.data",
            "covtype4x.shuffle.data",
            "hhp.unbalanced.012.1x11.data.gz",
            "hhp.unbalanced.012.data.gz",
            "hhp.unbalanced.data.gz",
            "hhp2.os.noisy.0_1.data",
            "hhp2.os.noisy.9_4.data",
            "hhp_9_14_12.data",
            "leads.csv",
            "prostate_long_1G.csv",
        ]

        # pick 8 randomly!
        if (1==0):
            csvFilenameList = random.sample(csvFilenameAll,8)
        # Alternatively: do the list in order! Note the order is easy to hard
        else:
            csvFilenameList = csvFilenameAll

        # pop open a browser on the cloud
        h2b.browseTheCloud()

        timeoutSecs = 1000
        # save the first, for all comparisions, to avoid slow drift with each iteration
        firstglm = {}

        for csvFilename in csvFilenameList:
            # creates csvFilename.hex from file in hdfs dir 
            start = time.time()
            print 'Parsing', csvFilename
            csvPathname = "datasets/" + csvFilename
            parseResult = h2i.import_parse(path=csvPathname, schema='hdfs', 
                timeoutSecs=timeoutSecs, retryDelaySecs=1.0)
            print csvFilename, '\nparse time (python)', time.time() - start, 'seconds'
            print csvFilename, '\nparse time (h2o):', parseResult['response']['time']
            ### print h2o.dump_json(parseResult['response'])

            print "parse result:", parseResult['destination_key']
            # I use this if i want the larger set in my localdir
            inspect = h2o_cmd.runInspect(None, parseResult['destination_key'])

            ### print h2o.dump_json(inspect)
            cols = inspect['cols']

            # look for nonzero num_missing_values count in each col
            for i, colDict in enumerate(cols):
                num_missing_values = colDict['num_missing_values']
                if num_missing_values != 0:
                    ### print "%s: col: %d, num_missing_values: %d" % (csvFilename, i, num_missing_values)
                    pass

            ### print h2o.dump_json(cols[0])

            num_cols = inspect['num_cols']
            num_rows = inspect['num_rows']
            row_size = inspect['row_size']
            ptype = inspect['type']
            value_size_bytes = inspect['value_size_bytes']
            response = inspect['response']
            ptime = response['time']

            print "num_cols: %s, num_rows: %s, row_size: %s, ptype: %s, \
                   value_size_bytes: %s, response: %s, time: %s" % \
                   (num_cols, num_rows, row_size, ptype, value_size_bytes, response, ptime)

            # h2b.browseJsonHistoryAsUrlLastMatch("Inspect")
            print "\n" + csvFilename

if __name__ == '__main__':
    h2o.unit_main()<|MERGE_RESOLUTION|>--- conflicted
+++ resolved
@@ -11,17 +11,10 @@
         localhost = h2o.decide_if_localhost()
         if (localhost):
             h2o.build_cloud(3,
-<<<<<<< HEAD
-                use_hdfs=True, hdfs_version='cdh4', hdfs_name_node='172.16.2.176')
-        else:
-            h2o_hosts.build_cloud_with_hosts(
-                use_hdfs=True, hdfs_version='cdh4', hdfs_name_node='172.16.2.176')
-=======
                 use_hdfs=True, hdfs_version='cdh4', hdfs_name_node='mr-0x6')
         else:
             h2o_hosts.build_cloud_with_hosts(
                 use_hdfs=True, hdfs_version='cdh4', hdfs_name_node='mr-0x6')
->>>>>>> 647a579c
 
     @classmethod
     def tearDownClass(cls):
