--- conflicted
+++ resolved
@@ -1,23 +1,6 @@
 import h2o_cmd, h2o, h2o_util
 import re, random, math
 
-
-def cleanseNanInf(value):
-    # h2o can pass Infinity and NaN strings where there should be a number. 
-    # convert it back to a proper +-Inf or Nan
-
-    translate = {
-        '-Infinity': -float('Inf'), 
-        'Infinity': float('Inf'), 
-        'NaN': float('NaN'), 
-    }
-
-
-    if str(value) in translate:
-        value = translate[str(value)]
-
-    return value
-    
 def pickRandGlmParams(paramDict, params):
     colX = 0
     randomGroupSize = random.randint(1,len(paramDict))
@@ -86,17 +69,6 @@
                     raise Exception(w)
 
     validation = glmScore['validation']
-<<<<<<< HEAD
-
-    # Just cleanse the ones we have trouble with? maybe not complete
-    validations['err'] = cleanseNanInf(validations['err'])
-    validations['nullDev'] = cleanseNanInf(validations['nullDev'])
-    validations['resDev'] = cleanseNanInf(validations['resDev'])
-=======
-    validation['err'] = h2o_util.cleanseInfNan(validation['err'])
-    validation['nullDev'] = h2o_util.cleanseInfNan(validation['nullDev'])
-    validation['resDev'] = h2o_util.cleanseInfNan(validation['resDev'])
->>>>>>> 1ef8e937
     print "%15s %s" % ("err:\t", validation['err'])
     print "%15s %s" % ("nullDev:\t", validation['nullDev'])
     print "%15s %s" % ("resDev:\t", validation['resDev'])
@@ -184,17 +156,6 @@
                 raise Exception(str(len(xval_models))+" cross validation models returned. Default should be 10")
 
     print "GLMModel/validations"
-<<<<<<< HEAD
-    # Just cleanse the ones we have trouble with? maybe not complete
-    validations['err'] = cleanseNanInf(validations['err'])
-    validations['nullDev'] = cleanseNanInf(validations['nullDev'])
-    validations['resDev'] = cleanseNanInf(validations['resDev'])
-=======
-    validations['err'] = h2o_util.cleanseInfNan(validations['err'])
-    validations['nullDev'] = h2o_util.cleanseInfNan(validations['nullDev'])
-    validations['resDev'] = h2o_util.cleanseInfNan(validations['resDev'])
-
->>>>>>> 1ef8e937
     print "%15s %s" % ("err:\t", validations['err'])
     print "%15s %s" % ("nullDev:\t", validations['nullDev'])
     print "%15s %s" % ("resDev:\t", validations['resDev'])
