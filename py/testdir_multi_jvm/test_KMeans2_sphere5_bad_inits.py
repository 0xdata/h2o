--- conflicted
+++ resolved
@@ -12,18 +12,9 @@
 # In spherical coordinates, taking advantage of the sampling rule:
 # http://stackoverflow.com/questions/2106503/pseudorandom-number-generator-exponential-distribution/2106568#2106568
 
-# let h2o randomize seed
-<<<<<<< HEAD
-BAD_SEED = None
-MAX_ITER = 500
-TRIALS = 4
-# INIT = "PlusPlus"
-INIT = "Furthest"
-=======
 CLUSTERS = 5
 SPHERE_PTS = 100000
 # BAD_SEED = None
->>>>>>> da6b0e2b
 # BAD_SEED = 5010213207974401134
 BAD_SEED = 815071896901582303
 MAX_ITER = 1000
@@ -138,10 +129,7 @@
                 'k': CLUSTERS, 
                 'max_iter': MAX_ITER, 
                 'initialization': INIT,
-<<<<<<< HEAD
-=======
                 # 'initialization': 'PlusPlus',
->>>>>>> da6b0e2b
                 'destination_key': 'syn_spheres100.hex', 
                 'seed': SEED
             }
