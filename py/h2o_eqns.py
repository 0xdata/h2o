--- conflicted
+++ resolved
@@ -24,30 +24,20 @@
 
 # think of random trees of random width and depth
 
-# 
-# Want to use this to create random exprssions. Will have to think about
+# Want to use this to create random expressions. Will have to think about
 # unary operations (~) and bit selections and how to match "widths"
-<<<<<<< HEAD
 
 # comments from the original at 
 # http://stackoverflow.com/questions/6881170/is-there-a-way-to-autogenerate-valid-arithmetic-expressions
-=======
-# 
 # comments from the original at http://stackoverflow.com/questions/6881170/is-there-a-way-to-autogenerate-valid-arithmetic-expressions
->>>>>>> cd00b8b4
 # 
 # Added some handling of the probability of the incidence of each operator. 
 # The operators are biased so that the lower priority operators (larger precedence values) 
 # are more common than the higher order ones.
 # 
-<<<<<<< HEAD
 # Implemented parentheses only when precedence requires. 
 # Since the integers have the highest priority (lowest precedence value) 
 # they never get wrapped in parentheses. 
-=======
-# Also implemented parentheses only when precedence requires. 
-# Since the integers have the highest priority (lowest precedence value) they never get wrapped in parentheses. 
->>>>>>> cd00b8b4
 # There is no need for a parenthesized expression as a node in the expression tree.
 # 
 # The probability of using an operator is biased towards the 
