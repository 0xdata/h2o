## This code block is to re-install a particular version of H2O
# START
if ("package:h2o" %in% search()) { detach("package:h2o", unload=TRUE) }
if ("h2o" %in% rownames(installed.packages())) { remove.packages("h2o") }
#install.packages("h2o", repos=(c("file:///Users/arno/h2o/target/R", getOption("repos"))))
install.packages("h2o", repos=(c("http://s3.amazonaws.com/h2o-release/h2o/master/1545/R", getOption("repos")))) #choose a build here
# END

library(h2o)
library(stringr)

<<<<<<< HEAD
# Connect to H2O server (On server(s), run 'java -jar h2o.jar -Xmx4G -port 43322 -name AfricaSoil' first)
h2oServer <- h2o.init(ip="mr-0xd1", port = 43322)

# Launch H2O directly on localhost
#h2oServer <- h2o.init()
=======
## Connect to H2O server (On server(s), run 'java -jar h2o.jar -Xmx4G -port 43322 -name AfricaSoil' first)
#h2oServer <- h2o.init(ip="mr-0xd1", port = 43322)

## Launch H2O directly on localhost
h2oServer <- h2o.init(nthreads = -1) # allow the use of all cores - requires reproducible = F below though.
>>>>>>> 47df4203

## Import data
path_train <- "/Users/arno/kaggle_africasoil/data/training.csv.gz"
path_test <- "/Users/arno/kaggle_africasoil/data/sorted_test.csv.gz"
train_hex <- h2o.importFile(h2oServer, path = path_train)
test_hex <- h2o.importFile(h2oServer, path = path_test)

## Group variables
vars <- colnames(train_hex)
spectra <- vars[seq(2,3579,by=5)] # "poor man's dimensionality reduction": take every N-th column of spectral data
extra <- vars[3580:3595]
targets <- vars[3596:3600]
predictors <- c(spectra, extra)

## Settings
ensemble_size <- 20
n_fold = 3
reproducible_mode = F # set to TRUE if you want reproducible results, e.g. for final Kaggle submission if you think you'll win :)  Note: will be slower
seed0 = 1337 # Only really matters for reproducible_mode = T

## Scoring helpers
MSEs <- matrix(0, nrow = 1, ncol = length(targets))
RMSEs <- matrix(0, nrow = 1, ncol = length(targets))
CMRMSE = 0

## Main loop over regression targets
for (resp in 1:length(targets)) {
  cat("\n\nNow training and cross-validating a DL model for", targets[resp], "...\n")
  
<<<<<<< HEAD
  # Run grid search with n-fold cross-validation
#   cvmodel <- h2o.deeplearning(x = predictors, y = targets[resp], data = train_hex, nfolds = n_fold, classification = F, activation="RectifierWithDropout", input_dropout_ratio = 0, hidden_dropout_ratios = c(0.0,0.0), train_samples_per_iteration = -2,
#                      hidden = c(300,300), epochs = c(100), l1 = c(0,1e-6,1e-4), l2 = c(0,1e-6,1e-4), rho = c(0.90,0.95), epsilon = c(1e-6,1e-8)
#     )
  
# #CMRMSE XXXX
#     cvmodel <- h2o.deeplearning(x = predictors, y = targets[resp], data = train_hex, nfolds = n_fold, classification = F, activation="RectifierWithDropout", input_dropout_ratio = 0, hidden_dropout_ratios = c(0.0,0.0,0.0), train_samples_per_iteration = -2,
#                                 hidden = c(300,300,300), epochs = 200, l1 = 1e-5, rho = 0.99, epsilon = 1e-8
#     )

#CMRMSE 0.59659 with 10-fold
#CMRMSE 0.68750 with 3-fold
  if (resp == 1) #Ca 0.15 MSE
    cvmodel <- h2o.deeplearning(x = predictors, y = targets[resp], data = train_hex, nfolds = n_fold, classification = F, activation="RectifierWithDropout", input_dropout_ratio = 0, hidden_dropout_ratios = c(0.0,0.0), train_samples_per_iteration = -2,
                                hidden = c(300,300), epochs = c(100), l1 = c(0), l2 = c(1e-6), rho = c(0.90), epsilon = c(1e-8)
    )
  else if (resp == 2) #P 1.16 MSE
    cvmodel <- h2o.deeplearning(x = predictors, y = targets[resp], data = train_hex, nfolds = n_fold, classification = F, activation="RectifierWithDropout", input_dropout_ratio = 0, hidden_dropout_ratios = c(0.0,0.0), train_samples_per_iteration = -2,
                                hidden = c(300,300), epochs = c(100), l1 = c(1e-4), l2 = c(0), rho = c(0.95), epsilon = c(1e-8)
    )
  else if (resp == 3) #pH 0.28 MSE
    cvmodel <- h2o.deeplearning(x = predictors, y = targets[resp], data = train_hex, nfolds = n_fold, classification = F, activation="RectifierWithDropout", input_dropout_ratio = 0, hidden_dropout_ratios = c(0.0,0.0), train_samples_per_iteration = -2,
                                hidden = c(300,300), epochs = c(100), l1 = c(0), l2 = c(1e-6), rho = c(0.95), epsilon = c(1e-8)
    )
  else if (resp == 4) #SOC 0.23 MSE
    cvmodel <- h2o.deeplearning(x = predictors, y = targets[resp], data = train_hex, nfolds = n_fold, classification = F, activation="RectifierWithDropout", input_dropout_ratio = 0, hidden_dropout_ratios = c(0.0,0.0), train_samples_per_iteration = -2,
                                hidden = c(300,300), epochs = c(100), l1 = c(1e-6), l2 = c(0), rho = c(0.90), epsilon = c(1e-6)
    )
  else if (resp == 5) #Sand 0.26 MSE
    cvmodel <- h2o.deeplearning(x = predictors, y = targets[resp], data = train_hex, nfolds = n_fold, classification = F, activation="RectifierWithDropout", input_dropout_ratio = 0, hidden_dropout_ratios = c(0.0,0.0), train_samples_per_iteration = -2,
                                hidden = c(300,300), epochs = c(100), l1 = c(1e-4), l2 = c(1e-4), rho = c(0.90), epsilon = c(1e-8)
=======
  ## Run grid search with n-fold cross-validation
  cvmodel <-
    h2o.deeplearning(x = predictors,
                     y = targets[resp],
                     data = train_hex,
                     nfolds = n_fold,
                     classification = F,
                     activation="RectifierWithDropout",
                     hidden = c(100,100),
                     hidden_dropout_ratios = c(0.0,0.0),
                     input_dropout_ratio = 0,
                     epochs = 100,
                     l1 = c(0,1e-5),
                     l2 = c(0,1e-5), 
                     rho = 0.99, 
                     epsilon = 1e-8, 
                     train_samples_per_iteration = -2,
                     reproducible = reproducible_mode,
                     seed = seed0 + resp
>>>>>>> 47df4203
    )

  ## Collect cross-validation error
  #MSE <- cvmodel@sumtable[[1]]$prediction_error   #If cvmodel is a grid search model
  MSE <- cvmodel@model$valid_sqr_error            #If cvmodel is not a grid search model
  RMSE <- sqrt(MSE)
  CMRMSE <- CMRMSE + RMSE #column-mean-RMSE
  MSEs[resp] <- MSE
  RMSEs[resp] <- RMSE
  cat("\nCross-validated MSEs so far:", MSEs)
  cat("\nCross-validated RMSEs so far:", RMSEs)
  cat("\nCross-validated CMRMSE so far:", CMRMSE/resp)
    
  cat("\n\nTaking parameters from grid search winner for", targets[resp], "...\n")
  #p <- cvmodel@sumtable[[1]]  #If cvmodel is a grid search model
  p <- cvmodel@model$params   #If cvmodel is not a grid search model

  ## Build an ensemble model on full training data - should perform better than the CV model above
  for (n in 1:ensemble_size) {
    cat("\n\nBuilding ensemble model", n, "of", ensemble_size, "for", targets[resp], "...\n")
    model <-
      h2o.deeplearning(x = predictors,
                       y = targets[resp],
                       key = paste0(targets[resp], "_cv_ensemble_", n, "_of_", ensemble_size),
                       data = train_hex, 
                       classification = F,
                       activation = p$activation,
                       hidden = p$hidden,
                       hidden_dropout_ratios = p$hidden_dropout_ratios,
                       input_dropout_ratio = p$input_dropout_ratio,
                       epochs = p$epochs,
                       l1 = p$l1,
                       l2 = p$l2,
                       rho = p$rho,
                       epsilon = p$epsilon,
                       train_samples_per_iteration = p$train_samples_per_iteration,
                       reproducible = p$reproducible,
                       seed = p$seed + n
                       )
    
    ## Aggregate ensemble model predictions
    test_preds <- h2o.predict(model, test_hex)
    if (n == 1) {
      test_preds_blend <- test_preds
    } else {
      test_preds_blend <- cbind(test_preds_blend, test_preds[,1])
    }
  }
  
  ## Now create submission
  cat (paste0("\n Number of ensemble models: ", ncol(test_preds_blend)))
  ensemble_average <- matrix("ensemble_average", nrow = nrow(test_preds_blend), ncol = 1)
  ensemble_contributions <- as.data.frame(test_preds_blend)
  ensemble_average <- rowMeans(as.data.frame(test_preds_blend)) # Simple ensemble average, consider blending/stacking
  ensemble_average <- as.data.frame(ensemble_average)
  
  colnames(ensemble_average)[1] <- targets[resp]
  if (resp == 1) {
    final_submission <- cbind(as.data.frame(test_hex[,1]), ensemble_average)
  } else {
    final_submission <- cbind(final_submission, ensemble_average)
  }
  print(head(final_submission))
  
  ## Remove no longer needed old models and temporaries from K-V store to keep memory footprint low
  ls_temp <- h2o.ls(h2oServer)
  for (n_ls in 1:nrow(ls_temp)) {
    if (str_detect(ls_temp[n_ls, 1], "DeepLearning")) {
      h2o.rm(h2oServer, keys = as.character(ls_temp[n_ls, 1]))
    } else if (str_detect(ls_temp[n_ls, 1], "Last.value")) {
      h2o.rm(h2oServer, keys = as.character(ls_temp[n_ls, 1]))
    }
  }
}
cat(paste0("\nOverall cross-validated CMRMSE = " , CMRMSE/length(targets)))

## Write final submission to CSV
write.csv(final_submission, file = "./submission.csv", quote = F, row.names=F)<|MERGE_RESOLUTION|>--- conflicted
+++ resolved
@@ -9,19 +9,11 @@
 library(h2o)
 library(stringr)
 
-<<<<<<< HEAD
-# Connect to H2O server (On server(s), run 'java -jar h2o.jar -Xmx4G -port 43322 -name AfricaSoil' first)
-h2oServer <- h2o.init(ip="mr-0xd1", port = 43322)
-
-# Launch H2O directly on localhost
-#h2oServer <- h2o.init()
-=======
 ## Connect to H2O server (On server(s), run 'java -jar h2o.jar -Xmx4G -port 43322 -name AfricaSoil' first)
 #h2oServer <- h2o.init(ip="mr-0xd1", port = 43322)
 
 ## Launch H2O directly on localhost
 h2oServer <- h2o.init(nthreads = -1) # allow the use of all cores - requires reproducible = F below though.
->>>>>>> 47df4203
 
 ## Import data
 path_train <- "/Users/arno/kaggle_africasoil/data/training.csv.gz"
@@ -31,13 +23,13 @@
 
 ## Group variables
 vars <- colnames(train_hex)
-spectra <- vars[seq(2,3579,by=5)] # "poor man's dimensionality reduction": take every N-th column of spectral data
+spectra <- vars[seq(2,3579,by=20)] # "poor man's dimensionality reduction": take every N-th column of spectral data
 extra <- vars[3580:3595]
 targets <- vars[3596:3600]
 predictors <- c(spectra, extra)
 
 ## Settings
-ensemble_size <- 20
+ensemble_size <- 2
 n_fold = 3
 reproducible_mode = F # set to TRUE if you want reproducible results, e.g. for final Kaggle submission if you think you'll win :)  Note: will be slower
 seed0 = 1337 # Only really matters for reproducible_mode = T
@@ -51,39 +43,6 @@
 for (resp in 1:length(targets)) {
   cat("\n\nNow training and cross-validating a DL model for", targets[resp], "...\n")
   
-<<<<<<< HEAD
-  # Run grid search with n-fold cross-validation
-#   cvmodel <- h2o.deeplearning(x = predictors, y = targets[resp], data = train_hex, nfolds = n_fold, classification = F, activation="RectifierWithDropout", input_dropout_ratio = 0, hidden_dropout_ratios = c(0.0,0.0), train_samples_per_iteration = -2,
-#                      hidden = c(300,300), epochs = c(100), l1 = c(0,1e-6,1e-4), l2 = c(0,1e-6,1e-4), rho = c(0.90,0.95), epsilon = c(1e-6,1e-8)
-#     )
-  
-# #CMRMSE XXXX
-#     cvmodel <- h2o.deeplearning(x = predictors, y = targets[resp], data = train_hex, nfolds = n_fold, classification = F, activation="RectifierWithDropout", input_dropout_ratio = 0, hidden_dropout_ratios = c(0.0,0.0,0.0), train_samples_per_iteration = -2,
-#                                 hidden = c(300,300,300), epochs = 200, l1 = 1e-5, rho = 0.99, epsilon = 1e-8
-#     )
-
-#CMRMSE 0.59659 with 10-fold
-#CMRMSE 0.68750 with 3-fold
-  if (resp == 1) #Ca 0.15 MSE
-    cvmodel <- h2o.deeplearning(x = predictors, y = targets[resp], data = train_hex, nfolds = n_fold, classification = F, activation="RectifierWithDropout", input_dropout_ratio = 0, hidden_dropout_ratios = c(0.0,0.0), train_samples_per_iteration = -2,
-                                hidden = c(300,300), epochs = c(100), l1 = c(0), l2 = c(1e-6), rho = c(0.90), epsilon = c(1e-8)
-    )
-  else if (resp == 2) #P 1.16 MSE
-    cvmodel <- h2o.deeplearning(x = predictors, y = targets[resp], data = train_hex, nfolds = n_fold, classification = F, activation="RectifierWithDropout", input_dropout_ratio = 0, hidden_dropout_ratios = c(0.0,0.0), train_samples_per_iteration = -2,
-                                hidden = c(300,300), epochs = c(100), l1 = c(1e-4), l2 = c(0), rho = c(0.95), epsilon = c(1e-8)
-    )
-  else if (resp == 3) #pH 0.28 MSE
-    cvmodel <- h2o.deeplearning(x = predictors, y = targets[resp], data = train_hex, nfolds = n_fold, classification = F, activation="RectifierWithDropout", input_dropout_ratio = 0, hidden_dropout_ratios = c(0.0,0.0), train_samples_per_iteration = -2,
-                                hidden = c(300,300), epochs = c(100), l1 = c(0), l2 = c(1e-6), rho = c(0.95), epsilon = c(1e-8)
-    )
-  else if (resp == 4) #SOC 0.23 MSE
-    cvmodel <- h2o.deeplearning(x = predictors, y = targets[resp], data = train_hex, nfolds = n_fold, classification = F, activation="RectifierWithDropout", input_dropout_ratio = 0, hidden_dropout_ratios = c(0.0,0.0), train_samples_per_iteration = -2,
-                                hidden = c(300,300), epochs = c(100), l1 = c(1e-6), l2 = c(0), rho = c(0.90), epsilon = c(1e-6)
-    )
-  else if (resp == 5) #Sand 0.26 MSE
-    cvmodel <- h2o.deeplearning(x = predictors, y = targets[resp], data = train_hex, nfolds = n_fold, classification = F, activation="RectifierWithDropout", input_dropout_ratio = 0, hidden_dropout_ratios = c(0.0,0.0), train_samples_per_iteration = -2,
-                                hidden = c(300,300), epochs = c(100), l1 = c(1e-4), l2 = c(1e-4), rho = c(0.90), epsilon = c(1e-8)
-=======
   ## Run grid search with n-fold cross-validation
   cvmodel <-
     h2o.deeplearning(x = predictors,
@@ -103,12 +62,11 @@
                      train_samples_per_iteration = -2,
                      reproducible = reproducible_mode,
                      seed = seed0 + resp
->>>>>>> 47df4203
     )
 
   ## Collect cross-validation error
-  #MSE <- cvmodel@sumtable[[1]]$prediction_error   #If cvmodel is a grid search model
-  MSE <- cvmodel@model$valid_sqr_error            #If cvmodel is not a grid search model
+  MSE <- cvmodel@sumtable[[1]]$prediction_error   #If cvmodel is a grid search model
+  #MSE <- cvmodel@model$valid_sqr_error            #If cvmodel is not a grid search model
   RMSE <- sqrt(MSE)
   CMRMSE <- CMRMSE + RMSE #column-mean-RMSE
   MSEs[resp] <- MSE
@@ -118,8 +76,8 @@
   cat("\nCross-validated CMRMSE so far:", CMRMSE/resp)
     
   cat("\n\nTaking parameters from grid search winner for", targets[resp], "...\n")
-  #p <- cvmodel@sumtable[[1]]  #If cvmodel is a grid search model
-  p <- cvmodel@model$params   #If cvmodel is not a grid search model
+  p <- cvmodel@sumtable[[1]]  #If cvmodel is a grid search model
+  #p <- cvmodel@model$params   #If cvmodel is not a grid search model
 
   ## Build an ensemble model on full training data - should perform better than the CV model above
   for (n in 1:ensemble_size) {
@@ -156,7 +114,6 @@
   ## Now create submission
   cat (paste0("\n Number of ensemble models: ", ncol(test_preds_blend)))
   ensemble_average <- matrix("ensemble_average", nrow = nrow(test_preds_blend), ncol = 1)
-  ensemble_contributions <- as.data.frame(test_preds_blend)
   ensemble_average <- rowMeans(as.data.frame(test_preds_blend)) # Simple ensemble average, consider blending/stacking
   ensemble_average <- as.data.frame(ensemble_average)
   
