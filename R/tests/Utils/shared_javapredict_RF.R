<<<<<<< HEAD
heading(  "BEGIN TEST"  )
conn <- new(   "H2OClient"  , ip=myIP, port=myPort)

heading(   "Uploading train data to H2O"  )
iris_train.hex <- h2o.uploadFile(conn, train)

heading(   "Creating DRF model in H2O"  )
iris.rf.h2o <- h2o.randomForest(x = x, y = y, data = iris_train.hex, ntree = ntree, depth = depth, nodesize = nodesize )
=======
heading(  "BEGIN TEST"  )   
conn <- new(   "H2OClient"  , ip=myIP, port=myPort)   
   
heading(   "Uploading train data to H2O"  )   
iris_train.hex <- h2o.uploadFile(conn, train)   
   
heading(   "Creating DRF model in H2O"  )   
iris.rf.h2o <- h2o.randomForest.FV(x = x, y = y, data = iris_train.hex, ntree = ntree, depth = depth, nodesize = nodesize )   
>>>>>>> ced135fa
print(iris.rf.h2o)

heading(   "Downloading Java prediction model code from H2O"  )
model_key <- iris.rf.h2o@key
tmpdir_name <- sprintf(   "tmp_model_%s"  , as.character(Sys.getpid()))
cmd <- sprintf(   "rm -fr %s"  , tmpdir_name)
safeSystem(cmd)
cmd <- sprintf(   "mkdir %s"  , tmpdir_name)
safeSystem(cmd)
cmd <- sprintf(   "curl -o %s/%s.java http://%s:%d/2/DRFModelView.java?_modelKey=%s"  , tmpdir_name, model_key, myIP, myPort, model_key)
safeSystem(cmd)

heading(   "Uploading test data to H2O"  )
iris_test.hex <- h2o.uploadFile(conn, test)

heading(   "Predicting in H2O"  )
iris.rf.pred <- h2o.predict(iris.rf.h2o, iris_test.hex)
summary(iris.rf.pred)
head(iris.rf.pred)
prediction1 <- as.data.frame(iris.rf.pred)
cmd <- sprintf(   "%s/out_h2o.csv", tmpdir_name)
write.csv(prediction1, cmd, quote=FALSE, row.names=FALSE)

heading(   "Setting up for Java POJO"  )
iris_test_with_response <- read.csv(test, header=T)
iris_test_without_response <- iris_test_with_response[,x]
write.csv(iris_test_without_response, file = sprintf(   "%s/in.csv"  , tmpdir_name), row.names=F, quote=F)
cmd <- sprintf(   "cp PredictCSV.java %s"  , tmpdir_name)
safeSystem(cmd)
cmd <- sprintf(   "javac -cp %s/h2o-model.jar -J-Xmx2g -J-XX:MaxPermSize=128m %s/PredictCSV.java %s/%s.java"  , H2O_JAR_DIR, tmpdir_name, tmpdir_name, model_key)
safeSystem(cmd)

heading(   "Predicting with Java POJO"  )
cmd <- sprintf(   "java -ea -cp %s/h2o-model.jar:%s -Xmx2g -XX:MaxPermSize=256m PredictCSV --header --model %s --input %s/in.csv --output %s/out_pojo.csv"  , H2O_JAR_DIR, tmpdir_name, model_key, tmpdir_name, tmpdir_name)
safeSystem(cmd)

heading(   "Comparing predictions between H2O and Java POJO"  )
prediction2 <- read.csv(sprintf(   "%s/out_pojo.csv"  , tmpdir_name), header=T)
if (nrow(prediction1) != nrow(prediction2))    {
  warning(   "Prediction mismatch"  )
  print(paste(   "Rows from H2O"  , nrow(prediction1)))
  print(paste(   "Rows from Java POJO"  , nrow(prediction2)))
  stop(   "Number of rows mismatch"  )
   }

match <- all(prediction1 == prediction2)
if (! match)    {
  for (i in    1  :nrow(prediction1))    {
    rowmatches <- all(prediction1[i,] == prediction2[i,])
    if (! rowmatches)    {
      print(   "----------------------------------------------------------------------"  )
      print(   ""  )
      print(paste(   "Prediction mismatch on data row"  , i,    "of test file"  , test))
      print(   ""  )
      print(         "(Note: That is the 1-based data row number, not the file line number."  )
      print(         "       If you have a header row, then the file line number is off by one.)"  )
      print(   ""  )
      print(   "----------------------------------------------------------------------"  )
      print(   ""  )
      print(   "Data from failing row"  )
      print(   ""  )
      print(iris_test_without_response[i,])
      print(   ""  )
      print(   "----------------------------------------------------------------------"  )
      print(   ""  )
      print(   "Prediction from H2O"  )
      print(   ""  )
      print(prediction1[i,])
      print(   ""  )
      print(   "----------------------------------------------------------------------"  )
      print(   ""  )
      print(   "Prediction from Java POJO"  )
      print(   ""  )
      print(prediction2[i,])
      print(   ""  )
      print(   "----------------------------------------------------------------------"  )
      print(   ""  )
      stop(   "Prediction mismatch"  )
       }
     }

  stop(   "Paranoid; should not reach here"  )
   }

heading(   "Cleaning up tmp files"  )
cmd <- sprintf(   "rm -fr %s"  , tmpdir_name)
safeSystem(cmd)

PASS_BANNER()<|MERGE_RESOLUTION|>--- conflicted
+++ resolved
@@ -1,4 +1,3 @@
-<<<<<<< HEAD
 heading(  "BEGIN TEST"  )
 conn <- new(   "H2OClient"  , ip=myIP, port=myPort)
 
@@ -6,17 +5,7 @@
 iris_train.hex <- h2o.uploadFile(conn, train)
 
 heading(   "Creating DRF model in H2O"  )
-iris.rf.h2o <- h2o.randomForest(x = x, y = y, data = iris_train.hex, ntree = ntree, depth = depth, nodesize = nodesize )
-=======
-heading(  "BEGIN TEST"  )   
-conn <- new(   "H2OClient"  , ip=myIP, port=myPort)   
-   
-heading(   "Uploading train data to H2O"  )   
-iris_train.hex <- h2o.uploadFile(conn, train)   
-   
-heading(   "Creating DRF model in H2O"  )   
-iris.rf.h2o <- h2o.randomForest.FV(x = x, y = y, data = iris_train.hex, ntree = ntree, depth = depth, nodesize = nodesize )   
->>>>>>> ced135fa
+iris.rf.h2o <- h2o.randomForest.FV(x = x, y = y, data = iris_train.hex, ntree = ntree, depth = depth, nodesize = nodesize )
 print(iris.rf.h2o)
 
 heading(   "Downloading Java prediction model code from H2O"  )
