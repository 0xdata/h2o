--- conflicted
+++ resolved
@@ -5,12 +5,8 @@
 iris_train.hex <- h2o.uploadFile(conn, train)
 
 heading("Creating DRF model in H2O")
-<<<<<<< HEAD
-iris.rf.h2o <- h2o.randomForest(x = x, y = y, data = iris_train.hex, ntree = ntree, depth = depth, nodesize = nodesize, seed = 42 )
-=======
 balance_classes <- if (exists("balance_classes")) balance_classes else FALSE
-iris.rf.h2o <- h2o.randomForest(x = x, y = y, data = iris_train.hex, ntree = ntree, depth = depth, nodesize = nodesize, balance.classes = balance_classes )
->>>>>>> fa150a60
+iris.rf.h2o <- h2o.randomForest(x = x, y = y, data = iris_train.hex, ntree = ntree, depth = depth, nodesize = nodesize, balance.classes = balance_classes, seed = 42)
 print(iris.rf.h2o)
 
 heading("Downloading Java prediction model code from H2O")
