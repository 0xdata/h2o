setwd(normalizePath(dirname(R.utils::commandArgs(asValues=TRUE)$"f")))
source('../findNSourceUtils.R')

test.glm2glmnetreg.golden <- function(H2Oserver) {
	
#Import data: 
Log.info("Importing iris data...") 
irisH2O<- h2o.uploadFile(H2Oserver, locate("../smalldata/iris/iris_num.csv"), key="irisH2O")
irisR<- read.csv(locate("../smalldata/iris/iris.csv"), header=T)

#fit R model in glmnet with regularization
#as originally written, this model is not valid. when modeling a multiclass DV as the class col in iris you must use mulitnomial
x<- as.matrix(irisR[,1:4])
y<- as.matrix(irisR[,5])
fitR<- glmnet(x, y, family="multinomial", nlambda=1, alpha=1, lambda=2)

#fit corresponding H2O model
<<<<<<< HEAD
fitH2O<- h2o.glm.FV(x=c("C1", "C2", "C3", "C4"), y="C5", family="gaussian", nfolds=0, alpha=1, lambda=2, data=irisH2O)
=======
# there is no corresponding H2O model because there is no multinomial class model in H2O 
fitH2O<- h2o.glm.FV(x=c("Sepal.Length", "Sepal.Width", "Petal.Length", "Petal.Width"), y="response", family="...", nfolds=0, alpha=1, lambda=2, data=irisH2O)
>>>>>>> 0e4683ab

#test that R coefficients and basic descriptives are equal
Rcoeffs<- sort(as.matrix(coefficients(fitR)))
H2Ocoeffs<- sort(fitH2O@model$coefficients)
Log.info(paste("H2O Coeffs  : ", H2Ocoeffs,  "\t\t\t", "R Coeffs  :", Rcoeffs))
expect_equal(H2Ocoeffs, Rcoeffs, tolerance = 0.03)
H2Oratio<- 1-(fitH2O@model$deviance/fitH2O@model$null.deviance)
Log.info(paste("H2O Deviance  : ", fitH2O@model$deviance,      "\t\t\t", "R Deviance   : ", deviance(fitR)))
Log.info(paste("H2O Null Dev  : ", fitH2O@model$null.deviance, "\t\t\t", "R Null Dev   : ", fitR$nulldev))
Log.info(paste("H2O Dev Ratio  : ", H2Oratio, "\t\t", "R Dev Ratio   : ", fitR$dev.ratio))
expect_equal(fitH2O@model$deviance, deviance(fitR), tolerance = 0.01)
expect_equal(fitH2O@model$null.deviance, fitR$nulldev, tolerance = 0.01)
expect_equal(H2Oratio, fitR$dev.ratio, tolerance = 0.01)


   testEnd()
}

doTest("GLM Test: Regularization", test.glm2glmnetreg.golden)
<|MERGE_RESOLUTION|>--- conflicted
+++ resolved
@@ -15,12 +15,7 @@
 fitR<- glmnet(x, y, family="multinomial", nlambda=1, alpha=1, lambda=2)
 
 #fit corresponding H2O model
-<<<<<<< HEAD
 fitH2O<- h2o.glm.FV(x=c("C1", "C2", "C3", "C4"), y="C5", family="gaussian", nfolds=0, alpha=1, lambda=2, data=irisH2O)
-=======
-# there is no corresponding H2O model because there is no multinomial class model in H2O 
-fitH2O<- h2o.glm.FV(x=c("Sepal.Length", "Sepal.Width", "Petal.Length", "Petal.Width"), y="response", family="...", nfolds=0, alpha=1, lambda=2, data=irisH2O)
->>>>>>> 0e4683ab
 
 #test that R coefficients and basic descriptives are equal
 Rcoeffs<- sort(as.matrix(coefficients(fitR)))
