# Model-building operations and algorithms
# ----------------------- Generalized Boosting Machines (GBM) ----------------------- #
# TODO: don't support missing x; default to everything?
h2o.gbm <- function(x, y, distribution = 'multinomial', data, n.trees = 10, interaction.depth = 5, n.minobsinnode = 10, shrinkage = 0.1,
    n.bins = 100, importance = FALSE, nfolds = 0, validation, balance.classes = FALSE, max.after.balance.size = 5) {
  args <- .verify_dataxy(data, x, y)

  if(!is.numeric(n.trees)) stop('n.trees must be numeric')
  if( any(n.trees < 1) ) stop('n.trees must be >= 1')
  if(!is.numeric(interaction.depth)) stop('interaction.depth must be numeric')
  if( any(interaction.depth < 1) ) stop('interaction.depth must be >= 1')
  if(!is.numeric(n.minobsinnode)) stop('n.minobsinnode must be numeric')
  if( any(n.minobsinnode < 1) ) stop('n.minobsinnode must be >= 1')
  if(!is.numeric(shrinkage)) stop('shrinkage must be numeric')
  if( any(shrinkage < 0 | shrinkage > 1) ) stop('shrinkage must be in [0,1]')
  if(!is.numeric(n.bins)) stop('n.bins must be numeric')
  if(any(n.bins < 1)) stop('n.bins must be >= 1')
  if(!is.logical(importance)) stop('importance must be logical (TRUE or FALSE)')
  
  if(!(distribution %in% c('multinomial', 'gaussian', 'bernoulli')))
    stop(paste(distribution, "is not a valid distribution; only [multinomial, gaussian, bernoulli] are supported"))
  classification <- ifelse(distribution %in% c('multinomial', 'bernoulli'), 1, ifelse(distribution=='gaussian', 0, -1))
  family <- ifelse(distribution == "bernoulli", "bernoulli", "AUTO")
  
  if(!is.logical(balance.classes)) stop('balance.classes must be logical (TRUE or FALSE)')
  if(!is.numeric(max.after.balance.size)) stop('max.after.balance.size must be a number')
  if( any(max.after.balance.size <= 0) ) stop('max.after.balance.size must be >= 0')
  if(balance.classes && !classification) stop('balance.classes can only be used for classification')
  
  if(!is.numeric(nfolds)) stop("nfolds must be numeric")
  if(nfolds == 1) stop("nfolds cannot be 1")
  if(!missing(validation) && !class(validation) %in% c("H2OParsedData", "H2OParsedDataVA"))
    stop("validation must be an H2O parsed dataset")

  # NB: externally, 1 based indexing; internally, 0 based
  cols = paste(args$x_i - 1, collapse=",")
  if(missing(validation) && nfolds == 0) {
    # Default to using training data as validation
    validation = data
    res = .h2o.__remoteSend(data@h2o, .h2o.__PAGE_GBM, source=data@key, response=args$y, cols=cols, ntrees=n.trees, max_depth=interaction.depth, learn_rate=shrinkage, family=family,
      min_rows=n.minobsinnode, classification=classification, nbins=n.bins, importance=as.numeric(importance), validation=data@key, balance_classes=as.numeric(balance.classes), max_after_balance_size=as.numeric(max.after.balance.size))
  } else if(missing(validation) && nfolds >= 2) {
    res = .h2o.__remoteSend(data@h2o, .h2o.__PAGE_GBM, source=data@key, response=args$y, cols=cols, ntrees=n.trees, max_depth=interaction.depth, learn_rate=shrinkage, family=family,
      min_rows=n.minobsinnode, classification=classification, nbins=n.bins, importance=as.numeric(importance), n_folds=nfolds, balance_classes=as.numeric(balance.classes), max_after_balance_size=as.numeric(max.after.balance.size))
  } else if(!missing(validation) && nfolds == 0) {
    res = .h2o.__remoteSend(data@h2o, .h2o.__PAGE_GBM, source=data@key, response=args$y, cols=cols, ntrees=n.trees, max_depth=interaction.depth, learn_rate=shrinkage, family=family,
      min_rows=n.minobsinnode, classification=classification, nbins=n.bins, importance=as.numeric(importance), validation=validation@key, balance_classes=as.numeric(balance.classes), max_after_balance_size=as.numeric(max.after.balance.size))
  } else stop("Cannot set both validation and nfolds at the same time")
  params = list(x=args$x, y=args$y, distribution=distribution, n.trees=n.trees, interaction.depth=interaction.depth, shrinkage=shrinkage, n.minobsinnode=n.minobsinnode, n.bins=n.bins, importance=importance, nfolds=nfolds, balance.classes=balance.classes, max.after.balance.size=max.after.balance.size)
  
  if(length(n.trees) == 1 && length(interaction.depth) == 1 && length(n.minobsinnode) == 1 && length(shrinkage) == 1 && length(n.bins) == 1 && length(max.after.balance.size) == 1)
    .h2o.singlerun.internal("GBM", data, res, nfolds, validation, params)
  else
    .h2o.gridsearch.internal("GBM", data, res, validation, params)
}

.h2o.__getGBMSummary <- function(res, params) {
  mySum = list()
  mySum$model_key = res$'_key'
  mySum$ntrees = res$N
  mySum$max_depth = res$max_depth
  mySum$min_rows = res$min_rows
  mySum$nbins = res$nbins
  mySum$learn_rate = res$learn_rate
  mySum$balance_classes = res$balance_classes
  mySum$max_after_balance_size = res$max_after_balance_size

  # if(params$distribution == "multinomial") {
    # temp = matrix(unlist(res$cm), nrow = length(res$cm))
    # mySum$prediction_error = 1-sum(diag(temp))/sum(temp)
    # mySum$prediction_error = tail(res$'cms', 1)[[1]]$'_predErr'
  # }
  return(mySum)
}

.h2o.__getGBMResults <- function(res, params) {
  if(res$parameters$state == "CRASHED")
    stop(res$parameters$exception)
  
  result = list()
  params$n.trees = res$N
  params$interaction.depth = res$max_depth
  params$n.minobsinnode = res$min_rows
  params$shrinkage = res$learn_rate
  params$n.bins = res$nbins
  result$params = params
  params$balance.classes = res$balance_classes
  params$max.after.balance.size = res$max_after_balance_size

  if(result$params$distribution %in% c("multinomial", "bernoulli")) {
    class_names = res$'cmDomain' # tail(res$'_domains', 1)[[1]]
    result$confusion = .build_cm(tail(res$'cms', 1)[[1]]$'_arr', class_names)  # res$'_domains'[[length(res$'_domains')]])
    result$classification <- T

    if(!is.null(res$validAUC)) {
      tmp <- .h2o.__getPerfResults(res$validAUC)
      tmp$confusion <- NULL
      result <- c(result, tmp)
    }
  } else
    result$classification <- F
  
  if(params$importance) {
    result$varimp = data.frame(res$varimp$varimp)
    result$varimp[,2] = result$varimp[,1]/max(result$varimp[,1])
    result$varimp[,3] = 100*result$varimp[,1]/sum(result$varimp[,1])
    rownames(result$varimp) = res$'_names'[-length(res$'_names')]
    colnames(result$varimp) = c(res$varimp$method, "Scaled.Values", "Percent.Influence")
    result$varimp = result$varimp[order(result$varimp[,1], decreasing = TRUE),]
  }

  result$err = as.numeric(res$errs)
  return(result)
}

# -------------------------- Generalized Linear Models (GLM) ------------------------ #
h2o.glm <- function(x, y, data, family, nfolds = 10, alpha = 0.5, nlambda, lambda.min.ratio, lambda = 1e-5, epsilon = 1e-4, standardize = TRUE, prior, tweedie.p = ifelse(family == 'tweedie', 1.5, as.numeric(NA)), thresholds, iter.max, higher_accuracy, lambda_search, return_all_lambda, max_predictors, version = 2) {
  if(version == 1) {
    if(missing(thresholds))
      thresholds = ifelse(family=='binomial', seq(0, 1, 0.01), as.numeric(NA))
    if(!missing(iter.max)) stop("iter.max not supported under ValueArray")
    if(!missing(higher_accuracy)) stop("line search not supported under ValueArray")
    if(!missing(nlambda)) stop("nlambda not supported under ValueArray")
    if(!missing(lambda.min.ratio)) stop("lambda.min.ratio not supported under ValueArray")
    if(!missing(lambda_search) || !missing(return_all_lambda))
      stop("automated search over lambda not supported under ValueArray")
    h2o.glm.VA(x, y, data, family, nfolds, alpha, lambda, epsilon, standardize, prior, tweedie.p, thresholds)
  } else if(version == 2) {
    if(!missing(thresholds)) stop("thresholds not supported under FluidVecs")
    if(missing(iter.max)) iter.max = 100
    if(missing(higher_accuracy)) higher_accuracy = FALSE
    if(missing(nlambda)) nlambda = -1
    if(missing(lambda.min.ratio)) lambda.min.ratio = -1
    if(missing(lambda_search)) lambda_search = FALSE
    if(missing(return_all_lambda)) return_all_lambda = FALSE
    if(missing(max_predictors)) max_predictors = -1
    h2o.glm.FV(x, y, data, family, nfolds, alpha, nlambda, lambda.min.ratio, lambda, epsilon, standardize, prior, tweedie.p, iter.max, higher_accuracy, lambda_search, return_all_lambda)
  } else
    stop("version must be either 1 (ValueArray) or 2 (FluidVecs)")
}

# --------------------------------- ValueArray -------------------------------------- #
h2o.glm.VA <- function(x, y, data, family, nfolds = 10, alpha = 0.5, lambda = 1e-5, epsilon = 1e-4, standardize = TRUE, prior, tweedie.p = ifelse(family=='tweedie', 1.5, as.numeric(NA)), thresholds = ifelse(family=='binomial', seq(0, 1, 0.01), as.numeric(NA))) {
  if(class(data) != "H2OParsedDataVA")
    stop("data must be of class H2OParsedDataVA. Please import data via h2o.importFile.VA or h2o.importFolder.VA")
  args <- .verify_dataxy(data, x, y)

  if(missing(family) || !family %in% c("gaussian", "binomial", "poisson", "gamma", "tweedie"))
    stop("family must be one of gaussian, binomial, poisson, gamma, and tweedie")
  if( !is.numeric(nfolds) ) stop('nfolds must be numeric')
  if( nfolds < 0 ) stop('nfolds must be >= 0')
  if(!is.numeric(alpha)) stop("alpha must be numeric")
  if( any(alpha < 0) ) stop('alpha must be >= 0')
  if(!is.numeric(lambda)) stop("lambda must be numeric")
  if( any(lambda < 0) ) stop('lambda must be >= 0')
  if(!is.numeric(epsilon)) stop("epsilon must be numeric")
  if( epsilon < 0 ) stop('epsilon must be >= 0')
  if( !is.logical(standardize) ) stop('standardize must be logical (TRUE or FALSE)')
  if(!missing(prior)) {
    if(!is.numeric(prior)) stop("prior must be numeric")
    if(prior < 0 || prior > 1) stop("prior must be in [0,1]")
    if(family != "binomial") stop("prior may only be set for family binomial")
  }
  if( !is.numeric(tweedie.p) ) stop('tweedie.p must be numeric')
  if(!is.numeric(thresholds)) stop("thresholds must be numeric")
  if(family != "binomial" && !(missing(thresholds) || is.na(thresholds)))
    stop("thresholds may only be set for family binomial")
  
  # NB: externally, 1 based indexing; internally, 0 based
  if((missing(lambda) || length(lambda) == 1) && (missing(alpha) || length(alpha) == 1))
    .h2o.glm.internal(args$x_i - 1, args$y, data, family, nfolds, alpha, lambda, 1, epsilon, standardize, prior, tweedie.p, thresholds)
  else {
    if(!missing(prior)) print("prior not available in GLM grid search under ValueArray")
    if(!missing(tweedie.p) && !is.na(tweedie.p)) print('tweedie variance power not available in GLM grid search under ValueArray')
    .h2o.glmgrid.internal(args$x_i - 1, args$y, data, family, nfolds, alpha, lambda, epsilon, standardize, thresholds)
  }
}

.h2o.glm.internal <- function(x, y, data, family, nfolds, alpha, lambda, expert_settings, beta_epsilon, standardize, prior, tweedie.p, thresholds) {
  if(family == 'tweedie' && (tweedie.p < 1 || tweedie.p > 2 )) stop('tweedie.p must be in (1,2)')
  if(family != "tweedie" && !(missing(tweedie.p) || is.na(tweedie.p) ) ) stop('tweedie.p may only be set for family tweedie')
  if(family != "binomial" && !missing(prior)) stop('prior may only be set for family binomial')

  thres = .seq_to_string(thresholds)
  if(family == 'tweedie')
    res = .h2o.__remoteSend(data@h2o, .h2o.__PAGE_GLM, key=data@key, y=y, x=paste(x, sep="", collapse=","), family=family, n_folds=nfolds, alpha=alpha, lambda=lambda, expert_settings=expert_settings, beta_epsilon=beta_epsilon, standardize=as.numeric(standardize), case_mode="=", case=1.0, tweedie_power=tweedie.p, thresholds=thres)
  else if(family == "binomial") {
    if(missing(prior)) prior = -1
    res = .h2o.__remoteSend(data@h2o, .h2o.__PAGE_GLM, key=data@key, y=y, x=paste(x, sep="", collapse=","), family=family, n_folds=nfolds, alpha=alpha, lambda=lambda, expert_settings=expert_settings, beta_epsilon=beta_epsilon, standardize=as.numeric(standardize), case_mode="=", case=1.0, prior=prior, thresholds=thres)
  } else
    res = .h2o.__remoteSend(data@h2o, .h2o.__PAGE_GLM, key=data@key, y=y, x=paste(x, sep="", collapse=","), family=family, n_folds=nfolds, alpha=alpha, lambda=lambda, expert_settings=expert_settings, beta_epsilon=beta_epsilon, standardize=as.numeric(standardize), case_mode="=", case=1.0, thresholds=thres)
  params = list(x=x, y=y, family=.h2o.__getFamily(family, tweedie.var.p=tweedie.p), nfolds=nfolds, alpha=alpha, lambda=lambda, beta_epsilon=beta_epsilon, standardize=standardize, thresholds=thresholds)

  destKey = res$destination_key
  .h2o.__waitOnJob(data@h2o, res$response$redirect_request_args$job)
  # while(!.h2o.__isDone(data@h2o, "GLM1", res)) { Sys.sleep(1) }
  res2 = .h2o.__remoteSend(data@h2o, .h2o.__PAGE_INSPECT, key=destKey)
  resModel = res2$GLMModel

  # Check for any warnings
  if(!is.null(resModel$warnings) && length(resModel$warnings) > 0) {
    for(i in 1:length(resModel$warnings))
      warning(resModel$warnings[[i]])
  }
  modelOrig = .h2o.__getGLMResults(resModel, params)

  # Get results from cross-validation
  if(nfolds < 2)
    return(new("H2OGLMModelVA", key=destKey, data=data, model=modelOrig, xval=list()))

  res_xval = list()
  for(i in 1:nfolds) {
    xvalKey = resModel$validations[[1]]$xval_models[i]
    resX = .h2o.__remoteSend(data@h2o, .h2o.__PAGE_INSPECT, key=xvalKey)
    modelXval = .h2o.__getGLMResults(resX$GLMModel, params)
    res_xval[[i]] = new("H2OGLMModelVA", key=xvalKey, data=data, model=modelXval, xval=list())
  }
  new("H2OGLMModelVA", key=destKey, data=data, model=modelOrig, xval=res_xval)
}

.h2o.glmgrid.internal <- function(x, y, data, family, nfolds, alpha, lambda, epsilon, standardize, thresholds) {
  thres = .seq_to_string(thresholds)
  res = .h2o.__remoteSend(data@h2o, .h2o.__PAGE_GLMGrid, key = data@key, y = y, x = paste(x, sep="", collapse=","), family = family, n_folds = nfolds, alpha = alpha, lambda = lambda, beta_eps = epsilon, standardize = as.numeric(standardize), case_mode="=", case=1.0, parallel=1, thresholds=thres)
  params = list(x=x, y=y, family=.h2o.__getFamily(family), nfolds=nfolds, alpha=alpha, lambda=lambda, beta_epsilon=epsilon, standardize=standardize, thresholds=thresholds)

  destKey = res$destination_key
  .h2o.__waitOnJob(data@h2o, res$response$redirect_request_args$job)
  # while(!.h2o.__isDone(data@h2o, "GLM1Grid", res)) { Sys.sleep(1) }
  res2 = .h2o.__remoteSend(data@h2o, .h2o.__PAGE_GLMGridProgress, destination_key=destKey)
  allModels = res2$models

  result = list()
  # tweedie.p = as.numeric(NA)
  # result$Summary = t(sapply(res$models,c))
  for(i in 1:length(allModels)) {
    resH = .h2o.__remoteSend(data@h2o, .h2o.__PAGE_INSPECT, key=allModels[[i]]$key)

    # Check for any warnings
    if(!is.null(resH$GLMModel$warnings) && length(resH$GLMModel$warnings) > 0) {
      for(j in 1:length(resH$GLMModel$warnings))
        warning("Model ", allModels[[i]]$key, ": ", resH$GLMModel$warnings[[j]])
    }
    modelOrig = .h2o.__getGLMResults(resH$GLMModel, params)

    if(nfolds < 2)
      result[[i]] = new("H2OGLMModelVA", key=allModels[[i]]$key, data=data, model=modelOrig, xval=list())
    else {
      res_xval = list()
      for(j in 1:nfolds) {
        xvalKey = resH$GLMModel$validations[[1]]$xval_models[j]
        resX = .h2o.__remoteSend(data@h2o, .h2o.__PAGE_INSPECT, key=xvalKey)
        modelXval = .h2o.__getGLMResults(resX$GLMModel, params)
        res_xval[[j]] = new("H2OGLMModelVA", key=xvalKey, data=data, model=modelXval, xval=list())
      }
      result[[i]] = new("H2OGLMModelVA", key=allModels[[i]]$key, data=data, model=modelOrig, xval=res_xval)
    }
  }
  new("H2OGLMGridVA", key=destKey, data=data, model=result, sumtable=allModels)
}

# Pretty formatting of H2O GLM results
.h2o.__getGLMResults <- function(res, params) {
  result = list()
  params$lambda = res$LSMParams$lambda
  params$alpha = res$LSMParams$alpha
  result$params = params

  result$coefficients = unlist(res$coefficients)
  if(result$params$standardize)
    result$normalized_coefficients = unlist(res$normalized_coefficients)
  result$rank = res$nCols
  # result$family = .h2o.__getFamily(family, tweedie.var.p = tweedie.p)
  result$deviance = as.numeric(res$validations[[1]]$resDev)
  result$aic = as.numeric(res$validations[[1]]$aic)
  result$null.deviance = as.numeric(res$validations[[1]]$nullDev)
  result$iter = res$iterations
  result$df.residual = res$dof
  result$df.null = res$nLines - 1
  result$train.err = as.numeric(res$validations[[1]]$err)
  # result$y = y
  # result$x = res$column_names
  # result$tweedie.p = ifelse(missing(tweedie.p), 'NA', tweedie.p)

  if(result$params$family$family == "binomial") {
    result$auc = as.numeric(res$validations[[1]]$auc)
    result$threshold = as.numeric(res$validations[[1]]$threshold)
    result$class.err = res$validations[[1]]$classErr

    # Construct confusion matrix
    temp = t(data.frame(sapply(res$validations[[1]]$cm, c)))
    dn = list(Actual = temp[-1,1], Predicted = temp[1,-1])
    temp = temp[-1,]; temp = temp[,-1]
    dimnames(temp) = dn
    result$confusion = temp
  }
  return(result)
}

# -------------------------- FluidVecs -------------------------- #
h2o.glm.FV <- function(x, y, data, family, nfolds = 10, alpha = 0.5, nlambda = -1, lambda.min.ratio = -1, lambda = 1e-5, epsilon = 1e-4, standardize = TRUE, prior, tweedie.p = ifelse(family == "tweedie", 1.5, as.numeric(NA)), iter.max = 100, higher_accuracy = FALSE, lambda_search = FALSE, return_all_lambda = FALSE, max_predictors=-1) {
  args <- .verify_dataxy(data, x, y)

  if(!is.numeric(nfolds)) stop('nfolds must be numeric')
  if( nfolds < 0 ) stop('nfolds must be >= 0')
  if(!is.numeric(alpha)) stop('alpha must be numeric')
  if( any(alpha < 0) ) stop('alpha must be >= 0')
  
  if(!is.numeric(nlambda)) stop("nlambda must be numeric")
  if((nlambda != -1) && (length(nlambda) > 1 || nlambda < 0)) stop("nlambda must be a single number >= 0")
  if(!is.numeric(lambda.min.ratio)) stop("lambda.min.ratio must be numeric")
  if((lambda.min.ratio != -1) && (length(lambda.min.ratio) > 1 || lambda.min.ratio < 0 || lambda.min.ratio > 1))
    stop("lambda.min.ratio must be a single number in [0,1]")
  if(!is.numeric(lambda)) stop('lambda must be numeric')
  if( any(lambda < 0) ) stop('lambda must be >= 0')
  
  if(!is.numeric(epsilon)) stop("epsilon must be numeric")
  if( epsilon < 0 ) stop('epsilon must be >= 0')
  if(!is.logical(standardize)) stop("standardize must be logical")
  if(!missing(prior)) {
    if(!is.numeric(prior)) stop("prior must be numeric")
    if(prior < 0 || prior > 1) stop("prior must be in [0,1]")
    if(family != "binomial") stop("prior may only be set for family binomial")
  }
  if(!is.numeric(tweedie.p)) stop('tweedie.p must be numeric')
  if( family != 'tweedie' && !(missing(tweedie.p) || is.na(tweedie.p)) ) stop("tweedie.p may only be set for family tweedie")
  if(!is.numeric(iter.max)) stop('iter.max must be numeric')
  if(!is.logical(higher_accuracy)) stop("higher_accuracy must be logical")
  if(!is.logical(lambda_search)) stop("lambda_search must be logical")
  if(lambda_search && length(lambda) > 1) stop("When automatically searching, must specify single numeric value as lambda, which is interpreted as minimum lambda in generated sequence")
  if(!is.logical(return_all_lambda)) stop("return_all_lambda must be logical")
  
  x_ignore = setdiff(1:ncol(data), c(args$x_i, args$y_i)) - 1
  if(length(x_ignore) == 0) x_ignore = ''
  
  if(length(alpha) == 1) {
    rand_glm_key = .h2o.__uniqID("GLM2Model")
    if(family == "tweedie")
      res = .h2o.__remoteSend(data@h2o, .h2o.__PAGE_GLM2, source = data@key, destination_key = rand_glm_key, response = args$y, ignored_cols = paste(x_ignore, sep="", collapse=","), family = family, n_folds = nfolds, alpha = alpha, nlambdas = nlambda, lambda_min_ratio = lambda.min.ratio, lambda = lambda, beta_epsilon = epsilon, standardize = as.numeric(standardize), max_iter = iter.max, higher_accuracy = as.numeric(higher_accuracy), lambda_search = as.numeric(lambda_search), tweedie_variance_power = tweedie.p, max_predictors = max_predictors)
    else if(family == "binomial") {
      if(missing(prior)) prior = -1
      res = .h2o.__remoteSend(data@h2o, .h2o.__PAGE_GLM2, source = data@key, destination_key = rand_glm_key, response = args$y, ignored_cols = paste(x_ignore, sep="", collapse=","), family = family, n_folds = nfolds, alpha = alpha, nlambdas = nlambda, lambda_min_ratio = lambda.min.ratio, lambda = lambda, beta_epsilon = epsilon, standardize = as.numeric(standardize), max_iter = iter.max, higher_accuracy = as.numeric(higher_accuracy), lambda_search = as.numeric(lambda_search), prior = prior, max_predictors = max_predictors)
    } else
      res = .h2o.__remoteSend(data@h2o, .h2o.__PAGE_GLM2, source = data@key, destination_key = rand_glm_key, response = args$y, ignored_cols = paste(x_ignore, sep="", collapse=","), family = family, n_folds = nfolds, alpha = alpha, nlambdas = nlambda, lambda_min_ratio = lambda.min.ratio, lambda = lambda, beta_epsilon = epsilon, standardize = as.numeric(standardize), max_iter = iter.max, higher_accuracy = as.numeric(higher_accuracy), lambda_search = as.numeric(lambda_search), max_predictors = max_predictors)
    params = list(x=args$x, y=args$y, family = .h2o.__getFamily(family, tweedie.var.p=tweedie.p), nfolds=nfolds, alpha=alpha, nlambda=nlambda, lambda.min.ratio=lambda.min.ratio, lambda=lambda, beta_epsilon=epsilon, standardize=standardize, max_predictors = max_predictors)
    .h2o.__waitOnJob(data@h2o, res$job_key)
    # while(!.h2o.__isDone(data@h2o, "GLM2", res)) { Sys.sleep(1) }
    h2o.glm.get_model(data, res$destination_key, return_all_lambda, params)
  } else
  .h2o.glm2grid.internal(x_ignore, args$y, data, family, nfolds, alpha, nlambda, lambda.min.ratio, lambda, epsilon, standardize, prior, tweedie.p, iter.max, higher_accuracy, lambda_search, return_all_lambda)
}

<<<<<<< HEAD
h2o.glm.get_model <- function (data,model_key,return_all_lambda=TRUE) {
=======
h2o.glm.get_model <- function (data, model_key, return_all_lambda = TRUE, params = list()) {
>>>>>>> faab3db7
    res2 = .h2o.__remoteSend(data@h2o, .h2o.__PAGE_GLMModelView, '_modelKey'=model_key)
    destKey = res2$glm_model$'_key'
    
    make_model <- function(x, params) {
        m = .h2o.__getGLM2Results(res2$glm_model, params, x);
        res_xval = list()
        if(!is.null(res2$glm_model$submodels[[x]]$xvalidation)){
            xvalKey = res2$glm_model$submodels[[x]]$xvalidation$xval_models
            # Get results from cross-validation
            if(!is.null(xvalKey) && length(xvalKey) >= 2) {
                for(j in 1:length(xvalKey)) {
                    resX = .h2o.__remoteSend(data@h2o, .h2o.__PAGE_GLMModelView, '_modelKey'=xvalKey[j])
                    modelXval = .h2o.__getGLM2Results(resX$glm_model, params, 1)
                    res_xval[[j]] = new("H2OGLMModel", key=xvalKey[j], data=data, model=modelXval, xval=list())
                }
            }
        }
        new("H2OGLMModel", key=model_key, data=data, model=m, xval=res_xval)
    }
    if(return_all_lambda) {
        new("H2OGLMModelList", models=lapply(1:length(res2$glm_model$submodels), make_model, params), best_model=res2$glm_model$best_lambda_idx+1)
    } else {
        make_model(res2$glm_model$best_lambda_idx+1, params)
    }
}

.h2o.glm2grid.internal <- function(x_ignore, y, data, family, nfolds, alpha, nlambda, lambda.min.ratio, lambda, epsilon, standardize, prior, tweedie.p, iter.max, higher_accuracy, lambda_search, return_all_lambda) {
  if(family == "tweedie")
    res = .h2o.__remoteSend(data@h2o, .h2o.__PAGE_GLM2, source = data@key, response = y, ignored_cols = paste(x_ignore, sep="", collapse=","), family = family, n_folds = nfolds, alpha = alpha, nlambdas = nlambda, lambda_min_ratio = lambda.min.ratio, lambda = lambda, beta_epsilon = epsilon, standardize = as.numeric(standardize), max_iter = iter.max, higher_accuracy = as.numeric(higher_accuracy), lambda_search = as.numeric(lambda_search), tweedie_variance_power = tweedie.p)
  else if(family == "binomial") {
    if(missing(prior)) prior = -1
    res = .h2o.__remoteSend(data@h2o, .h2o.__PAGE_GLM2, source = data@key, response = y, ignored_cols = paste(x_ignore, sep="", collapse=","), family = family, n_folds = nfolds, alpha = alpha, nlambdas = nlambda, lambda_min_ratio = lambda.min.ratio, lambda = lambda, beta_epsilon = epsilon, standardize = as.numeric(standardize), max_iter = iter.max, higher_accuracy = as.numeric(higher_accuracy), lambda_search = as.numeric(lambda_search), prior = prior)
  }
  else
    res = .h2o.__remoteSend(data@h2o, .h2o.__PAGE_GLM2, source = data@key, response = y, ignored_cols = paste(x_ignore, sep="", collapse=","), family = family, n_folds = nfolds, alpha = alpha, nlambdas = nlambda, lambda_min_ratio = lambda.min.ratio, lambda = lambda, beta_epsilon = epsilon, standardize = as.numeric(standardize), max_iter = iter.max, higher_accuracy = as.numeric(higher_accuracy), lambda_search = as.numeric(lambda_search))
  params = list(x=setdiff(colnames(data)[-(x_ignore+1)], y), y=y, family=.h2o.__getFamily(family, tweedie.var.p=tweedie.p), nfolds=nfolds, alpha=alpha, nlambda=nlambda, lambda.min.ratio=lambda.min.ratio, lambda=lambda, beta_epsilon=epsilon, standardize=standardize)

  .h2o.__waitOnJob(data@h2o, res$job_key)
  # while(!.h2o.__isDone(data@h2o, "GLM2", res)) { Sys.sleep(1); prog = .h2o.__poll(data@h2o, res$job_key); setTxtProgressBar(pb, prog) }

  res2 = .h2o.__remoteSend(data@h2o, .h2o.__PAGE_GLM2GridView, grid_key=res$destination_key)
  destKey = res$destination_key
  allModels = res2$grid$destination_keys

  result = list(); myModelSum = list()
  for(i in 1:length(allModels)) {
    resH = .h2o.__remoteSend(data@h2o, .h2o.__PAGE_GLMModelView, '_modelKey'=allModels[i])
    myModelSum[[i]] = .h2o.__getGLM2Summary(resH$glm_model)
    modelOrig = .h2o.__getGLM2Results(resH$glm_model, params)
    
    # BUG: For some reason, H2O always uses default number of lambda (100) during grid search
    if(return_all_lambda) {
      lambda_all = resH$glm_model$parameters$lambda
      allLambdaModels = lapply(lambda_all, .h2o.__getGLM2LambdaModel, data=data, model_key=allModels[i], params=params)
      if(length(allLambdaModels) <= 1) result[[i]] = allLambdaModels[[1]]
      else result[[i]] = allLambdaModels
    } else {
      params$lambda_all = resH$glm_model$parameters$lambda
      best_lambda_idx = resH$glm_model$best_lambda_idx+1
      best_lambda = resH$glm_model$parameters$lambda[best_lambda_idx]
      result[[i]] = .h2o.__getGLM2LambdaModel(best_lambda, data, allModels[i], params)
    }
  }
  new("H2OGLMGrid", key=destKey, data=data, model=result, sumtable=myModelSum)
}

h2o.getGLMLambdaModel <- function(model, lambda) {
  if(missing(model) || length(model) == 0) stop("model must be specified")
  if(class(model) == "list") model = model[[1]]
  if(class(model) != "H2OGLMModel") stop("model must be of class H2OGLMModel")
  .h2o.__getGLM2LambdaModel(lambda, model@data, model@key, model@model$params)
}

.h2o.__getGLM2LambdaModel <- function(lambda, data, model_key, params = list()) {
  if(missing(lambda) || length(lambda) > 1 || !is.numeric(lambda)) stop("lambda must be a single number")
  if(lambda < 0) stop("lambda must non-negative")
  
  res = .h2o.__remoteSend(data@h2o, .h2o.__PAGE_GLMModelView, '_modelKey'=model_key, lambda=lambda)
  resModel = res$glm_model
  lambda_all = resModel$parameters$lambda
  lambda_idx = which(lambda_all == lambda)
  if(is.null(res) || length(lambda_idx) == 0)
    stop("Cannot find ", lambda, " in list of lambda searched over for this model")
  
  modelOrig = .h2o.__getGLM2Results(resModel, params)
  xvalKey = resModel$submodels[[lambda_idx]]$validation$xval_models
  
  # Get results from cross-validation
  res_xval = list()
  if(!is.null(xvalKey) && length(xvalKey) >= 2) {
    for(j in 1:length(xvalKey)) {
      resX = .h2o.__remoteSend(data@h2o, .h2o.__PAGE_GLMModelView, '_modelKey'=xvalKey[j])
      modelXval = .h2o.__getGLM2Results(resX$glm_model, params)
      res_xval[[j]] = new("H2OGLMModel", key=xvalKey[j], data=data, model=modelXval, xval=list())
    }
  }
  new("H2OGLMModel", key=model_key, data=data, model=modelOrig, xval=res_xval)
}

.h2o.__getGLM2Summary <- function(model) {
  mySum = list()
  mySum$model_key = model$'_key'
  mySum$alpha = model$alpha
  mySum$lambda_min = min(model$lambda)
  mySum$lambda_max = max(model$lambda)
  mySum$lambda_best = model$lambda[model$best_lambda_idx+1]

  submod = model$submodels[[model$best_lambda_idx+1]]
  mySum$iterations = submod$iteration
  valid = submod$validation

  if(model$glm$family == "binomial")
    mySum$auc = as.numeric(valid$auc)
  mySum$aic = as.numeric(valid$aic)
  mySum$dev_explained = 1-as.numeric(valid$residual_deviance)/as.numeric(valid$null_deviance)
  return(mySum)
}

# Pretty formatting of H2O GLM2 results
.h2o.__getGLM2Results <- function(model, params = list(), lambda_idx) {
  if(missing(lambda_idx))
    lambda_idx = model$best_lambda_idx+1
  
  submod <- model$submodels[[lambda_idx]]
  if(!is.null(submod$xvalidation)){
    valid <- submod$xvalidation
  } else {
    valid  <- submod$validation
  }
  
  result <- list()
  params$alpha  <- model$alpha
  params$lambda <- model$submodels[[lambda_idx]]$lambda_value
  params$lambda_all <- model$parameters$lambda
  
  result$params <- params
  if(model$glm$family == "tweedie")
    result$params$family <- .h2o.__getFamily(model$glm$family, model$glm$link, model$glm$tweedie_variance_power, model$glm$tweedie_link_power)
  else
    result$params$family <- .h2o.__getFamily(model$glm$family, model$glm$link)
  result$coefficients <- as.numeric(unlist(submod$beta))
  idxes <- submod$idxs + 1
  names(result$coefficients) <- model$coefficients_names[idxes] 
  if(model$parameters$standardize) {
    result$normalized_coefficients = as.numeric(unlist(submod$norm_beta))
    names(result$normalized_coefficients) = model$coefficients_names[submod$idxs + 1]
  }
  result$rank = valid$'_rank'
  result$iter = submod$iteration
  result$lambda = submod$lambda
  result$deviance = as.numeric(valid$residual_deviance)
  result$null.deviance = as.numeric(valid$null_deviance)
  result$df.residual = max(valid$nobs-result$rank,0)
  result$df.null = valid$nobs-1
  result$aic = as.numeric(valid$aic)
  result$train.err = as.numeric(valid$avg_err)

  if(model$glm$family == "binomial") {
    result$params$prior = as.numeric(model$prior)
    result$threshold = as.numeric(model$threshold)
    result$best_threshold = as.numeric(valid$best_threshold)
    result$auc = as.numeric(valid$auc)
    
    # Construct confusion matrix
    cm_ind = trunc(100*result$best_threshold) + 1
#     temp = data.frame(t(sapply(valid$'_cms'[[cm_ind]]$'_arr', c)))
#     temp[,3] = c(temp[1,2], temp[2,1])/apply(temp, 1, sum)
#     temp[3,] = c(temp[2,1], temp[1,2], 0)/apply(temp, 2, sum)
#     temp[3,3] = (temp[1,2] + temp[2,1])/valid$nobs
#     dn = list(Actual = c("false", "true", "Err"), Predicted = c("false", "true", "Err"))
#     dimnames(temp) = dn
#    result$confusion = temp
    result$confusion = .build_cm(valid$'_cms'[[cm_ind]]$'_arr', c("false", "true"))
  }
  return(result)
}

# ------------------------------ K-Means Clustering --------------------------------- #
h2o.kmeans <- function(data, centers, cols = '', iter.max = 10, normalize = FALSE, init = "none", seed = 0, dropNACols, version = 2) {
  if(version == 1) {
    if(!missing(dropNACols)) stop("dropNACols not supported under ValueArray")
    h2o.kmeans.VA(data, centers, cols, iter.max, normalize, init, seed)
  } else if(version == 2) {
    if(missing(dropNACols)) dropNACols = FALSE
    h2o.kmeans.FV(data, centers, cols, iter.max, normalize, init, seed, dropNACols)
  }
  else
    stop("version must be either 1 (ValueArray) or 2 (FluidVecs)")
}

# -------------------------- ValueArray -------------------------- #
h2o.kmeans.VA <- function(data, centers, cols = '', iter.max = 10, normalize = FALSE, init = "none", seed = 0) {
  if(missing(data) ) stop('Must specify data')
  if(class(data) != "H2OParsedDataVA")
    stop("data must be of class H2OParsedDataVA. Please import data via h2o.importFile.VA or h2o.importFolder.VA")

  if(missing(centers)) stop('must specify centers')
  if(!is.numeric(centers) && !is.integer(centers)) stop('centers must be numeric')
  if( any(centers < 1) ) stop("centers must be an integer greater than 0")
  if(!is.numeric(iter.max)) stop('iter.max must be numeric')
  if( any(iter.max < 1)) stop('iter.max must be >= 1')
  if(!is.logical(normalize)) stop("normalize must be of class logical")
  if(length(centers) > 1 || length(iter.max) > 1) stop("K-Means grid search not supported under ValueArray")
  if(length(init) > 1 || !init %in% c("none", "plusplus", "furthest"))
    stop("init must be one of 'none', 'plusplus', or 'furthest'")
  if(!is.numeric(seed)) stop("seed must be numeric")
  
  args <- .verify_datacols(data, cols)
  myInit = switch(init, none = "None", plusplus = "PlusPlus", furthest = "Furthest")

  res = .h2o.__remoteSend(data@h2o, .h2o.__PAGE_KMEANS, source_key = data@key, k = centers, max_iter = iter.max, normalize = as.numeric(normalize), cols = args$cols_ind - 1, initialization = myInit, seed = seed)
  job_key = res$response$redirect_request_args$job
  destKey = res$destination_key

  .h2o.__waitOnJob(data@h2o, job_key)
  res2 = .h2o.__remoteSend(data@h2o, .h2o.__PAGE_INSPECT, job = job_key, key = destKey)
  res2 = res2$KMeansModel

  # Organize results in a pretty format
  result = list()
  if(length(res2$clusters[[1]]) < length(args$cols))
    stop("Cannot run k-means on non-numeric columns!")

  result$params = list(cols=args$cols, centers=centers, iter.max=iter.max, normalize=normalize, init=myInit, seed=seed)
  result$centers = matrix(unlist(res2$clusters), ncol = length(args$cols), byrow = TRUE)
  dimnames(result$centers) = list(seq(1, centers), args$cols)
  result$tot.withinss = res2$error
  result$betweenss = res2$between_cluster_SS
  result$totss <- res2$total_SS
  result$cluster = h2o.predict(new("H2OKMeansModelVA", key=destKey, data=data, model=list()))

  res3 = .h2o.__remoteSend(data@h2o, .h2o.__PAGE_KMSCORE, model_key=destKey, key=data@key)
  result$size = res3$score$rows_per_cluster
  result$withinss = res3$score$sqr_error_per_cluster

  new("H2OKMeansModelVA", key=destKey, data=data, model=result)
}

# -------------------------- FluidVecs -------------------------- #
h2o.kmeans.FV <- function(data, centers, cols = '', iter.max = 10, normalize = FALSE, init = "none", seed = 0, dropNACols = FALSE) {
  args <- .verify_datacols(data, cols)
  if( missing(centers) ) stop('must specify centers')
  if(!is.numeric(centers) && !is.integer(centers)) stop('centers must be a positive integer')
  if( any(centers < 1) ) stop("centers must be an integer greater than 0")
  if(!is.numeric(iter.max)) stop('iter.max must be numeric')
  if( any(iter.max < 1)) stop('iter.max must be >= 1')
  if(!is.logical(normalize)) stop("normalize must be logical")
  if(length(init) > 1 || !init %in% c("none", "plusplus", "furthest"))
    stop("init must be one of 'none', 'plusplus', or 'furthest'")
  if(!is.numeric(seed)) stop("seed must be numeric")
  if(!is.logical(dropNACols)) stop("dropNACols must be logical")

  if(h2o.anyFactor(data[,args$cols_ind])) stop("Unimplemented: K-means can only model on numeric data")
  myInit = switch(init, none = "None", plusplus = "PlusPlus", furthest = "Furthest")

  res = .h2o.__remoteSend(data@h2o, .h2o.__PAGE_KMEANS2, source=data@key, ignored_cols=args$cols_ignore, k=centers, max_iter=iter.max, normalize=as.numeric(normalize), initialization=myInit, seed=seed, drop_na_cols=as.numeric(dropNACols))
  params = list(cols=args$cols, centers=centers, iter.max=iter.max, normalize=normalize, init=myInit, seed=seed)

  if(length(centers) == 1 && length(iter.max) == 1) {
    .h2o.__waitOnJob(data@h2o, res$job_key)
    # while(!.h2o.__isDone(data@h2o, "KM", res)) { Sys.sleep(1) }
    res2 = .h2o.__remoteSend(data@h2o, .h2o.__PAGE_KM2ModelView, model=res$destination_key)
    res2 = res2$model

    result = .h2o.__getKM2Results(res2, data, params)
    new("H2OKMeansModel", key=res2$'_key', data=data, model=result)
  } else {
    # .h2o.gridsearch.internal("KM", data, res$job_key, res$destination_key)
    .h2o.gridsearch.internal("KM", data, res, params=params)
  }
}

.h2o.__getKM2Summary <- function(res) {
  mySum = list()
  mySum$model_key = res$'_key'
  mySum$k = res$k
  mySum$max_iter = res$iterations
  mySum$error = res$error
  return(mySum)
}

.h2o.__getKM2Results <- function(res, data, params) {
  # rand_pred_key = .h2o.__uniqID("KMeansClusters")
  # res2 = .h2o.__remoteSend(data@h2o, .h2o.__PAGE_PREDICT2, model=res$'_key', data=data@key, prediction=rand_pred_key)
  # res2 = .h2o.__remoteSend(data@h2o, .h2o.__PAGE_SUMMARY2, source=rand_pred_key, cols=0)
  clusters_key <- paste(res$'_clustersKey', sep = "")

  result = list()
  params$centers = res$k
  params$iter.max = res$max_iter
  result$params = params

  result$cluster = new("H2OParsedData", h2o=data@h2o, key=clusters_key)
  feat = res$'_names'[-length(res$'_names')]     # Get rid of response column name
  result$centers = t(matrix(unlist(res$centers), ncol = res$k))
  dimnames(result$centers) = list(seq(1,res$k), feat)
  result$totss <- res$total_SS
  result$withinss <- res$within_cluster_variances
  result$tot.withinss <- res$total_within_SS
  result$betweenss <- res$between_cluster_SS
  result$size <- res$size
  result$iter <- res$iterations
  return(result)
}

.addParm <- function(parms, k, v) {
  cmd = sprintf("parms$%s = v", k)
  eval(parse(text=cmd))
  return(parms)
}

.addStringParm <- function(parms, k, v) {
  if (! missing(v)) {
    if (! is.character(v)) stop(sprintf("%s must be of type character"), k)
    parms = .addParm(parms, k, v)
  }
  return(parms)
}

.addBooleanParm <- function(parms, k, v) {
  if (! missing(v)) {
    if (! is.logical(v)) stop(sprintf("%s must be of type logical"), k)
    parms = .addParm(parms, k, as.numeric(v))
  }
  return(parms)
}

.addNumericParm <- function(parms, k, v) {
  if (! missing(v)) {
    if (! is.numeric(v)) stop(sprintf("%s must be of type numeric"), k)
    parms = .addParm(parms, k, v)
  }
  return(parms)
}

.addDoubleParm <- function(parms, k, v) {
  parms = .addNumericParm(parms, k, v)
  return(parms)
}

.addFloatParm <- function(parms, k, v) {
  parms = .addNumericParm(parms, k, v)
  return(parms)
}

.addLongParm <- function(parms, k, v) {
  parms = .addNumericParm(parms, k, v)
  return(parms)
}

.addIntParm <- function(parms, k, v) {
  parms = .addNumericParm(parms, k, v)
  return(parms)
}

.addNumericArrayParm <- function(parms, k, v) {
  if (! missing(v)) {
    if (! is.numeric(v)) stop(sprintf("%s must be of type numeric"), k)
    arrAsString = paste(v, collapse=",")
    parms = .addParm(parms, k, arrAsString)
  }
  return(parms)
}

.addDoubleArrayParm <- function(parms, k, v) {
  parms = .addNumericArrayParm(parms, k, v)
}

.addIntArrayParm <- function(parms, k, v) {
  parms = .addNumericArrayParm(parms, k, v)
}

# ---------------------------- Deep Learning - Neural Network ------------------------- #
h2o.deeplearning <- function(x, y, data, classification = TRUE, nfolds = 0, validation,
  # ----- AUTOGENERATED PARAMETERS BEGIN -----
  activation,
  hidden,
  epochs,
  train_samples_per_iteration,
  seed,
  adaptive_rate,
  rho,
  epsilon,
  rate,
  rate_annealing,
  rate_decay,
  momentum_start,
  momentum_ramp,
  momentum_stable,
  nesterov_accelerated_gradient,
  input_dropout_ratio,
  hidden_dropout_ratios,
  l1,
  l2,
  max_w2,
  initial_weight_distribution,
  initial_weight_scale,
  loss,
  score_interval,
  score_training_samples,
  score_validation_samples,
  score_duty_cycle,
  classification_stop,
  regression_stop,
  quiet_mode,
  max_confusion_matrix_size,
  max_hit_ratio_k,
  balance_classes,
  max_after_balance_size,
  score_validation_sampling,
  diagnostics,
  variable_importances,
  fast_mode,
  ignore_const_cols,
  force_load_balance,
  replicate_training_data,
  single_node_mode,
  shuffle_training_data,
  sparse,
  col_major
  # ----- AUTOGENERATED PARAMETERS END -----
)
{
  colargs <- .verify_dataxy(data, x, y)
  parms = list()

  parms$source = data@key
  parms$response = colargs$y
  parms$ignored_cols = colargs$x_ignore

  if (! missing(classification)) {
    if (! is.logical(classification)) stop('classification must be TRUE or FALSE')
    parms$classification = as.numeric(classification)
  }
  
  if(!is.numeric(nfolds)) stop("nfolds must be numeric")
  if(nfolds == 1) stop("nfolds cannot be 1")
  if(!missing(validation) && !class(validation) %in% c("H2OParsedData", "H2OParsedDataVA"))
    stop("validation must be an H2O parsed dataset")
  
  if(missing(validation) && nfolds == 0) {
    validation = data
    parms$validation = validation@key
  } else if(missing(validation) && nfolds >= 2)
    parms$n_folds = nfolds
  else if(!missing(validation) && nfolds == 0)
    parms$validation = validation@key
  else stop("Cannot set both validation and nfolds at the same time")

  # ----- AUTOGENERATED PARAMETERS BEGIN -----
  parms = .addStringParm(parms, k="activation", v=activation)
  parms = .addIntArrayParm(parms, k="hidden", v=hidden)
  parms = .addDoubleParm(parms, k="epochs", v=epochs)
  parms = .addLongParm(parms, k="train_samples_per_iteration", v=train_samples_per_iteration)
  parms = .addLongParm(parms, k="seed", v=seed)
  parms = .addBooleanParm(parms, k="adaptive_rate", v=adaptive_rate)
  parms = .addDoubleParm(parms, k="rho", v=rho)
  parms = .addDoubleParm(parms, k="epsilon", v=epsilon)
  parms = .addDoubleParm(parms, k="rate", v=rate)
  parms = .addDoubleParm(parms, k="rate_annealing", v=rate_annealing)
  parms = .addDoubleParm(parms, k="rate_decay", v=rate_decay)
  parms = .addDoubleParm(parms, k="momentum_start", v=momentum_start)
  parms = .addDoubleParm(parms, k="momentum_ramp", v=momentum_ramp)
  parms = .addDoubleParm(parms, k="momentum_stable", v=momentum_stable)
  parms = .addBooleanParm(parms, k="nesterov_accelerated_gradient", v=nesterov_accelerated_gradient)
  parms = .addDoubleParm(parms, k="input_dropout_ratio", v=input_dropout_ratio)
  parms = .addDoubleArrayParm(parms, k="hidden_dropout_ratios", v=hidden_dropout_ratios)
  parms = .addDoubleParm(parms, k="l1", v=l1)
  parms = .addDoubleParm(parms, k="l2", v=l2)
  parms = .addFloatParm(parms, k="max_w2", v=max_w2)
  parms = .addStringParm(parms, k="initial_weight_distribution", v=initial_weight_distribution)
  parms = .addDoubleParm(parms, k="initial_weight_scale", v=initial_weight_scale)
  parms = .addStringParm(parms, k="loss", v=loss)
  parms = .addDoubleParm(parms, k="score_interval", v=score_interval)
  parms = .addLongParm(parms, k="score_training_samples", v=score_training_samples)
  parms = .addLongParm(parms, k="score_validation_samples", v=score_validation_samples)
  parms = .addDoubleParm(parms, k="score_duty_cycle", v=score_duty_cycle)
  parms = .addDoubleParm(parms, k="classification_stop", v=classification_stop)
  parms = .addDoubleParm(parms, k="regression_stop", v=regression_stop)
  parms = .addBooleanParm(parms, k="quiet_mode", v=quiet_mode)
  parms = .addIntParm(parms, k="max_confusion_matrix_size", v=max_confusion_matrix_size)
  parms = .addIntParm(parms, k="max_hit_ratio_k", v=max_hit_ratio_k)
  parms = .addBooleanParm(parms, k="balance_classes", v=balance_classes)
  parms = .addFloatParm(parms, k="max_after_balance_size", v=max_after_balance_size)
  parms = .addStringParm(parms, k="score_validation_sampling", v=score_validation_sampling)
  parms = .addBooleanParm(parms, k="diagnostics", v=diagnostics)
  parms = .addBooleanParm(parms, k="variable_importances", v=variable_importances)
  parms = .addBooleanParm(parms, k="fast_mode", v=fast_mode)
  parms = .addBooleanParm(parms, k="ignore_const_cols", v=ignore_const_cols)
  parms = .addBooleanParm(parms, k="force_load_balance", v=force_load_balance)
  parms = .addBooleanParm(parms, k="replicate_training_data", v=replicate_training_data)
  parms = .addBooleanParm(parms, k="single_node_mode", v=single_node_mode)
  parms = .addBooleanParm(parms, k="shuffle_training_data", v=shuffle_training_data)
  parms = .addBooleanParm(parms, k="sparse", v=sparse)
  parms = .addBooleanParm(parms, k="col_major", v=col_major)
  # ----- AUTOGENERATED PARAMETERS END -----

  res = .h2o.__remoteSendWithParms(data@h2o, .h2o.__PAGE_DeepLearning, parms)

  noGrid = T
  if(noGrid)
    .h2o.singlerun.internal("DeepLearning", data, res, nfolds, validation, parms)
  else {
    # .h2o.gridsearch.internal("DeepLearning", data, res, validation, params)
    .h2o.gridsearch.internal("DeepLearning", data, res, validation)
  }
}

.h2o.__getDeepLearningSummary <- function(res) {
  mySum = list()
  resP = res$parameters

  mySum$model_key = resP$destination_key
  mySum$activation = resP$activation
  mySum$hidden = resP$hidden
  mySum$rate = resP$rate
  mySum$rate_annealing = resP$rate_annealing
  mySum$momentum_start = resP$momentum_start
  mySum$momentum_ramp = resP$momentum_ramp
  mySum$momentum_stable = resP$momentum_stable
  mySum$l1_reg = resP$l1
  mySum$l2_reg = resP$l2
  mySum$epochs = resP$epochs

  # temp = matrix(unlist(res$confusion_matrix), nrow = length(res$confusion_matrix))
  # mySum$prediction_error = 1-sum(diag(temp))/sum(temp)
  return(mySum)
}

.h2o.__getDeepLearningResults <- function(res, params = list()) {
  result = list()
#   model_params = res$model_info$parameters
#   params$activation = model_params$activation
#   params$rate = model_params$rate
#   params$annealing_rate = model_params$rate_annealing
#   params$l1_reg = model_params$l1
#   params$l2_reg = model_params$l2
#   params$mom_start = model_params$momentum_start
#   params$mom_ramp = model_params$momentum_ramp
#   params$mom_stable = model_params$momentum_stable
#   params$epochs = model_params$epochs

  # result$params = params
  model_params = res$model_info$parameters
  model_params$Request2 = NULL; model_params$response_info = NULL
  model_params$'source' = NULL; model_params$validation = NULL
  result$params = unlist(model_params, recursive = FALSE)
  result$params = lapply(result$params, function(x) { if(is.character(x)) { switch(x, true = TRUE, false = FALSE, "Inf" = Inf, "-Inf" = -Inf, x) }
                                                      else return(x) })
  result$params$nfolds = params$n_folds
  errs = tail(res$errors, 1)[[1]]
  confusion = errs$valid_confusion_matrix

  # BUG: Why is the confusion matrix returning an extra row and column with all zeroes?
  if(!is.null(confusion$cm)) {
    cm = confusion$cm[-length(confusion$cm)]
    cm = lapply(cm, function(x) { x[-length(x)] })
    # result$confusion = .build_cm(cm, confusion$actual_domain, confusion$predicted_domain)
    result$confusion = .build_cm(cm, confusion$domain) 
  }
  result$train_class_error = errs$train_err
  result$train_sqr_error = errs$train_mse
  result$valid_class_error = errs$valid_err
  result$valid_sqr_error = errs$valid_mse

  if(!is.null(errs$validAUC)) {
      tmp <- .h2o.__getPerfResults(errs$validAUC)
      tmp$confusion <- NULL 
      result <- c(result, tmp) 
    }

  return(result)
}

# -------------------------------- Naive Bayes ----------------------------- #
h2o.naiveBayes <- function(x, y, data, laplace = 0, dropNACols = FALSE) {
  args <- .verify_dataxy(data, x, y)
  if(!is.numeric(laplace)) stop("laplace must be numeric")
  if(laplace < 0) stop("laplace must be a non-negative number")
  
  res = .h2o.__remoteSend(data@h2o, .h2o.__PAGE_BAYES, source = data@key, response = args$y, ignored_cols = args$x_ignore, laplace = laplace, drop_na_cols = as.numeric(dropNACols))
  .h2o.__waitOnJob(data@h2o, res$job_key)
  res2 = .h2o.__remoteSend(data@h2o, .h2o.__PAGE_NBModelView, '_modelKey' = res$destination_key)
  result = .h2o.__getNBResults(res2$nb_model)
  new("H2ONBModel", key = res$destination_key, data = data, model = result)
}

.h2o.__getNBResults <- function(res) {
  result = list()
  result$laplace = res$laplace
  result$levels = tail(res$'_domains',1)[[1]]
  result$apriori_prob = as.table(as.numeric(res$pprior))
  result$apriori = as.table(as.numeric(res$rescnt))
  dimnames(result$apriori) = dimnames(result$apriori_prob) = list(Y = result$levels)
  
  pred_names = res$'_names'[-length(res$'_names')]
  pred_domains = res$'_domains'[-length(res$'_domains')]
  result$tables = mapply(function(dat, nam, doms) {
                            if(is.null(doms))
                              doms = c("Mean", "StdDev")
                           temp = t(matrix(unlist(dat), nrow = length(doms)))
                            myList = list(result$levels, doms); names(myList) = c("Y", nam)
                            dimnames(temp) = myList
                            return(as.table(temp)) }, 
                         res$pcond, pred_names, pred_domains, SIMPLIFY = FALSE)
  names(result$tables) = pred_names
  return(result)
}

# ----------------------- Principal Components Analysis ----------------------------- #
h2o.prcomp <- function(data, tol=0, cols = "", standardize=TRUE, retx=FALSE) {
  args <- .verify_datacols(data, cols)
  if(!is.numeric(tol)) stop('tol must be numeric')
  if(!is.logical(standardize)) stop('standardize must be TRUE or FALSE')
  if(!is.logical(retx)) stop('retx must be TRUE or FALSE')

  destKey = .h2o.__uniqID("PCAModel")
  res = .h2o.__remoteSend(data@h2o, .h2o.__PAGE_PCA, source=data@key, destination_key=destKey, ignored_cols = args$cols_ignore, tolerance=tol, standardize=as.numeric(standardize))
  .h2o.__waitOnJob(data@h2o, res$job_key)
  # while(!.h2o.__isDone(data@h2o, "PCA", res)) { Sys.sleep(1) }
  res2 = .h2o.__remoteSend(data@h2o, .h2o.__PAGE_PCAModelView, '_modelKey'=destKey)
  res2 = res2$pca_model

  result = list()
  result$num_pc = res2$num_pc
  result$standardized = standardize
  result$sdev = res2$sdev
  nfeat = length(res2$eigVec[[1]])
  temp = t(matrix(unlist(res2$eigVec), nrow = nfeat))
  rownames(temp) = res2$namesExp #'_names'
  colnames(temp) = paste("PC", seq(1, ncol(temp)), sep="")
  result$rotation = temp

  if(retx) result$x = h2o.predict(new("H2OPCAModel", key=destKey, data=data, model=result))
  new("H2OPCAModel", key=destKey, data=data, model=result)
}

h2o.pcr <- function(x, y, data, ncomp, family, nfolds = 10, alpha = 0.5, lambda = 1.0e-5, epsilon = 1.0e-5, tweedie.p = ifelse(family=="tweedie", 0, as.numeric(NA))) {
  args <- .verify_dataxy(data, x, y)

  if( !is.numeric(nfolds) ) stop('nfolds must be numeric')
  if( nfolds < 0 ) stop('nfolds must be >= 0')
  if( !is.numeric(alpha) ) stop('alpha must be numeric')
  if( alpha < 0 ) stop('alpha must be >= 0')
  if( !is.numeric(lambda) ) stop('lambda must be numeric')
  if( lambda < 0 ) stop('lambda must be >= 0')

  cc = colnames(data)
  y <- args$y
  if( ncomp < 1 || ncomp > length(cc) ) stop("Number of components must be between 1 and ", ncol(data))

  x_ignore <- args$x_ignore
  x_ignore <- ifelse( x_ignore=='', y, c(x_ignore,y) )
  myModel <- .h2o.prcomp.internal(data=data, x_ignore=x_ignore, dest="", max_pc=ncomp, tol=0, standardize=TRUE)
  myScore <- h2o.predict(myModel)

  myScore[,ncomp+1] = data[,args$y_i]    # Bind response to frame of principal components
  myGLMData = new("H2OParsedData", h2o=data@h2o, key=myScore@key)
  h2o.glm.FV(x = 1:ncomp,
             y = ncomp+1,
             data = myGLMData,
             family = family,
             nfolds = nfolds,
             alpha = alpha,
             lambda = lambda,
             epsilon = epsilon,
             standardize = FALSE,
             tweedie.p = tweedie.p)
}

.h2o.prcomp.internal <- function(data, x_ignore, dest, max_pc=10000, tol=0, standardize=TRUE) {
  res = .h2o.__remoteSend(data@h2o, .h2o.__PAGE_PCA, source=data@key, ignored_cols_by_name=x_ignore, destination_key=dest, max_pc=max_pc, tolerance=tol, standardize=as.numeric(standardize))
  .h2o.__waitOnJob(data@h2o, res$job_key)
  # while(!.h2o.__isDone(data@h2o, "PCA", res)) { Sys.sleep(1) }
  destKey = res$destination_key
  res2 = .h2o.__remoteSend(data@h2o, .h2o.__PAGE_PCAModelView, '_modelKey'=destKey)
  res2 = res2$pca_model

  result = list()
  result$params$x = res2$'_names'
  result$num_pc = res2$num_pc
  result$standardized = standardize
  result$sdev = res2$sdev
  nfeat = length(res2$eigVec[[1]])
  temp = t(matrix(unlist(res2$eigVec), nrow = nfeat))
  rownames(temp) = res2$'namesExp'
  colnames(temp) = paste("PC", seq(1, ncol(temp)), sep="")
  result$rotation = temp
  new("H2OPCAModel", key=destKey, data=data, model=result)
}

# ----------------------------------- Random Forest --------------------------------- #
h2o.randomForest <- function(x, y, data, classification = TRUE, ntree = 50, depth = 20, sample.rate = 2/3,
    classwt = NULL, nbins = 100, seed = -1, importance = FALSE, nfolds=0, validation, nodesize = 1,
    balance.classes = FALSE, max.after.balance.size = 5, use_non_local = TRUE, version = 2) {
  if(version == 1) {
    if(!missing(nfolds) && nfolds != 0) stop("nfolds cross-validation not supported under ValueArray")
    if(!missing(validation)) stop("validation not supported under ValueArray")
    if(nodesize != 1) stop("Random forest under ValueArray only runs on a single node")
    if(importance) stop("variable importance not supported under ValueArray")
    if(!classification) stop("regression not supported under ValueArray")
    if(balance.classes) stop("balance.classes not supported under ValueArray")
    h2o.randomForest.VA(x, y, data, ntree, depth, sample.rate, classwt, nbins, seed, use_non_local)
  } else if(version == 2) {
    if(!is.null(classwt)) stop("classwt not supported under FluidVecs - use balance_classes=TRUE instead.")
    h2o.randomForest.FV(x, y, data, classification, ntree, depth, sample.rate, nbins, seed, importance, nfolds, validation, nodesize, balance.classes, max.after.balance.size)
  } else
    stop("version must be either 1 (ValueArray) or 2 (FluidVecs)")
}

# -------------------------- ValueArray -------------------------- #
h2o.randomForest.VA <- function(x, y, data, ntree=50, depth=20, sample.rate=2/3, classwt=NULL, nbins=100, seed=-1, use_non_local=TRUE) {
  if(class(data) != "H2OParsedDataVA")
    stop("data must be of class H2OParsedDataVA. Please import data via h2o.importFile.VA or h2o.importFolder.VA")

  args <- .verify_dataxy(data, x, y)
  if(!is.numeric(ntree)) stop("ntree must be numeric")
  if(any(ntree <= 0)) stop("ntree must be > 0")
  if(!is.numeric(depth)) stop("depth must be numeric")
  if(any(depth < 0)) stop("depth must be >= 0")
  if(!is.numeric(sample.rate)) stop("sample.rate must be numeric")
  if(any(sample.rate < 0 | sample.rate > 1)) stop("sample.rate must be in [0,1]")
  if(!is.numeric(nbins)) stop('nbins must be a number')
  if(any(nbins < 1)) stop('nbins must be an integer >= 1')
  if(!is.numeric(seed)) stop("seed must be an integer >= 0")
  if(!is.logical(use_non_local)) stop("use_non_local must be logical indicating whether to use non-local data")

  if(!missing(ntree) && length(ntree) > 1 || !missing(depth) && length(depth) > 1 || !missing(sample.rate) && length(sample.rate) > 1 || !missing(nbins) && length(nbins) > 1)
    stop("Random forest grid search not supported under ValueArray")

  if(!is.numeric(classwt) && !is.null(classwt)) stop("classwt must be numeric")
  if(!is.null(classwt)) {
    y_col = data[,args$y_i]
    if(!is.factor(y_col)) stop("Cannot specify classwt: response column is not a factor!")

    nc <- names(classwt)
    if(is.null(nc) || any(nchar(nc) == 0)) stop("classwt must specify level names")

    lv <- levels(y_col)
    if(any(!(nc %in% lv)))
      stop(paste(paste(nc[!(nc %in% lv)], collapse=","), 'is not a valid level name'))
    classwt <- paste(nc, classwt, sep="=", collapse=",")
  }

  res = .h2o.__remoteSend(data@h2o, .h2o.__PAGE_RF, data_key=data@key, response_variable=args$y, ignore=args$x_ignore, ntree=ntree, depth=depth, sample=round(100*sample.rate), class_weights=classwt, seed=seed, use_non_local_data=as.numeric(use_non_local))
  params = list(x=args$x, y=args$y, ntree=ntree, depth=depth, sample.rate=sample.rate)
  if(!is.null(classwt)) params$classwt = classwt
  .h2o.__waitOnJob(data@h2o, res$response$redirect_request_args$job)
  # while(!.h2o.__isDone(data@h2o, "RF1", res)) { Sys.sleep(1) }

  res2 = .h2o.__remoteSend(data@h2o, .h2o.__PAGE_RFVIEW, model_key=res$destination_key, data_key=data@key, response_variable=args$y, out_of_bag_error_estimate=1)
  modelOrig = .h2o.__getRFResults(res2, params)
  new("H2ORFModelVA", key=res$destination_key, data=data, model=modelOrig)
}

.h2o.__getRFResults <- function(model, params) {
  result = list()
  result$params = params
  result$ntree = model$ntree
  result$classification_error = model$confusion_matrix$classification_error
  result$confusion = .build_cm(model$confusion_matrix$scores, model$confusion_matrix$header)
  result$depth_sum = unlist(model$trees$depth)
  result$leaves_sum = unlist(model$trees$leaves)
  result$tree_sum = matrix(c(model$trees$depth, model$trees$leaves), nrow=2, dimnames=list(c("Depth", "Leaves"), c("Min", "Mean", "Max")))
  return(result)
}

# -------------------------- FluidVecs -------------------------- #
h2o.randomForest.FV <- function(x, y, data, classification=TRUE, ntree=50, depth=20, sample.rate=2/3, nbins=100, seed=-1, importance=FALSE, nfolds=0, validation, nodesize=1, balance.classes=FALSE, max.after.balance.size=5) {
  args <- .verify_dataxy(data, x, y)
  if(!is.logical(classification)) stop("classification must be logical (TRUE or FALSE)")
  if(!is.numeric(ntree)) stop('ntree must be a number')
  if( any(ntree < 1) ) stop('ntree must be >= 1')
  if(!is.numeric(depth)) stop('depth must be a number')
  if( any(depth < 1) ) stop('depth must be >= 1')
  if(!is.numeric(sample.rate)) stop('sample.rate must be a number')
  if( any(sample.rate < 0 || sample.rate > 1) ) stop('sample.rate must be between 0 and 1')
  if(!is.numeric(nbins)) stop('nbins must be a number')
  if( any(nbins < 1)) stop('nbins must be an integer >= 1')
  if(!is.numeric(seed)) stop("seed must be an integer >= 0")
  if(!is.logical(importance)) stop("importance must be logical (TRUE or FALSE)')")

  if(!is.logical(balance.classes)) stop('balance.classes must be logical (TRUE or FALSE)')
  if(!is.numeric(max.after.balance.size)) stop('max.after.balance.size must be a number')
  if( any(max.after.balance.size <= 0) ) stop('max.after.balance.size must be >= 0')
  if(balance.classes && !classification) stop('balance.classes can only be used for classification')
  if(!is.numeric(nodesize)) stop('nodesize must be a number')
  if( any(nodesize < 1) ) stop('nodesize must be >= 1')
  
  if(!is.numeric(nfolds)) stop("nfolds must be numeric")
  if(nfolds == 1) stop("nfolds cannot be 1")
  if(!missing(validation) && !class(validation) %in% c("H2OParsedData", "H2OParsedDataVA"))
    stop("validation must be an H2O parsed dataset")
  
  # NB: externally, 1 based indexing; internally, 0 based
  cols <- paste(args$x_i - 1, collapse=',')
  if(missing(validation) && nfolds == 0) {
    # Default to using training data as validation
    validation = data
    res = .h2o.__remoteSend(data@h2o, .h2o.__PAGE_DRF, source=data@key, response=args$y, cols=cols, ntrees=ntree, max_depth=depth, min_rows=nodesize, sample_rate=sample.rate, nbins=nbins, seed=seed, importance=as.numeric(importance), 
      classification=as.numeric(classification), validation=data@key, balance_classes=as.numeric(balance.classes), max_after_balance_size=as.numeric(max.after.balance.size))
  } else if(missing(validation) && nfolds >= 2) {
    res = .h2o.__remoteSend(data@h2o, .h2o.__PAGE_DRF, source=data@key, response=args$y, cols=cols, ntrees=ntree, max_depth=depth, min_rows=nodesize, sample_rate=sample.rate, nbins=nbins, seed=seed, importance=as.numeric(importance), 
      classification=as.numeric(classification), n_folds=nfolds, balance_classes=as.numeric(balance.classes), max_after_balance_size=as.numeric(max.after.balance.size))
  } else if(!missing(validation) && nfolds == 0) {
    res = .h2o.__remoteSend(data@h2o, .h2o.__PAGE_DRF, source=data@key, response=args$y, cols=cols, ntrees=ntree, max_depth=depth, min_rows=nodesize, sample_rate=sample.rate, nbins=nbins, seed=seed, importance=as.numeric(importance), 
      classification=as.numeric(classification), validation=validation@key, balance_classes=as.numeric(balance.classes), max_after_balance_size=as.numeric(max.after.balance.size))
  } else stop("Cannot set both validation and nfolds at the same time")
  params = list(x=args$x, y=args$y, ntree=ntree, depth=depth, sample.rate=sample.rate, nbins=nbins, importance=importance, nfolds=nfolds, balance.classes=balance.classes, max.after.balance.size=max.after.balance.size)

  if(length(ntree) == 1 && length(depth) == 1 && length(nodesize) == 1 && length(sample.rate) == 1 && length(nbins) == 1 && length(max.after.balance.size) == 1)
    .h2o.singlerun.internal("RF", data, res, nfolds, validation, params)
  else
    .h2o.gridsearch.internal("RF", data, res, validation, params)
}

.h2o.__getDRFSummary <- function(res) {
  mySum = list()
  mySum$model_key = res$'_key'
  mySum$ntrees = res$N
  mySum$max_depth = res$max_depth
  mySum$min_rows = res$min_rows
  mySum$nbins = res$nbins
  mySum$balance_classes = res$balance_classes
  mySum$max_after_balance_size = res$max_after_balance_size

  # temp = matrix(unlist(res$cm), nrow = length(res$cm))
  # mySum$prediction_error = 1-sum(diag(temp))/sum(temp)
  mySum$prediction_error = tail(res$'cms', 1)[[1]]$'_predErr'
  return(mySum)
}

.h2o.__getDRFResults <- function(res, params) {
  result = list()
  params$ntree = res$N
  params$depth = res$max_depth
  params$nbins = res$nbins
  params$sample.rate = res$sample_rate
  params$classification = ifelse(res$parameters$classification == "true", TRUE, FALSE)
  params$balance.classes = res$balance_classes
  params$max.after.balance.size = res$max_after_balance_size

  result$params = params
  treeStats = unlist(res$treeStats)
  rf_matrix = rbind(treeStats[1:3], treeStats[4:6])
  colnames(rf_matrix) = c("Min.", "Max.", "Mean.")
  rownames(rf_matrix) = c("Depth", "Leaves")
  result$forest = rf_matrix
  result$mse = as.numeric(res$errs)

  if(params$classification) {
    if(!is.null(res$validAUC)) {
      tmp <- .h2o.__getPerfResults(res$validAUC)
      tmp$confusion <- NULL
      result <- c(result, tmp)
    }
    class_names = res$'cmDomain' # tail(res$'_domains', 1)[[1]]
    result$confusion = .build_cm(tail(res$'cms', 1)[[1]]$'_arr', class_names)  #res$'_domains'[[length(res$'_domains')]])
  }
  
  if(params$importance) {
    result$varimp = data.frame(rbind(res$varimp$varimp, res$varimp$varimpSD))
    result$varimp[3,] = sqrt(params$ntree)*result$varimp[1,]/result$varimp[2,]   # Compute z-scores
    colnames(result$varimp) = res$'_names'[-length(res$'_names')]    #res$varimp$variables
    rownames(result$varimp) = c(res$varimp$method, "Standard Deviation", "Z-Scores")
  }
  return(result)
}

# -------------------------- SpeeDRF -------------------------- #
h2o.SpeeDRF <- function(x, y, data, classification=TRUE, nfolds=0, validation,
                        mtry=-1, 
                        ntree=50, 
                        depth=50, 
                        sample.rate=2/3,
                        oobee = TRUE,
                        importance = FALSE,
                        nbins=1024, 
                        seed=-1,
                        stat.type="ENTROPY",
                        balance.classes=FALSE
                        #classwt=NULL,
                        #sampling_strategy = "RANDOM",
                        #strata_samples=NULL) {
                        ) {
  args <- .verify_dataxy(data, x, y)
  if(!is.numeric(ntree)) stop('ntree must be a number')
  if( any(ntree < 1) ) stop('ntree must be >= 1')
  if(!is.numeric(depth)) stop('depth must be a number')
  if( any(depth < 1) ) stop('depth must be >= 1')
  if(!is.numeric(sample.rate)) stop('sample.rate must be a number')
  if( any(sample.rate < 0 || sample.rate > 1) ) stop('sample.rate must be between 0 and 1')
  if(!is.numeric(nbins)) stop('nbins must be a number')
  if( any(nbins < 1)) stop('nbins must be an integer >= 1')
  if(!is.numeric(seed)) stop("seed must be an integer")
  if(!(stat.type %in% c("ENTROPY", "GINI"))) stop(paste("stat.type must be either GINI or ENTROPY. Input was: ", stat.type, sep = ""))
  if(!(is.logical(oobee))) stop(paste("oobee must be logical (TRUE or FALSE). Input was: ", oobee, " and is of type ", mode(oobee), sep = ""))
  #if(!(sampling_strategy %in% c("RANDOM", "STRATIFIED"))) stop(paste("sampling_strategy must be either RANDOM or STRATIFIED. Input was: ", sampling_strategy, sep = ""))
  
  if(!missing(ntree) && length(ntree) > 1 || !missing(depth) && length(depth) > 1 || !missing(sample.rate) && length(sample.rate) > 1 || !missing(nbins) && length(nbins) > 1) 
    stop("Random forest grid search not supported under SpeeDRF")

  #if(!is.numeric(classwt) && !is.null(classwt)) stop("classwt must be numeric")
  #if(!is.null(classwt)) {
  #  if(any(classwt < 0)) stop("Class weights must all be positive")
  #}
  #if(!is.null(strata_samples)) {
  #  if(any(strata_samples) < 0) stop("Strata samples must all be positive")
  #}
  if(!is.numeric(nfolds)) stop("nfolds must be numeric")
  if(nfolds == 1) stop("nfolds cannot be 1")
  if(!missing(validation) && !class(validation) %in% c("H2OParsedData", "H2OParsedDataVA"))
    stop("validation must be an H2O parsed dataset")
  
  if(missing(validation) && nfolds == 0) {
    # Default to using training data as validation
    validation = data
    res = .h2o.__remoteSend(data@h2o, .h2o.__PAGE_SpeeDRF, source=data@key, response=args$y, ignored_cols=args$x_ignore, balance_classes = as.numeric(balance.classes), num_trees=ntree, max_depth=depth, validation=data@key, importance=as.numeric(importance),
      sample=sample.rate, bin_limit=nbins, seed=seed, select_stat_type = stat.type, oobee=as.numeric(oobee), sampling_strategy="RANDOM")
  } else if(missing(validation) && nfolds >= 2) {
    res = .h2o.__remoteSend(data@h2o, .h2o.__PAGE_SpeeDRF, source=data@key, response=args$y, ignored_cols=args$x_ignore, num_trees=ntree, balance_classes = as.numeric(balance.classes), max_depth=depth, n_folds=nfolds, importance=as.numeric(importance),
      sample=sample.rate, bin_limit=nbins, seed=seed, select_stat_type=stat.type, oobee=as.numeric(oobee), sampling_strategy="RANDOM")
  } else if(!missing(validation) && nfolds == 0) {
    res = .h2o.__remoteSend(data@h2o, .h2o.__PAGE_SpeeDRF, source=data@key, response=args$y, ignored_cols=args$x_ignore, balance_classes = as.numeric(balance.classes), num_trees=ntree, max_depth=depth, validation=validation@key, importance=as.numeric(importance),
      sample=sample.rate, bin_limit=nbins, seed=seed, select_stat_type = stat.type, oobee=as.numeric(oobee), sampling_strategy="RANDOM")
  } else stop("Cannot set both validation and nfolds at the same time")
  params = list(x=args$x, y=args$y, ntree=ntree, depth=depth, sample.rate=sample.rate, bin_limit=nbins, stat.type = stat.type, balance_classes = as.numeric(balance.classes), sampling_strategy="RANDOM", seed=seed, oobee=oobee, nfolds=nfolds, importance=importance)

  if(length(ntree) == 1 && length(depth) == 1 && length(sample.rate) == 1 && length(nbins) == 1)
    .h2o.singlerun.internal("SpeeDRF", data, res, nfolds, validation, params)
  else
    .h2o.gridsearch.internal("SpeeDRF", data, res, validation, params)
}

.h2o.__getSpeeDRFSummary <- function(res) {
  mySum = list()
  mySum$model_key = res$'_key'
  mySum$ntrees = res$N
  mySum$max_depth = res$max_depth
  mySum$min_rows = res$min_rows
  mySum$nbins = res$bin_limit

  # temp = matrix(unlist(res$cm), nrow = length(res$cm))
  # mySum$prediction_error = 1-sum(diag(temp))/sum(temp)
  return(mySum)
}

.h2o.__getSpeeDRFResults <- function(res, params) {
  result = list()
  params$ntree = res$N
  params$depth = res$max_depth
  params$nbins = res$nbins
  params$classification = TRUE

  result$params = params
  #treeStats = unlist(res$treeStats)
  #rf_matrix = rbind(treeStats[1:3], treeStats[4:6])
  #colnames(rf_matrix) = c("Min.", "Max.", "Mean.")
  #rownames(rf_matrix) = c("Depth", "Leaves")
  #result$forest = rf_matrix
  result$mse = as.numeric(res$errs)
  #result$mse <- ifelse(result$mse == -1, NA, result$mse)
  result$mse <- result$mse[length(result$mse)]

  if(params$classification) {
    #if(!is.null(res$validAUC)) {
    #  tmp <- .h2o.__getPerfResults(res$validAUC)
    #  tmp$confusion <- NULL
    #  result <- c(result, tmp)
    #}

    class_names <- tail(res$'_domains', 1)[[1]]

    raw_cms <- tail(res$cms, 1)[[1]]$'_arr'


#    rrr <- NULL
#    if ( res$parameters$n_folds <= 0) {
#      f <- function(o) { o[-length(o)] }
#      rrr <- raw_cms
#      rrr <- lapply(rrr, f)
#      rrr <- rrr[-length(rrr)]
#      raw_cms <<- rrr
#    }
#
#    if (!is.null(rrr)) {raw_cms <- rrr}

    result$confusion = .build_cm(raw_cms, class_names)
  }

  if(params$importance) {
    result$varimp = data.frame(rbind(res$varimp$varimp, res$varimp$varimpSD))
    result$varimp[3,] = sqrt(params$ntree)*result$varimp[1,]/result$varimp[2,]   # Compute z-scores
    colnames(result$varimp) = res$'_names'[-length(res$'_names')]    #res$varimp$variables
    rownames(result$varimp) = c(res$varimp$method, "Standard Deviation", "Z-Scores")
  }

  return(result)
}

# ------------------------------- Prediction ---------------------------------------- #
h2o.predict <- function(object, newdata) {
  if( missing(object) ) stop('Must specify object')
  if(!inherits(object, "H2OModel") && !inherits(object, "H2OModelVA")) stop("object must be an H2O model")
  if( missing(newdata) ) newdata <- object@data
  if(!class(newdata) %in% c('H2OParsedData', 'H2OParsedDataVA')) stop('newdata must be a H2O dataset')
  if(inherits(object, "H2OModelVA") && class(newdata) != "H2OParsedDataVA")
    stop("Prediction requires newdata to be of class H2OParsedDataVA")

  if(class(object) %in% c("H2OGLMModelVA", "H2ORFModelVA")) {
    res = .h2o.__remoteSend(object@data@h2o, .h2o.__PAGE_PREDICT, model_key=object@key, data_key=newdata@key)
    res = .h2o.__remoteSend(object@data@h2o, .h2o.__PAGE_INSPECT, key=res$response$redirect_request_args$key)
    new("H2OParsedDataVA", h2o=object@data@h2o, key=res$key)
  } else if(class(object) == "H2OKMeansModelVA") {
    res = .h2o.__remoteSend(object@data@h2o, .h2o.__PAGE_KMAPPLY, model_key=object@key, data_key=newdata@key)
    .h2o.__waitOnJob(object@data@h2o, res$response$redirect_request_args$job)
    res2 = .h2o.__remoteSend(object@data@h2o, .h2o.__PAGE_INSPECT, key=res$response$redirect_request_args$destination_key)
    new("H2OParsedDataVA", h2o=object@data@h2o, key=res2$key)
  } else if(class(object) %in% c("H2OGBMModel", "H2OKMeansModel", "H2ODRFModel", "H2OGLMModel", "H2ONBModel", "H2ODeepLearningModel", "H2OSpeeDRFModel")) {
    # Set randomized prediction key
    key_prefix = switch(class(object), "H2OGBMModel" = "GBMPredict", "H2OKMeansModel" = "KMeansPredict",
                                       "H2ODRFModel" = "DRFPredict", "H2OGLMModel" = "GLM2Predict", "H2ONBModel" = "NBPredict",
                                       "H2ODeepLearningModel" = "DeepLearningPredict", "H2OSpeeDRFModel" = "SpeeDRFPredict")
    rand_pred_key = .h2o.__uniqID(key_prefix)
    res = .h2o.__remoteSend(object@data@h2o, .h2o.__PAGE_PREDICT2, model=object@key, data=newdata@key, prediction=rand_pred_key)
    res = .h2o.__remoteSend(object@data@h2o, .h2o.__PAGE_INSPECT2, src_key=rand_pred_key)
    new("H2OParsedData", h2o=object@data@h2o, key=rand_pred_key)
  } else if(class(object) == "H2OPCAModel") {
    # Set randomized prediction key
    rand_pred_key = .h2o.__uniqID("PCAPredict")
    numMatch = colnames(newdata) %in% object@model$params$x
    numPC = min(length(numMatch[numMatch == TRUE]), object@model$num_pc)
    res = .h2o.__remoteSend(object@data@h2o, .h2o.__PAGE_PCASCORE, source=newdata@key, model=object@key, destination_key=rand_pred_key, num_pc=numPC)
    .h2o.__waitOnJob(object@data@h2o, res$job_key)
    new("H2OParsedData", h2o=object@data@h2o, key=rand_pred_key)
  } else
    stop(paste("Prediction has not yet been implemented for", class(object)))
}

h2o.confusionMatrix <- function(data, reference) {
  if(!class(data) %in% c("H2OParsedData", "H2OParsedDataVA")) stop("data must be an H2O parsed dataset")
  if(!class(reference) %in% c("H2OParsedData", "H2OParsedDataVA")) stop("reference must be an H2O parsed dataset")
  if(ncol(data) != 1) stop("Must specify exactly one column for data")
  if(ncol(reference) != 1) stop("Must specify exactly one column for reference")

  res = .h2o.__remoteSend(data@h2o, .h2o.__PAGE_CONFUSION, actual = reference@key, vactual = 0, predict = data@key, vpredict = 0)
  cm = lapply(res$cm[-length(res$cm)], function(x) { x[-length(x)] })
  # .build_cm(cm, res$actual_domain, res$predicted_domain, transpose = TRUE)
  .build_cm(cm, res$domain, transpose = TRUE)
}

h2o.hitRatio <- function(prediction, reference, k = 10, seed = 0) {
  if(!class(prediction) %in% c("H2OParsedData", "H2OParsedDataVA")) stop("prediction must be an H2O parsed dataset")
  if(!class(reference) %in% c("H2OParsedData", "H2OParsedDataVA")) stop("reference must be an H2O parsed dataset")
  if(ncol(reference) != 1) stop("Must specify exactly one column for reference")
  if(!is.numeric(k) || k < 1) stop("k must be an integer greater than 0")
  if(!is.numeric(seed)) stop("seed must be numeric")

  res = .h2o.__remoteSend(prediction@h2o, .h2o.__PAGE_HITRATIO, actual = reference@key, vactual = 0, predict = prediction@key, max_k = k, seed = seed)
  temp = res$hit_ratios; names(temp) = make.names(res$actual_domain)
  return(temp)
}

h2o.gapStatistic <- function(data, cols = "", K.max = 10, B = 100, boot_frac = 0.33, seed = 0) {
  args <- .verify_datacols(data, cols)
  if(!is.numeric(B) || B < 1) stop("B must be an integer greater than 0")
  if(!is.numeric(K.max) || K.max < 2) stop("K.max must be an integer greater than 1")
  if(!is.numeric(boot_frac) || boot_frac < 0 || boot_frac > 1) stop("boot_frac must be a number between 0 and 1")
  if(!is.numeric(seed)) stop("seed must be numeric")
  
  res = .h2o.__remoteSend(data@h2o, .h2o.__PAGE_GAPSTAT, source = data@key, b_max = B, k_max = K.max, bootstrap_fraction = boot_frac, seed = seed)
  .h2o.__waitOnJob(data@h2o, res$job_key)
  res2 = .h2o.__remoteSend(data@h2o, .h2o.__PAGE_GAPSTATVIEW, '_modelKey' = res$destination_key)
  
  result = list()
  result$log_within_ss = res2$gap_model$wks
  result$boot_within_ss = res2$gap_model$wkbs
  result$se_boot_within_ss = res2$gap_model$sk
  result$gap_stats = res2$gap_model$gap_stats
  result$k_opt = res2$gap_model$k_best
  return(result)
}

h2o.performance <- function(data, reference, measure = "accuracy", thresholds) {
  if(!class(data) %in% c("H2OParsedData", "H2OParsedDataVA")) stop("data must be an H2O parsed dataset")
  if(!class(reference) %in% c("H2OParsedData", "H2OParsedDataVA")) stop("reference must be an H2O parsed dataset")
  if(ncol(data) != 1) stop("Must specify exactly one column for data")
  if(ncol(reference) != 1) stop("Must specify exactly one column for reference")
  if(!measure %in% c("F1", "accuracy", "precision", "recall", "specificity", "max_per_class_error"))
    stop("measure must be one of [F1, accuracy, precision, recall, specificity, max_per_class_error]")
  if(!missing(thresholds) && !is.numeric(thresholds)) stop("thresholds must be a numeric vector")

  criterion = switch(measure, F1 = "maximum_F1", accuracy = "maximum_Accuracy", precision = "maximum_Precision",
                     recall = "maximum_Recall", specificity = "maximum_Specificity", max_per_class_error = "minimizing_max_per_class_Error")
  if(missing(thresholds))
    res = .h2o.__remoteSend(data@h2o, .h2o.__PAGE_AUC, actual = reference@key, vactual = 0, predict = data@key, vpredict = 0, threshold_criterion = criterion)
  else
    res = .h2o.__remoteSend(data@h2o, .h2o.__PAGE_AUC, actual = reference@key, vactual = 0, predict = data@key, vpredict = 0, thresholds = .seq_to_string(thresholds), threshold_criterion = criterion)

  if (is.list(res$thresholds)) {
    res$thresholds <- as.numeric(unlist(res$thresholds))
  }

  meas = as.numeric(res[[measure]])
  result = .h2o.__getPerfResults(res, criterion)
  roc = .get_roc(res$confusion_matrices)
  new("H2OPerfModel", cutoffs = res$thresholds, measure = meas, perf = measure, model = result, roc = roc)
}

.h2o.__getPerfResults <- function(res, criterion) {
  if(missing(criterion)) criterion = res$threshold_criterion
  criterion = gsub("_", " ", res$threshold_criterion)    # Note: For some reason, underscores turned into spaces in JSON threshold_criteria
  idx = which(criterion == res$threshold_criteria)

  result = list()
  result$auc = res$AUC
  result$gini = res$Gini
  result$best_cutoff = res$threshold_for_criteria[[idx]]
  result$F1 = res$F1_for_criteria[[idx]]
  result$accuracy = res$accuracy_for_criteria[[idx]]
  result$precision = res$precision_for_criteria[[idx]]
  result$recall = res$recall_for_criteria[[idx]]
  result$specificity = res$specificity_for_criteria[[idx]]
  result$max_per_class_err = res$max_per_class_error_for_criteria[[idx]]
  result = lapply(result, function(x) { if(x == "NaN") x = NaN; return(x) })   # HACK: NaNs are returned as strings, not numeric values

  # Note: Currently, Java assumes actual_domain = predicted_domain, but this may not always be true. Need to fix.
  result$confusion = .build_cm(res$confusion_matrix_for_criteria[[idx]], res$actual_domain)
  return(result)
}

plot.H2OPerfModel <- function(x, type = "cutoffs", ...) {
  if(!type %in% c("cutoffs", "roc")) stop("type must be either 'cutoffs' or 'roc'")
  if(type == "roc") {
    xaxis = "False Positive Rate"; yaxis = "True Positive Rate"
    plot(x@roc$FPR, x@roc$TPR, main = paste(yaxis, "vs", xaxis), xlab = xaxis, ylab = yaxis, ...)
    abline(0, 1, lty = 2)
  } else {
    xaxis = "Cutoff"; yaxis = .toupperFirst(x@perf)
    plot(x@cutoffs, x@measure, main = paste(yaxis, "vs.", xaxis), xlab = xaxis, ylab = yaxis, ...)
    abline(v = x@model$best_cutoff, lty = 2)
  }
}

# ------------------------------- Helper Functions ---------------------------------------- #
# Used to verify data, x, y and turn into the appropriate things
.verify_dataxy <- function(data, x, y) {
  if( missing(data) ) stop('Must specify data')
  if(!class(data) %in% c("H2OParsedData", "H2OParsedDataVA")) stop('data must be an H2O parsed dataset')

  if( missing(x) ) stop('Must specify x')
  if( missing(y) ) stop('Must specify y')
  if(!( class(x) %in% c('numeric', 'character', 'integer') )) stop('x must be column names or indices')
  if(!( class(y) %in% c('numeric', 'character', 'integer') )) stop('y must be a column name or index')

  cc <- colnames( data )
  if(is.character(x)) {
    if(any(!(x %in% cc))) stop(paste(paste(x[!(x %in% cc)], collapse=','), 'is not a valid column name'))
    x_i <- match(x, cc)
  } else {
    if(any( x < 1 | x > length(cc) )) stop(paste('Out of range explanatory variable', paste(x[x < 1 | x > length(cc)], collapse=',')))
    x_i <- x
    x <- cc[ x_i ]
  }

  if(is.character(y)){
    if(!( y %in% cc )) stop(paste(y, 'is not a column name'))
    y_i <- which(y == cc)
  } else {
    if( y < 1 || y > length(cc) ) stop(paste('Response variable index', y, 'is out of range'))
    y_i <- y
    y <- cc[ y ]
  }
  if( y %in% x ) stop(paste(y, 'is both an explanatory and dependent variable'))

  x_ignore <- setdiff(setdiff( cc, x ), y)
  if( length(x_ignore) == 0 ) x_ignore <- ''
  list(x=x, y=y, x_i=x_i, x_ignore=x_ignore, y_i=y_i)
}

.verify_datacols <- function(data, cols) {
  if( missing(data) ) stop('Must specify data')
  if(!class(data) %in% c("H2OParsedData", "H2OParsedDataVA")) stop('data must be an H2O parsed dataset')
  
  if( missing(cols) ) stop('Must specify cols')
  if(!( class(cols) %in% c('numeric', 'character', 'integer') )) stop('cols must be column names or indices')

  cc <- colnames(data)
  if(length(cols) == 1 && cols == '') cols = cc
  if(is.character(cols)) {
    # if(any(!(cols %in% cc))) stop(paste(paste(cols[!(cols %in% cc)], collapse=','), 'is not a valid column name'))
    if( any(!cols %in% cc) ) stop("Invalid column names: ", paste(cols[which(!cols %in% cc)], collapse=", "))
    cols_ind <- match(cols, cc)
  } else {
    if(any( cols < 1 | cols > length(cc))) stop(paste('Out of range explanatory variable', paste(cols[cols < 1 | cols > length(cc)], collapse=',')))
    cols_ind <- cols
    cols <- cc[cols_ind]
  }
  
  cols_ignore <- setdiff(cc, cols)
  if( length(cols_ignore) == 0 ) cols_ignore <- ''
  list(cols=cols, cols_ind=cols_ind, cols_ignore=cols_ignore)
}

.h2o.singlerun.internal <- function(algo, data, response, nfolds = 0, validation = NULL, params = list()) {
  if(!algo %in% c("GBM", "RF", "DeepLearning", "SpeeDRF")) stop("Unsupported algorithm ", algo)
  model_obj = switch(algo, GBM = "H2OGBMModel", RF = "H2ODRFModel", DeepLearning = "H2ODeepLearningModel", SpeeDRF = "H2OSpeeDRFModel")
  model_view = switch(algo, GBM = .h2o.__PAGE_GBMModelView, RF = .h2o.__PAGE_DRFModelView, DeepLearning = .h2o.__PAGE_DeepLearningModelView, SpeeDRF = .h2o.__PAGE_SpeeDRFModelView)
  results_fun = switch(algo, GBM = .h2o.__getGBMResults, RF = .h2o.__getDRFResults, DeepLearning = .h2o.__getDeepLearningResults, SpeeDRF = .h2o.__getSpeeDRFResults)
  
  job_key = response$job_key
  dest_key = response$destination_key
  .h2o.__waitOnJob(data@h2o, job_key)
  # while(!.h2o.__isDone(data@h2o, algo, response)) { Sys.sleep(1) }
  res2 = .h2o.__remoteSend(data@h2o, model_view, '_modelKey'=dest_key)
  modelOrig = results_fun(res2[[3]], params)
  
  # Get results from cross-validation
  if(nfolds == 0)
    return(new(model_obj, key=dest_key, data=data, model=modelOrig, valid=validation, xval=list()))
  
  res_xval = list()
  if(algo == "DeepLearning")
    xvalKey = res2[[3]]$model_info$job$xval_models
  else
    xvalKey = res2[[3]]$parameters$xval_models
  for(i in 1:nfolds) {
    resX = .h2o.__remoteSend(data@h2o, model_view, '_modelKey'=xvalKey[i])
    modelXval = results_fun(resX[[3]], params)
    res_xval[[i]] = new(model_obj, key=xvalKey[i], data=data, model=modelXval, valid=new("H2OParsedData", key=as.character(NA)), xval=list())
  }
  new(model_obj, key=dest_key, data=data, model=modelOrig, valid=new("H2OParsedData", key=as.character(NA)), xval=res_xval)
}

# .h2o.gridsearch.internal <- function(algo, data, job_key, dest_key, validation = NULL, forGBMIsClassificationAndYesTheBloodyModelShouldReportIt=T) {
.h2o.gridsearch.internal <- function(algo, data, response, validation = NULL, params = list()) {
  if(!algo %in% c("GBM", "KM", "RF", "DeepLearning")) stop("General grid search not supported for ", algo)
  prog_view = switch(algo, GBM = .h2o.__PAGE_GBMProgress, KM = .h2o.__PAGE_KM2Progress, RF = .h2o.__PAGE_DRFProgress, DeepLearning = .h2o.__PAGE_DeepLearningProgress)

  job_key = response$job_key
  dest_key = response$destination_key
  .h2o.__waitOnJob(data@h2o, job_key)
  # while(!.h2o.__isDone(data@h2o, algo, response)) { Sys.sleep(1); prog = .h2o.__poll(data@h2o, job_key); setTxtProgressBar(pb, prog) }
  res2 = .h2o.__remoteSend(data@h2o, .h2o.__PAGE_GRIDSEARCH, job_key=job_key, destination_key=dest_key)
  allModels = res2$jobs; allErrs = res2$prediction_error

  model_obj = switch(algo, GBM = "H2OGBMModel", KM = "H2OKMeansModel", RF = "H2ODRFModel", DeepLearning = "H2ODeepLearningModel")
  grid_obj = switch(algo, GBM = "H2OGBMGrid", KM = "H2OKMeansGrid", RF = "H2ODRFGrid", DeepLearning = "H2ODeepLearningGrid")
  model_view = switch(algo, GBM = .h2o.__PAGE_GBMModelView, KM = .h2o.__PAGE_KM2ModelView, RF = .h2o.__PAGE_DRFModelView, DeepLearning = .h2o.__PAGE_DeepLearningModelView)

  result = list(); myModelSum = list()
  for(i in 1:length(allModels)) {
    if(algo == "KM")
      resH = .h2o.__remoteSend(data@h2o, model_view, model=allModels[[i]]$destination_key)
    else
      resH = .h2o.__remoteSend(data@h2o, model_view, '_modelKey'=allModels[[i]]$destination_key)

    myModelSum[[i]] = switch(algo, GBM = .h2o.__getGBMSummary(resH[[3]], params), KM = .h2o.__getKM2Summary(resH[[3]]), RF = .h2o.__getDRFSummary(resH[[3]]), DeepLearning = .h2o.__getDeepLearningSummary(resH[[3]]))
    myModelSum[[i]]$prediction_error = allErrs[[i]]
    myModelSum[[i]]$run_time = allModels[[i]]$end_time - allModels[[i]]$start_time
    modelOrig = switch(algo, GBM = .h2o.__getGBMResults(resH[[3]], params), KM = .h2o.__getKM2Results(resH[[3]], data, params), RF = .h2o.__getDRFResults(resH[[3]], params), DeepLearning = .h2o.__getDeepLearningResults(resH[[3]], params))

    if(algo == "KM")
      result[[i]] = new(model_obj, key=allModels[[i]]$destination_key, data=data, model=modelOrig)
    else
      result[[i]] = new(model_obj, key=allModels[[i]]$destination_key, data=data, model=modelOrig, valid=validation)
  }
  new(grid_obj, key=dest_key, data=data, model=result, sumtable=myModelSum)
}

.build_cm <- function(cm, actual_names = NULL, predict_names = actual_names, transpose = TRUE) {
  #browser()
  categories = length(cm)
  cf_matrix = matrix(unlist(cm), nrow=categories)
  if(transpose) cf_matrix = t(cf_matrix)

  cf_total = apply(cf_matrix, 2, sum)
  # cf_error = c(apply(cf_matrix, 1, sum)/diag(cf_matrix)-1, 1-sum(diag(cf_matrix))/sum(cf_matrix))
  cf_error = c(1-diag(cf_matrix)/apply(cf_matrix,1,sum), 1-sum(diag(cf_matrix))/sum(cf_matrix))
  cf_matrix = rbind(cf_matrix, cf_total)
  cf_matrix = cbind(cf_matrix, round(cf_error, 3))

  if(!is.null(actual_names))
    dimnames(cf_matrix) = list(Actual = c(actual_names, "Totals"), Predicted = c(predict_names, "Error"))
  return(cf_matrix)
}

.get_roc <- function(cms) {
  tmp = sapply(cms, function(x) { c(TN = x[[1]][[1]], FP = x[[1]][[2]], FN = x[[2]][[1]], TP = x[[2]][[2]]) })
  tmp = data.frame(t(tmp))
  tmp$TPR = tmp$TP/(tmp$TP + tmp$FN)
  tmp$FPR = tmp$FP/(tmp$FP + tmp$TN)
  return(tmp)
}

.seq_to_string <- function(vec = as.numeric(NA)) {
  vec <- sort(vec)
  if(length(vec) > 2) {
    vec_diff = diff(vec)
    if(abs(max(vec_diff) - min(vec_diff)) < .Machine$double.eps^0.5)
      return(paste(min(vec), max(vec), vec_diff[1], sep = ":"))
  }
  return(paste(vec, collapse = ","))
}

.toupperFirst <- function(str) {
  paste(toupper(substring(str, 1, 1)), substring(str, 2), sep = "")
}<|MERGE_RESOLUTION|>--- conflicted
+++ resolved
@@ -349,11 +349,7 @@
   .h2o.glm2grid.internal(x_ignore, args$y, data, family, nfolds, alpha, nlambda, lambda.min.ratio, lambda, epsilon, standardize, prior, tweedie.p, iter.max, higher_accuracy, lambda_search, return_all_lambda)
 }
 
-<<<<<<< HEAD
-h2o.glm.get_model <- function (data,model_key,return_all_lambda=TRUE) {
-=======
 h2o.glm.get_model <- function (data, model_key, return_all_lambda = TRUE, params = list()) {
->>>>>>> faab3db7
     res2 = .h2o.__remoteSend(data@h2o, .h2o.__PAGE_GLMModelView, '_modelKey'=model_key)
     destKey = res2$glm_model$'_key'
     
