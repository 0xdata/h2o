--- conflicted
+++ resolved
@@ -1,11 +1,10 @@
-<<<<<<< HEAD
 # Model-building operations and algorithms
 # ----------------------- Generalized Boosting Machines (GBM) ----------------------- #
 # TODO: don't support missing x; default to everything?
 h2o.gbm <- function(x, y, distribution = 'multinomial', data, n.trees = 10, interaction.depth = 5, n.minobsinnode = 10, shrinkage = 0.1,
-    n.bins = 100, importance = FALSE, nfolds = 0, validation, balance.classes = FALSE, max.after.balance.size = 5) {
+                    n.bins = 100, importance = FALSE, nfolds = 0, validation, balance.classes = FALSE, max.after.balance.size = 5) {
   args <- .verify_dataxy(data, x, y)
-
+  
   if(!is.numeric(n.trees)) stop('n.trees must be numeric')
   if( any(n.trees < 1) ) stop('n.trees must be >= 1')
   if(!is.numeric(interaction.depth)) stop('interaction.depth must be numeric')
@@ -30,22 +29,22 @@
   
   if(!is.numeric(nfolds)) stop("nfolds must be numeric")
   if(nfolds == 1) stop("nfolds cannot be 1")
-  if(!missing(validation) && !class(validation) %in% c("H2OParsedData", "H2OParsedDataVA"))
+  if(!missing(validation) && class(validatio) != "H2OParsedData")
     stop("validation must be an H2O parsed dataset")
-
+  
   # NB: externally, 1 based indexing; internally, 0 based
   cols = paste(args$x_i - 1, collapse=",")
   if(missing(validation) && nfolds == 0) {
     # Default to using training data as validation
     validation = data
     res = .h2o.__remoteSend(data@h2o, .h2o.__PAGE_GBM, source=data@key, response=args$y, cols=cols, ntrees=n.trees, max_depth=interaction.depth, learn_rate=shrinkage, family=family,
-      min_rows=n.minobsinnode, classification=classification, nbins=n.bins, importance=as.numeric(importance), validation=data@key, balance_classes=as.numeric(balance.classes), max_after_balance_size=as.numeric(max.after.balance.size))
+                            min_rows=n.minobsinnode, classification=classification, nbins=n.bins, importance=as.numeric(importance), validation=data@key, balance_classes=as.numeric(balance.classes), max_after_balance_size=as.numeric(max.after.balance.size))
   } else if(missing(validation) && nfolds >= 2) {
     res = .h2o.__remoteSend(data@h2o, .h2o.__PAGE_GBM, source=data@key, response=args$y, cols=cols, ntrees=n.trees, max_depth=interaction.depth, learn_rate=shrinkage, family=family,
-      min_rows=n.minobsinnode, classification=classification, nbins=n.bins, importance=as.numeric(importance), n_folds=nfolds, balance_classes=as.numeric(balance.classes), max_after_balance_size=as.numeric(max.after.balance.size))
+                            min_rows=n.minobsinnode, classification=classification, nbins=n.bins, importance=as.numeric(importance), n_folds=nfolds, balance_classes=as.numeric(balance.classes), max_after_balance_size=as.numeric(max.after.balance.size))
   } else if(!missing(validation) && nfolds == 0) {
     res = .h2o.__remoteSend(data@h2o, .h2o.__PAGE_GBM, source=data@key, response=args$y, cols=cols, ntrees=n.trees, max_depth=interaction.depth, learn_rate=shrinkage, family=family,
-      min_rows=n.minobsinnode, classification=classification, nbins=n.bins, importance=as.numeric(importance), validation=validation@key, balance_classes=as.numeric(balance.classes), max_after_balance_size=as.numeric(max.after.balance.size))
+                            min_rows=n.minobsinnode, classification=classification, nbins=n.bins, importance=as.numeric(importance), validation=validation@key, balance_classes=as.numeric(balance.classes), max_after_balance_size=as.numeric(max.after.balance.size))
   } else stop("Cannot set both validation and nfolds at the same time")
   params = list(x=args$x, y=args$y, distribution=distribution, n.trees=n.trees, interaction.depth=interaction.depth, shrinkage=shrinkage, n.minobsinnode=n.minobsinnode, n.bins=n.bins, importance=importance, nfolds=nfolds, balance.classes=balance.classes, max.after.balance.size=max.after.balance.size)
   
@@ -65,11 +64,11 @@
   mySum$learn_rate = res$learn_rate
   mySum$balance_classes = res$balance_classes
   mySum$max_after_balance_size = res$max_after_balance_size
-
+  
   # if(params$distribution == "multinomial") {
-    # temp = matrix(unlist(res$cm), nrow = length(res$cm))
-    # mySum$prediction_error = 1-sum(diag(temp))/sum(temp)
-    # mySum$prediction_error = tail(res$'cms', 1)[[1]]$'_predErr'
+  # temp = matrix(unlist(res$cm), nrow = length(res$cm))
+  # mySum$prediction_error = 1-sum(diag(temp))/sum(temp)
+  # mySum$prediction_error = tail(res$'cms', 1)[[1]]$'_predErr'
   # }
   return(mySum)
 }
@@ -87,12 +86,12 @@
   result$params = params
   params$balance.classes = res$balance_classes
   params$max.after.balance.size = res$max_after_balance_size
-
+  
   if(result$params$distribution %in% c("multinomial", "bernoulli")) {
     class_names = res$'cmDomain' # tail(res$'_domains', 1)[[1]]
     result$confusion = .build_cm(tail(res$'cms', 1)[[1]]$'_arr', class_names)  # res$'_domains'[[length(res$'_domains')]])
     result$classification <- T
-
+    
     if(!is.null(res$validAUC)) {
       tmp <- .h2o.__getPerfResults(res$validAUC)
       tmp$confusion <- NULL
@@ -109,198 +108,15 @@
     colnames(result$varimp) = c(res$varimp$method, "Scaled.Values", "Percent.Influence")
     result$varimp = result$varimp[order(result$varimp[,1], decreasing = TRUE),]
   }
-
+  
   result$err = as.numeric(res$errs)
   return(result)
 }
 
 # -------------------------- Generalized Linear Models (GLM) ------------------------ #
-h2o.glm <- function(x, y, data, family, nfolds = 10, alpha = 0.5, nlambda, lambda.min.ratio, lambda = 1e-5, epsilon = 1e-4, standardize = TRUE, prior, tweedie.p = ifelse(family == 'tweedie', 1.5, as.numeric(NA)), thresholds, iter.max, higher_accuracy, lambda_search, return_all_lambda, max_predictors, version = 2) {
-  if(version == 1) {
-    if(missing(thresholds))
-      thresholds = ifelse(family=='binomial', seq(0, 1, 0.01), as.numeric(NA))
-    if(!missing(iter.max)) stop("iter.max not supported under ValueArray")
-    if(!missing(higher_accuracy)) stop("line search not supported under ValueArray")
-    if(!missing(nlambda)) stop("nlambda not supported under ValueArray")
-    if(!missing(lambda.min.ratio)) stop("lambda.min.ratio not supported under ValueArray")
-    if(!missing(lambda_search) || !missing(return_all_lambda))
-      stop("automated search over lambda not supported under ValueArray")
-    h2o.glm.VA(x, y, data, family, nfolds, alpha, lambda, epsilon, standardize, prior, tweedie.p, thresholds)
-  } else if(version == 2) {
-    if(!missing(thresholds)) stop("thresholds not supported under FluidVecs")
-    if(missing(iter.max)) iter.max = 100
-    if(missing(higher_accuracy)) higher_accuracy = FALSE
-    if(missing(nlambda)) nlambda = -1
-    if(missing(lambda.min.ratio)) lambda.min.ratio = -1
-    if(missing(lambda_search)) lambda_search = FALSE
-    if(missing(return_all_lambda)) return_all_lambda = FALSE
-    if(missing(max_predictors)) max_predictors = -1
-    h2o.glm.FV(x, y, data, family, nfolds, alpha, nlambda, lambda.min.ratio, lambda, epsilon, standardize, prior, tweedie.p, iter.max, higher_accuracy, lambda_search, return_all_lambda)
-  } else
-    stop("version must be either 1 (ValueArray) or 2 (FluidVecs)")
-}
-
-# --------------------------------- ValueArray -------------------------------------- #
-h2o.glm.VA <- function(x, y, data, family, nfolds = 10, alpha = 0.5, lambda = 1e-5, epsilon = 1e-4, standardize = TRUE, prior, tweedie.p = ifelse(family=='tweedie', 1.5, as.numeric(NA)), thresholds = ifelse(family=='binomial', seq(0, 1, 0.01), as.numeric(NA))) {
-  if(class(data) != "H2OParsedDataVA")
-    stop("data must be of class H2OParsedDataVA. Please import data via h2o.importFile.VA or h2o.importFolder.VA")
+h2o.glm <- function(x, y, data, family, nfolds = 10, alpha = 0.5, nlambda = -1, lambda.min.ratio = -1, lambda = 1e-5, epsilon = 1e-4, standardize = TRUE, prior, tweedie.p = ifelse(family == "tweedie", 1.5, as.numeric(NA)), iter.max = 100, higher_accuracy = FALSE, lambda_search = FALSE, return_all_lambda = FALSE, max_predictors=-1) {
   args <- .verify_dataxy(data, x, y)
-
-  if(missing(family) || !family %in% c("gaussian", "binomial", "poisson", "gamma", "tweedie"))
-    stop("family must be one of gaussian, binomial, poisson, gamma, and tweedie")
-  if( !is.numeric(nfolds) ) stop('nfolds must be numeric')
-  if( nfolds < 0 ) stop('nfolds must be >= 0')
-  if(!is.numeric(alpha)) stop("alpha must be numeric")
-  if( any(alpha < 0) ) stop('alpha must be >= 0')
-  if(!is.numeric(lambda)) stop("lambda must be numeric")
-  if( any(lambda < 0) ) stop('lambda must be >= 0')
-  if(!is.numeric(epsilon)) stop("epsilon must be numeric")
-  if( epsilon < 0 ) stop('epsilon must be >= 0')
-  if( !is.logical(standardize) ) stop('standardize must be logical (TRUE or FALSE)')
-  if(!missing(prior)) {
-    if(!is.numeric(prior)) stop("prior must be numeric")
-    if(prior < 0 || prior > 1) stop("prior must be in [0,1]")
-    if(family != "binomial") stop("prior may only be set for family binomial")
-  }
-  if( !is.numeric(tweedie.p) ) stop('tweedie.p must be numeric')
-  if(!is.numeric(thresholds)) stop("thresholds must be numeric")
-  if(family != "binomial" && !(missing(thresholds) || is.na(thresholds)))
-    stop("thresholds may only be set for family binomial")
-  
-  # NB: externally, 1 based indexing; internally, 0 based
-  if((missing(lambda) || length(lambda) == 1) && (missing(alpha) || length(alpha) == 1))
-    .h2o.glm.internal(args$x_i - 1, args$y, data, family, nfolds, alpha, lambda, 1, epsilon, standardize, prior, tweedie.p, thresholds)
-  else {
-    if(!missing(prior)) print("prior not available in GLM grid search under ValueArray")
-    if(!missing(tweedie.p) && !is.na(tweedie.p)) print('tweedie variance power not available in GLM grid search under ValueArray')
-    .h2o.glmgrid.internal(args$x_i - 1, args$y, data, family, nfolds, alpha, lambda, epsilon, standardize, thresholds)
-  }
-}
-
-.h2o.glm.internal <- function(x, y, data, family, nfolds, alpha, lambda, expert_settings, beta_epsilon, standardize, prior, tweedie.p, thresholds) {
-  if(family == 'tweedie' && (tweedie.p < 1 || tweedie.p > 2 )) stop('tweedie.p must be in (1,2)')
-  if(family != "tweedie" && !(missing(tweedie.p) || is.na(tweedie.p) ) ) stop('tweedie.p may only be set for family tweedie')
-  if(family != "binomial" && !missing(prior)) stop('prior may only be set for family binomial')
-
-  thres = .seq_to_string(thresholds)
-  if(family == 'tweedie')
-    res = .h2o.__remoteSend(data@h2o, .h2o.__PAGE_GLM, key=data@key, y=y, x=paste(x, sep="", collapse=","), family=family, n_folds=nfolds, alpha=alpha, lambda=lambda, expert_settings=expert_settings, beta_epsilon=beta_epsilon, standardize=as.numeric(standardize), case_mode="=", case=1.0, tweedie_power=tweedie.p, thresholds=thres)
-  else if(family == "binomial") {
-    if(missing(prior)) prior = -1
-    res = .h2o.__remoteSend(data@h2o, .h2o.__PAGE_GLM, key=data@key, y=y, x=paste(x, sep="", collapse=","), family=family, n_folds=nfolds, alpha=alpha, lambda=lambda, expert_settings=expert_settings, beta_epsilon=beta_epsilon, standardize=as.numeric(standardize), case_mode="=", case=1.0, prior=prior, thresholds=thres)
-  } else
-    res = .h2o.__remoteSend(data@h2o, .h2o.__PAGE_GLM, key=data@key, y=y, x=paste(x, sep="", collapse=","), family=family, n_folds=nfolds, alpha=alpha, lambda=lambda, expert_settings=expert_settings, beta_epsilon=beta_epsilon, standardize=as.numeric(standardize), case_mode="=", case=1.0, thresholds=thres)
-  params = list(x=x, y=y, family=.h2o.__getFamily(family, tweedie.var.p=tweedie.p), nfolds=nfolds, alpha=alpha, lambda=lambda, beta_epsilon=beta_epsilon, standardize=standardize, thresholds=thresholds)
-
-  destKey = res$destination_key
-  .h2o.__waitOnJob(data@h2o, res$response$redirect_request_args$job)
-  # while(!.h2o.__isDone(data@h2o, "GLM1", res)) { Sys.sleep(1) }
-  res2 = .h2o.__remoteSend(data@h2o, .h2o.__PAGE_INSPECT, key=destKey)
-  resModel = res2$GLMModel
-
-  # Check for any warnings
-  if(!is.null(resModel$warnings) && length(resModel$warnings) > 0) {
-    for(i in 1:length(resModel$warnings))
-      warning(resModel$warnings[[i]])
-  }
-  modelOrig = .h2o.__getGLMResults(resModel, params)
-
-  # Get results from cross-validation
-  if(nfolds < 2)
-    return(new("H2OGLMModelVA", key=destKey, data=data, model=modelOrig, xval=list()))
-
-  res_xval = list()
-  for(i in 1:nfolds) {
-    xvalKey = resModel$validations[[1]]$xval_models[i]
-    resX = .h2o.__remoteSend(data@h2o, .h2o.__PAGE_INSPECT, key=xvalKey)
-    modelXval = .h2o.__getGLMResults(resX$GLMModel, params)
-    res_xval[[i]] = new("H2OGLMModelVA", key=xvalKey, data=data, model=modelXval, xval=list())
-  }
-  new("H2OGLMModelVA", key=destKey, data=data, model=modelOrig, xval=res_xval)
-}
-
-.h2o.glmgrid.internal <- function(x, y, data, family, nfolds, alpha, lambda, epsilon, standardize, thresholds) {
-  thres = .seq_to_string(thresholds)
-  res = .h2o.__remoteSend(data@h2o, .h2o.__PAGE_GLMGrid, key = data@key, y = y, x = paste(x, sep="", collapse=","), family = family, n_folds = nfolds, alpha = alpha, lambda = lambda, beta_eps = epsilon, standardize = as.numeric(standardize), case_mode="=", case=1.0, parallel=1, thresholds=thres)
-  params = list(x=x, y=y, family=.h2o.__getFamily(family), nfolds=nfolds, alpha=alpha, lambda=lambda, beta_epsilon=epsilon, standardize=standardize, thresholds=thresholds)
-
-  destKey = res$destination_key
-  .h2o.__waitOnJob(data@h2o, res$response$redirect_request_args$job)
-  # while(!.h2o.__isDone(data@h2o, "GLM1Grid", res)) { Sys.sleep(1) }
-  res2 = .h2o.__remoteSend(data@h2o, .h2o.__PAGE_GLMGridProgress, destination_key=destKey)
-  allModels = res2$models
-
-  result = list()
-  # tweedie.p = as.numeric(NA)
-  # result$Summary = t(sapply(res$models,c))
-  for(i in 1:length(allModels)) {
-    resH = .h2o.__remoteSend(data@h2o, .h2o.__PAGE_INSPECT, key=allModels[[i]]$key)
-
-    # Check for any warnings
-    if(!is.null(resH$GLMModel$warnings) && length(resH$GLMModel$warnings) > 0) {
-      for(j in 1:length(resH$GLMModel$warnings))
-        warning("Model ", allModels[[i]]$key, ": ", resH$GLMModel$warnings[[j]])
-    }
-    modelOrig = .h2o.__getGLMResults(resH$GLMModel, params)
-
-    if(nfolds < 2)
-      result[[i]] = new("H2OGLMModelVA", key=allModels[[i]]$key, data=data, model=modelOrig, xval=list())
-    else {
-      res_xval = list()
-      for(j in 1:nfolds) {
-        xvalKey = resH$GLMModel$validations[[1]]$xval_models[j]
-        resX = .h2o.__remoteSend(data@h2o, .h2o.__PAGE_INSPECT, key=xvalKey)
-        modelXval = .h2o.__getGLMResults(resX$GLMModel, params)
-        res_xval[[j]] = new("H2OGLMModelVA", key=xvalKey, data=data, model=modelXval, xval=list())
-      }
-      result[[i]] = new("H2OGLMModelVA", key=allModels[[i]]$key, data=data, model=modelOrig, xval=res_xval)
-    }
-  }
-  new("H2OGLMGridVA", key=destKey, data=data, model=result, sumtable=allModels)
-}
-
-# Pretty formatting of H2O GLM results
-.h2o.__getGLMResults <- function(res, params) {
-  result = list()
-  params$lambda = res$LSMParams$lambda
-  params$alpha = res$LSMParams$alpha
-  result$params = params
-
-  result$coefficients = unlist(res$coefficients)
-  if(result$params$standardize)
-    result$normalized_coefficients = unlist(res$normalized_coefficients)
-  result$rank = res$nCols
-  # result$family = .h2o.__getFamily(family, tweedie.var.p = tweedie.p)
-  result$deviance = as.numeric(res$validations[[1]]$resDev)
-  result$aic = as.numeric(res$validations[[1]]$aic)
-  result$null.deviance = as.numeric(res$validations[[1]]$nullDev)
-  result$iter = res$iterations
-  result$df.residual = res$dof
-  result$df.null = res$nLines - 1
-  result$train.err = as.numeric(res$validations[[1]]$err)
-  # result$y = y
-  # result$x = res$column_names
-  # result$tweedie.p = ifelse(missing(tweedie.p), 'NA', tweedie.p)
-
-  if(result$params$family$family == "binomial") {
-    result$auc = as.numeric(res$validations[[1]]$auc)
-    result$threshold = as.numeric(res$validations[[1]]$threshold)
-    result$class.err = res$validations[[1]]$classErr
-
-    # Construct confusion matrix
-    temp = t(data.frame(sapply(res$validations[[1]]$cm, c)))
-    dn = list(Actual = temp[-1,1], Predicted = temp[1,-1])
-    temp = temp[-1,]; temp = temp[,-1]
-    dimnames(temp) = dn
-    result$confusion = temp
-  }
-  return(result)
-}
-
-# -------------------------- FluidVecs -------------------------- #
-h2o.glm.FV <- function(x, y, data, family, nfolds = 10, alpha = 0.5, nlambda = -1, lambda.min.ratio = -1, lambda = 1e-5, epsilon = 1e-4, standardize = TRUE, prior, tweedie.p = ifelse(family == "tweedie", 1.5, as.numeric(NA)), iter.max = 100, higher_accuracy = FALSE, lambda_search = FALSE, return_all_lambda = FALSE, max_predictors=-1) {
-  args <- .verify_dataxy(data, x, y)
-
+  
   if(!is.numeric(nfolds)) stop('nfolds must be numeric')
   if( nfolds < 0 ) stop('nfolds must be >= 0')
   if(!is.numeric(alpha)) stop('alpha must be numeric')
@@ -347,34 +163,34 @@
     # while(!.h2o.__isDone(data@h2o, "GLM2", res)) { Sys.sleep(1) }
     h2o.glm.get_model(data, res$destination_key, return_all_lambda, params)
   } else
-  .h2o.glm2grid.internal(x_ignore, args$y, data, family, nfolds, alpha, nlambda, lambda.min.ratio, lambda, epsilon, standardize, prior, tweedie.p, iter.max, higher_accuracy, lambda_search, return_all_lambda)
+    .h2o.glm2grid.internal(x_ignore, args$y, data, family, nfolds, alpha, nlambda, lambda.min.ratio, lambda, epsilon, standardize, prior, tweedie.p, iter.max, higher_accuracy, lambda_search, return_all_lambda)
 }
 
 h2o.glm.get_model <- function (data, model_key, return_all_lambda = TRUE, params = list()) {
-    res2 = .h2o.__remoteSend(data@h2o, .h2o.__PAGE_GLMModelView, '_modelKey'=model_key)
-    destKey = res2$glm_model$'_key'
-    
-    make_model <- function(x, params) {
-        m = .h2o.__getGLM2Results(res2$glm_model, params, x);
-        res_xval = list()
-        if(!is.null(res2$glm_model$submodels[[x]]$xvalidation)){
-            xvalKey = res2$glm_model$submodels[[x]]$xvalidation$xval_models
-            # Get results from cross-validation
-            if(!is.null(xvalKey) && length(xvalKey) >= 2) {
-                for(j in 1:length(xvalKey)) {
-                    resX = .h2o.__remoteSend(data@h2o, .h2o.__PAGE_GLMModelView, '_modelKey'=xvalKey[j])
-                    modelXval = .h2o.__getGLM2Results(resX$glm_model, params, 1)
-                    res_xval[[j]] = new("H2OGLMModel", key=xvalKey[j], data=data, model=modelXval, xval=list())
-                }
-            }
+  res2 = .h2o.__remoteSend(data@h2o, .h2o.__PAGE_GLMModelView, '_modelKey'=model_key)
+  destKey = res2$glm_model$'_key'
+  
+  make_model <- function(x, params) {
+    m = .h2o.__getGLM2Results(res2$glm_model, params, x);
+    res_xval = list()
+    if(!is.null(res2$glm_model$submodels[[x]]$xvalidation)){
+      xvalKey = res2$glm_model$submodels[[x]]$xvalidation$xval_models
+      # Get results from cross-validation
+      if(!is.null(xvalKey) && length(xvalKey) >= 2) {
+        for(j in 1:length(xvalKey)) {
+          resX = .h2o.__remoteSend(data@h2o, .h2o.__PAGE_GLMModelView, '_modelKey'=xvalKey[j])
+          modelXval = .h2o.__getGLM2Results(resX$glm_model, params, 1)
+          res_xval[[j]] = new("H2OGLMModel", key=xvalKey[j], data=data, model=modelXval, xval=list())
         }
-        new("H2OGLMModel", key=model_key, data=data, model=m, xval=res_xval)
+      }
     }
-    if(return_all_lambda) {
-        new("H2OGLMModelList", models=lapply(1:length(res2$glm_model$submodels), make_model, params), best_model=res2$glm_model$best_lambda_idx+1)
-    } else {
-        make_model(res2$glm_model$best_lambda_idx+1, params)
-    }
+    new("H2OGLMModel", key=model_key, data=data, model=m, xval=res_xval)
+  }
+  if(return_all_lambda) {
+    new("H2OGLMModelList", models=lapply(1:length(res2$glm_model$submodels), make_model, params), best_model=res2$glm_model$best_lambda_idx+1)
+  } else {
+    make_model(res2$glm_model$best_lambda_idx+1, params)
+  }
 }
 
 .h2o.glm2grid.internal <- function(x_ignore, y, data, family, nfolds, alpha, nlambda, lambda.min.ratio, lambda, epsilon, standardize, prior, tweedie.p, iter.max, higher_accuracy, lambda_search, return_all_lambda) {
@@ -387,14 +203,14 @@
   else
     res = .h2o.__remoteSend(data@h2o, .h2o.__PAGE_GLM2, source = data@key, response = y, ignored_cols = paste(x_ignore, sep="", collapse=","), family = family, n_folds = nfolds, alpha = alpha, nlambdas = nlambda, lambda_min_ratio = lambda.min.ratio, lambda = lambda, beta_epsilon = epsilon, standardize = as.numeric(standardize), max_iter = iter.max, higher_accuracy = as.numeric(higher_accuracy), lambda_search = as.numeric(lambda_search))
   params = list(x=setdiff(colnames(data)[-(x_ignore+1)], y), y=y, family=.h2o.__getFamily(family, tweedie.var.p=tweedie.p), nfolds=nfolds, alpha=alpha, nlambda=nlambda, lambda.min.ratio=lambda.min.ratio, lambda=lambda, beta_epsilon=epsilon, standardize=standardize)
-
+  
   .h2o.__waitOnJob(data@h2o, res$job_key)
   # while(!.h2o.__isDone(data@h2o, "GLM2", res)) { Sys.sleep(1); prog = .h2o.__poll(data@h2o, res$job_key); setTxtProgressBar(pb, prog) }
-
+  
   res2 = .h2o.__remoteSend(data@h2o, .h2o.__PAGE_GLM2GridView, grid_key=res$destination_key)
   destKey = res$destination_key
   allModels = res2$grid$destination_keys
-
+  
   result = list(); myModelSum = list()
   for(i in 1:length(allModels)) {
     resH = .h2o.__remoteSend(data@h2o, .h2o.__PAGE_GLMModelView, '_modelKey'=allModels[i])
@@ -460,11 +276,11 @@
   mySum$lambda_min = min(model$lambda)
   mySum$lambda_max = max(model$lambda)
   mySum$lambda_best = model$lambda[model$best_lambda_idx+1]
-
+  
   submod = model$submodels[[model$best_lambda_idx+1]]
   mySum$iterations = submod$iteration
   valid = submod$validation
-
+  
   if(model$glm$family == "binomial")
     mySum$auc = as.numeric(valid$auc)
   mySum$aic = as.numeric(valid$aic)
@@ -511,7 +327,7 @@
   result$df.null = valid$nobs-1
   result$aic = as.numeric(valid$aic)
   result$train.err = as.numeric(valid$avg_err)
-
+  
   if(model$glm$family == "binomial") {
     result$params$prior = as.numeric(model$prior)
     result$threshold = as.numeric(model$threshold)
@@ -520,81 +336,20 @@
     
     # Construct confusion matrix
     cm_ind = trunc(100*result$best_threshold) + 1
-#     temp = data.frame(t(sapply(valid$'_cms'[[cm_ind]]$'_arr', c)))
-#     temp[,3] = c(temp[1,2], temp[2,1])/apply(temp, 1, sum)
-#     temp[3,] = c(temp[2,1], temp[1,2], 0)/apply(temp, 2, sum)
-#     temp[3,3] = (temp[1,2] + temp[2,1])/valid$nobs
-#     dn = list(Actual = c("false", "true", "Err"), Predicted = c("false", "true", "Err"))
-#     dimnames(temp) = dn
-#    result$confusion = temp
+    #     temp = data.frame(t(sapply(valid$'_cms'[[cm_ind]]$'_arr', c)))
+    #     temp[,3] = c(temp[1,2], temp[2,1])/apply(temp, 1, sum)
+    #     temp[3,] = c(temp[2,1], temp[1,2], 0)/apply(temp, 2, sum)
+    #     temp[3,3] = (temp[1,2] + temp[2,1])/valid$nobs
+    #     dn = list(Actual = c("false", "true", "Err"), Predicted = c("false", "true", "Err"))
+    #     dimnames(temp) = dn
+    #    result$confusion = temp
     result$confusion = .build_cm(valid$'_cms'[[cm_ind]]$'_arr', c("false", "true"))
   }
   return(result)
 }
 
 # ------------------------------ K-Means Clustering --------------------------------- #
-h2o.kmeans <- function(data, centers, cols = '', iter.max = 10, normalize = FALSE, init = "none", seed = 0, dropNACols, version = 2) {
-  if(version == 1) {
-    if(!missing(dropNACols)) stop("dropNACols not supported under ValueArray")
-    h2o.kmeans.VA(data, centers, cols, iter.max, normalize, init, seed)
-  } else if(version == 2) {
-    if(missing(dropNACols)) dropNACols = FALSE
-    h2o.kmeans.FV(data, centers, cols, iter.max, normalize, init, seed, dropNACols)
-  }
-  else
-    stop("version must be either 1 (ValueArray) or 2 (FluidVecs)")
-}
-
-# -------------------------- ValueArray -------------------------- #
-h2o.kmeans.VA <- function(data, centers, cols = '', iter.max = 10, normalize = FALSE, init = "none", seed = 0) {
-  if(missing(data) ) stop('Must specify data')
-  if(class(data) != "H2OParsedDataVA")
-    stop("data must be of class H2OParsedDataVA. Please import data via h2o.importFile.VA or h2o.importFolder.VA")
-
-  if(missing(centers)) stop('must specify centers')
-  if(!is.numeric(centers) && !is.integer(centers)) stop('centers must be numeric')
-  if( any(centers < 1) ) stop("centers must be an integer greater than 0")
-  if(!is.numeric(iter.max)) stop('iter.max must be numeric')
-  if( any(iter.max < 1)) stop('iter.max must be >= 1')
-  if(!is.logical(normalize)) stop("normalize must be of class logical")
-  if(length(centers) > 1 || length(iter.max) > 1) stop("K-Means grid search not supported under ValueArray")
-  if(length(init) > 1 || !init %in% c("none", "plusplus", "furthest"))
-    stop("init must be one of 'none', 'plusplus', or 'furthest'")
-  if(!is.numeric(seed)) stop("seed must be numeric")
-  
-  args <- .verify_datacols(data, cols)
-  myInit = switch(init, none = "None", plusplus = "PlusPlus", furthest = "Furthest")
-
-  res = .h2o.__remoteSend(data@h2o, .h2o.__PAGE_KMEANS, source_key = data@key, k = centers, max_iter = iter.max, normalize = as.numeric(normalize), cols = args$cols_ind - 1, initialization = myInit, seed = seed)
-  job_key = res$response$redirect_request_args$job
-  destKey = res$destination_key
-
-  .h2o.__waitOnJob(data@h2o, job_key)
-  res2 = .h2o.__remoteSend(data@h2o, .h2o.__PAGE_INSPECT, job = job_key, key = destKey)
-  res2 = res2$KMeansModel
-
-  # Organize results in a pretty format
-  result = list()
-  if(length(res2$clusters[[1]]) < length(args$cols))
-    stop("Cannot run k-means on non-numeric columns!")
-
-  result$params = list(cols=args$cols, centers=centers, iter.max=iter.max, normalize=normalize, init=myInit, seed=seed)
-  result$centers = matrix(unlist(res2$clusters), ncol = length(args$cols), byrow = TRUE)
-  dimnames(result$centers) = list(seq(1, centers), args$cols)
-  result$tot.withinss = res2$error
-  result$betweenss = res2$between_cluster_SS
-  result$totss <- res2$total_SS
-  result$cluster = h2o.predict(new("H2OKMeansModelVA", key=destKey, data=data, model=list()))
-
-  res3 = .h2o.__remoteSend(data@h2o, .h2o.__PAGE_KMSCORE, model_key=destKey, key=data@key)
-  result$size = res3$score$rows_per_cluster
-  result$withinss = res3$score$sqr_error_per_cluster
-
-  new("H2OKMeansModelVA", key=destKey, data=data, model=result)
-}
-
-# -------------------------- FluidVecs -------------------------- #
-h2o.kmeans.FV <- function(data, centers, cols = '', iter.max = 10, normalize = FALSE, init = "none", seed = 0, dropNACols = FALSE) {
+h2o.kmeans <- function(data, centers, cols = '', iter.max = 10, normalize = FALSE, init = "none", seed = 0, dropNACols = FALSE) {
   args <- .verify_datacols(data, cols)
   if( missing(centers) ) stop('must specify centers')
   if(!is.numeric(centers) && !is.integer(centers)) stop('centers must be a positive integer')
@@ -606,19 +361,19 @@
     stop("init must be one of 'none', 'plusplus', or 'furthest'")
   if(!is.numeric(seed)) stop("seed must be numeric")
   if(!is.logical(dropNACols)) stop("dropNACols must be logical")
-
+  
   if(h2o.anyFactor(data[,args$cols_ind])) stop("Unimplemented: K-means can only model on numeric data")
   myInit = switch(init, none = "None", plusplus = "PlusPlus", furthest = "Furthest")
-
+  
   res = .h2o.__remoteSend(data@h2o, .h2o.__PAGE_KMEANS2, source=data@key, ignored_cols=args$cols_ignore, k=centers, max_iter=iter.max, normalize=as.numeric(normalize), initialization=myInit, seed=seed, drop_na_cols=as.numeric(dropNACols))
   params = list(cols=args$cols, centers=centers, iter.max=iter.max, normalize=normalize, init=myInit, seed=seed)
-
+  
   if(length(centers) == 1 && length(iter.max) == 1) {
     .h2o.__waitOnJob(data@h2o, res$job_key)
     # while(!.h2o.__isDone(data@h2o, "KM", res)) { Sys.sleep(1) }
     res2 = .h2o.__remoteSend(data@h2o, .h2o.__PAGE_KM2ModelView, model=res$destination_key)
     res2 = res2$model
-
+    
     result = .h2o.__getKM2Results(res2, data, params)
     new("H2OKMeansModel", key=res2$'_key', data=data, model=result)
   } else {
@@ -641,12 +396,12 @@
   # res2 = .h2o.__remoteSend(data@h2o, .h2o.__PAGE_PREDICT2, model=res$'_key', data=data@key, prediction=rand_pred_key)
   # res2 = .h2o.__remoteSend(data@h2o, .h2o.__PAGE_SUMMARY2, source=rand_pred_key, cols=0)
   clusters_key <- paste(res$'_clustersKey', sep = "")
-
+  
   result = list()
   params$centers = res$k
   params$iter.max = res$max_iter
   result$params = params
-
+  
   result$cluster = new("H2OParsedData", h2o=data@h2o, key=clusters_key)
   feat = res$'_names'[-length(res$'_names')]     # Get rid of response column name
   result$centers = t(matrix(unlist(res$centers), ncol = res$k))
@@ -729,62 +484,62 @@
 
 # ---------------------------- Deep Learning - Neural Network ------------------------- #
 h2o.deeplearning <- function(x, y, data, classification = TRUE, nfolds = 0, validation,
-  # ----- AUTOGENERATED PARAMETERS BEGIN -----
-  activation,
-  hidden,
-  epochs,
-  train_samples_per_iteration,
-  seed,
-  adaptive_rate,
-  rho,
-  epsilon,
-  rate,
-  rate_annealing,
-  rate_decay,
-  momentum_start,
-  momentum_ramp,
-  momentum_stable,
-  nesterov_accelerated_gradient,
-  input_dropout_ratio,
-  hidden_dropout_ratios,
-  l1,
-  l2,
-  max_w2,
-  initial_weight_distribution,
-  initial_weight_scale,
-  loss,
-  score_interval,
-  score_training_samples,
-  score_validation_samples,
-  score_duty_cycle,
-  classification_stop,
-  regression_stop,
-  quiet_mode,
-  max_confusion_matrix_size,
-  max_hit_ratio_k,
-  balance_classes,
-  max_after_balance_size,
-  score_validation_sampling,
-  diagnostics,
-  variable_importances,
-  fast_mode,
-  ignore_const_cols,
-  force_load_balance,
-  replicate_training_data,
-  single_node_mode,
-  shuffle_training_data,
-  sparse,
-  col_major
-  # ----- AUTOGENERATED PARAMETERS END -----
+                             # ----- AUTOGENERATED PARAMETERS BEGIN -----
+                             activation,
+                             hidden,
+                             epochs,
+                             train_samples_per_iteration,
+                             seed,
+                             adaptive_rate,
+                             rho,
+                             epsilon,
+                             rate,
+                             rate_annealing,
+                             rate_decay,
+                             momentum_start,
+                             momentum_ramp,
+                             momentum_stable,
+                             nesterov_accelerated_gradient,
+                             input_dropout_ratio,
+                             hidden_dropout_ratios,
+                             l1,
+                             l2,
+                             max_w2,
+                             initial_weight_distribution,
+                             initial_weight_scale,
+                             loss,
+                             score_interval,
+                             score_training_samples,
+                             score_validation_samples,
+                             score_duty_cycle,
+                             classification_stop,
+                             regression_stop,
+                             quiet_mode,
+                             max_confusion_matrix_size,
+                             max_hit_ratio_k,
+                             balance_classes,
+                             max_after_balance_size,
+                             score_validation_sampling,
+                             diagnostics,
+                             variable_importances,
+                             fast_mode,
+                             ignore_const_cols,
+                             force_load_balance,
+                             replicate_training_data,
+                             single_node_mode,
+                             shuffle_training_data,
+                             sparse,
+                             col_major
+                             # ----- AUTOGENERATED PARAMETERS END -----
 )
 {
   colargs <- .verify_dataxy(data, x, y)
   parms = list()
-
+  
   parms$source = data@key
   parms$response = colargs$y
   parms$ignored_cols = colargs$x_ignore
-
+  
   if (! missing(classification)) {
     if (! is.logical(classification)) stop('classification must be TRUE or FALSE')
     parms$classification = as.numeric(classification)
@@ -792,7 +547,7 @@
   
   if(!is.numeric(nfolds)) stop("nfolds must be numeric")
   if(nfolds == 1) stop("nfolds cannot be 1")
-  if(!missing(validation) && !class(validation) %in% c("H2OParsedData", "H2OParsedDataVA"))
+  if(!missing(validation) && class(validation) != "H2OParsedData")
     stop("validation must be an H2O parsed dataset")
   
   if(missing(validation) && nfolds == 0) {
@@ -803,7 +558,7 @@
   else if(!missing(validation) && nfolds == 0)
     parms$validation = validation@key
   else stop("Cannot set both validation and nfolds at the same time")
-
+  
   # ----- AUTOGENERATED PARAMETERS BEGIN -----
   parms = .addStringParm(parms, k="activation", v=activation)
   parms = .addIntArrayParm(parms, k="hidden", v=hidden)
@@ -851,9 +606,9 @@
   parms = .addBooleanParm(parms, k="sparse", v=sparse)
   parms = .addBooleanParm(parms, k="col_major", v=col_major)
   # ----- AUTOGENERATED PARAMETERS END -----
-
+  
   res = .h2o.__remoteSendWithParms(data@h2o, .h2o.__PAGE_DeepLearning, parms)
-
+  
   noGrid = T
   if(noGrid)
     .h2o.singlerun.internal("DeepLearning", data, res, nfolds, validation, parms)
@@ -866,7 +621,7 @@
 .h2o.__getDeepLearningSummary <- function(res) {
   mySum = list()
   resP = res$parameters
-
+  
   mySum$model_key = resP$destination_key
   mySum$activation = resP$activation
   mySum$hidden = resP$hidden
@@ -878,7 +633,7 @@
   mySum$l1_reg = resP$l1
   mySum$l2_reg = resP$l2
   mySum$epochs = resP$epochs
-
+  
   # temp = matrix(unlist(res$confusion_matrix), nrow = length(res$confusion_matrix))
   # mySum$prediction_error = 1-sum(diag(temp))/sum(temp)
   return(mySum)
@@ -886,17 +641,17 @@
 
 .h2o.__getDeepLearningResults <- function(res, params = list()) {
   result = list()
-#   model_params = res$model_info$parameters
-#   params$activation = model_params$activation
-#   params$rate = model_params$rate
-#   params$annealing_rate = model_params$rate_annealing
-#   params$l1_reg = model_params$l1
-#   params$l2_reg = model_params$l2
-#   params$mom_start = model_params$momentum_start
-#   params$mom_ramp = model_params$momentum_ramp
-#   params$mom_stable = model_params$momentum_stable
-#   params$epochs = model_params$epochs
-
+  #   model_params = res$model_info$parameters
+  #   params$activation = model_params$activation
+  #   params$rate = model_params$rate
+  #   params$annealing_rate = model_params$rate_annealing
+  #   params$l1_reg = model_params$l1
+  #   params$l2_reg = model_params$l2
+  #   params$mom_start = model_params$momentum_start
+  #   params$mom_ramp = model_params$momentum_ramp
+  #   params$mom_stable = model_params$momentum_stable
+  #   params$epochs = model_params$epochs
+  
   # result$params = params
   model_params = res$model_info$parameters
   model_params$Request2 = NULL; model_params$response_info = NULL
@@ -907,7 +662,7 @@
   result$params$nfolds = params$n_folds
   errs = tail(res$errors, 1)[[1]]
   confusion = errs$valid_confusion_matrix
-
+  
   # BUG: Why is the confusion matrix returning an extra row and column with all zeroes?
   if(!is.null(confusion$cm)) {
     cm = confusion$cm[-length(confusion$cm)]
@@ -919,13 +674,13 @@
   result$train_sqr_error = errs$train_mse
   result$valid_class_error = errs$valid_err
   result$valid_sqr_error = errs$valid_mse
-
+  
   if(!is.null(errs$validAUC)) {
-      tmp <- .h2o.__getPerfResults(errs$validAUC)
-      tmp$confusion <- NULL 
-      result <- c(result, tmp) 
-    }
-
+    tmp <- .h2o.__getPerfResults(errs$validAUC)
+    tmp$confusion <- NULL 
+    result <- c(result, tmp) 
+  }
+  
   return(result)
 }
 
@@ -953,13 +708,13 @@
   pred_names = res$'_names'[-length(res$'_names')]
   pred_domains = res$'_domains'[-length(res$'_domains')]
   result$tables = mapply(function(dat, nam, doms) {
-                            if(is.null(doms))
-                              doms = c("Mean", "StdDev")
-                           temp = t(matrix(unlist(dat), nrow = length(doms)))
-                            myList = list(result$levels, doms); names(myList) = c("Y", nam)
-                            dimnames(temp) = myList
-                            return(as.table(temp)) }, 
-                         res$pcond, pred_names, pred_domains, SIMPLIFY = FALSE)
+    if(is.null(doms))
+      doms = c("Mean", "StdDev")
+    temp = t(matrix(unlist(dat), nrow = length(doms)))
+    myList = list(result$levels, doms); names(myList) = c("Y", nam)
+    dimnames(temp) = myList
+    return(as.table(temp)) }, 
+    res$pcond, pred_names, pred_domains, SIMPLIFY = FALSE)
   names(result$tables) = pred_names
   return(result)
 }
@@ -970,14 +725,14 @@
   if(!is.numeric(tol)) stop('tol must be numeric')
   if(!is.logical(standardize)) stop('standardize must be TRUE or FALSE')
   if(!is.logical(retx)) stop('retx must be TRUE or FALSE')
-
+  
   destKey = .h2o.__uniqID("PCAModel")
   res = .h2o.__remoteSend(data@h2o, .h2o.__PAGE_PCA, source=data@key, destination_key=destKey, ignored_cols = args$cols_ignore, tolerance=tol, standardize=as.numeric(standardize))
   .h2o.__waitOnJob(data@h2o, res$job_key)
   # while(!.h2o.__isDone(data@h2o, "PCA", res)) { Sys.sleep(1) }
   res2 = .h2o.__remoteSend(data@h2o, .h2o.__PAGE_PCAModelView, '_modelKey'=destKey)
   res2 = res2$pca_model
-
+  
   result = list()
   result$num_pc = res2$num_pc
   result$standardized = standardize
@@ -987,42 +742,42 @@
   rownames(temp) = res2$namesExp #'_names'
   colnames(temp) = paste("PC", seq(1, ncol(temp)), sep="")
   result$rotation = temp
-
+  
   if(retx) result$x = h2o.predict(new("H2OPCAModel", key=destKey, data=data, model=result))
   new("H2OPCAModel", key=destKey, data=data, model=result)
 }
 
 h2o.pcr <- function(x, y, data, ncomp, family, nfolds = 10, alpha = 0.5, lambda = 1.0e-5, epsilon = 1.0e-5, tweedie.p = ifelse(family=="tweedie", 0, as.numeric(NA))) {
   args <- .verify_dataxy(data, x, y)
-
+  
   if( !is.numeric(nfolds) ) stop('nfolds must be numeric')
   if( nfolds < 0 ) stop('nfolds must be >= 0')
   if( !is.numeric(alpha) ) stop('alpha must be numeric')
   if( alpha < 0 ) stop('alpha must be >= 0')
   if( !is.numeric(lambda) ) stop('lambda must be numeric')
   if( lambda < 0 ) stop('lambda must be >= 0')
-
+  
   cc = colnames(data)
   y <- args$y
   if( ncomp < 1 || ncomp > length(cc) ) stop("Number of components must be between 1 and ", ncol(data))
-
+  
   x_ignore <- args$x_ignore
   x_ignore <- ifelse( x_ignore=='', y, c(x_ignore,y) )
   myModel <- .h2o.prcomp.internal(data=data, x_ignore=x_ignore, dest="", max_pc=ncomp, tol=0, standardize=TRUE)
   myScore <- h2o.predict(myModel)
-
+  
   myScore[,ncomp+1] = data[,args$y_i]    # Bind response to frame of principal components
   myGLMData = new("H2OParsedData", h2o=data@h2o, key=myScore@key)
-  h2o.glm.FV(x = 1:ncomp,
-             y = ncomp+1,
-             data = myGLMData,
-             family = family,
-             nfolds = nfolds,
-             alpha = alpha,
-             lambda = lambda,
-             epsilon = epsilon,
-             standardize = FALSE,
-             tweedie.p = tweedie.p)
+  h2o.glm(x = 1:ncomp,
+          y = ncomp+1,
+          data = myGLMData,
+          family = family,
+          nfolds = nfolds,
+          alpha = alpha,
+          lambda = lambda,
+          epsilon = epsilon,
+          standardize = FALSE,
+          tweedie.p = tweedie.p)
 }
 
 .h2o.prcomp.internal <- function(data, x_ignore, dest, max_pc=10000, tol=0, standardize=TRUE) {
@@ -1032,7 +787,7 @@
   destKey = res$destination_key
   res2 = .h2o.__remoteSend(data@h2o, .h2o.__PAGE_PCAModelView, '_modelKey'=destKey)
   res2 = res2$pca_model
-
+  
   result = list()
   result$params$x = res2$'_names'
   result$num_pc = res2$num_pc
@@ -1047,83 +802,7 @@
 }
 
 # ----------------------------------- Random Forest --------------------------------- #
-h2o.randomForest <- function(x, y, data, classification = TRUE, ntree = 50, depth = 20, sample.rate = 2/3,
-    classwt = NULL, nbins = 100, seed = -1, importance = FALSE, nfolds=0, validation, nodesize = 1,
-    balance.classes = FALSE, max.after.balance.size = 5, use_non_local = TRUE, version = 2) {
-  if(version == 1) {
-    if(!missing(nfolds) && nfolds != 0) stop("nfolds cross-validation not supported under ValueArray")
-    if(!missing(validation)) stop("validation not supported under ValueArray")
-    if(nodesize != 1) stop("Random forest under ValueArray only runs on a single node")
-    if(importance) stop("variable importance not supported under ValueArray")
-    if(!classification) stop("regression not supported under ValueArray")
-    if(balance.classes) stop("balance.classes not supported under ValueArray")
-    h2o.randomForest.VA(x, y, data, ntree, depth, sample.rate, classwt, nbins, seed, use_non_local)
-  } else if(version == 2) {
-    if(!is.null(classwt)) stop("classwt not supported under FluidVecs - use balance_classes=TRUE instead.")
-    h2o.randomForest.FV(x, y, data, classification, ntree, depth, sample.rate, nbins, seed, importance, nfolds, validation, nodesize, balance.classes, max.after.balance.size)
-  } else
-    stop("version must be either 1 (ValueArray) or 2 (FluidVecs)")
-}
-
-# -------------------------- ValueArray -------------------------- #
-h2o.randomForest.VA <- function(x, y, data, ntree=50, depth=20, sample.rate=2/3, classwt=NULL, nbins=100, seed=-1, use_non_local=TRUE) {
-  if(class(data) != "H2OParsedDataVA")
-    stop("data must be of class H2OParsedDataVA. Please import data via h2o.importFile.VA or h2o.importFolder.VA")
-
-  args <- .verify_dataxy(data, x, y)
-  if(!is.numeric(ntree)) stop("ntree must be numeric")
-  if(any(ntree <= 0)) stop("ntree must be > 0")
-  if(!is.numeric(depth)) stop("depth must be numeric")
-  if(any(depth < 0)) stop("depth must be >= 0")
-  if(!is.numeric(sample.rate)) stop("sample.rate must be numeric")
-  if(any(sample.rate < 0 | sample.rate > 1)) stop("sample.rate must be in [0,1]")
-  if(!is.numeric(nbins)) stop('nbins must be a number')
-  if(any(nbins < 1)) stop('nbins must be an integer >= 1')
-  if(!is.numeric(seed)) stop("seed must be an integer >= 0")
-  if(!is.logical(use_non_local)) stop("use_non_local must be logical indicating whether to use non-local data")
-
-  if(!missing(ntree) && length(ntree) > 1 || !missing(depth) && length(depth) > 1 || !missing(sample.rate) && length(sample.rate) > 1 || !missing(nbins) && length(nbins) > 1)
-    stop("Random forest grid search not supported under ValueArray")
-
-  if(!is.numeric(classwt) && !is.null(classwt)) stop("classwt must be numeric")
-  if(!is.null(classwt)) {
-    y_col = data[,args$y_i]
-    if(!is.factor(y_col)) stop("Cannot specify classwt: response column is not a factor!")
-
-    nc <- names(classwt)
-    if(is.null(nc) || any(nchar(nc) == 0)) stop("classwt must specify level names")
-
-    lv <- levels(y_col)
-    if(any(!(nc %in% lv)))
-      stop(paste(paste(nc[!(nc %in% lv)], collapse=","), 'is not a valid level name'))
-    classwt <- paste(nc, classwt, sep="=", collapse=",")
-  }
-
-  res = .h2o.__remoteSend(data@h2o, .h2o.__PAGE_RF, data_key=data@key, response_variable=args$y, ignore=args$x_ignore, ntree=ntree, depth=depth, sample=round(100*sample.rate), class_weights=classwt, seed=seed, use_non_local_data=as.numeric(use_non_local))
-  params = list(x=args$x, y=args$y, ntree=ntree, depth=depth, sample.rate=sample.rate)
-  if(!is.null(classwt)) params$classwt = classwt
-  .h2o.__waitOnJob(data@h2o, res$response$redirect_request_args$job)
-  # while(!.h2o.__isDone(data@h2o, "RF1", res)) { Sys.sleep(1) }
-
-  res2 = .h2o.__remoteSend(data@h2o, .h2o.__PAGE_RFVIEW, model_key=res$destination_key, data_key=data@key, response_variable=args$y, out_of_bag_error_estimate=1)
-  modelOrig = .h2o.__getRFResults(res2, params)
-  new("H2ORFModelVA", key=res$destination_key, data=data, model=modelOrig)
-}
-
-.h2o.__getRFResults <- function(model, params) {
-  result = list()
-  result$params = params
-  result$ntree = model$ntree
-  result$classification_error = model$confusion_matrix$classification_error
-  result$confusion = .build_cm(model$confusion_matrix$scores, model$confusion_matrix$header)
-  result$depth_sum = unlist(model$trees$depth)
-  result$leaves_sum = unlist(model$trees$leaves)
-  result$tree_sum = matrix(c(model$trees$depth, model$trees$leaves), nrow=2, dimnames=list(c("Depth", "Leaves"), c("Min", "Mean", "Max")))
-  return(result)
-}
-
-# -------------------------- FluidVecs -------------------------- #
-h2o.randomForest.FV <- function(x, y, data, classification=TRUE, ntree=50, depth=20, sample.rate=2/3, nbins=100, seed=-1, importance=FALSE, nfolds=0, validation, nodesize=1, balance.classes=FALSE, max.after.balance.size=5) {
+h2o.randomForest <- function(x, y, data, classification=TRUE, ntree=50, depth=20, sample.rate=2/3, nbins=100, seed=-1, importance=FALSE, nfolds=0, validation, nodesize=1, balance.classes=FALSE, max.after.balance.size=5) {
   args <- .verify_dataxy(data, x, y)
   if(!is.logical(classification)) stop("classification must be logical (TRUE or FALSE)")
   if(!is.numeric(ntree)) stop('ntree must be a number')
@@ -1136,7 +815,7 @@
   if( any(nbins < 1)) stop('nbins must be an integer >= 1')
   if(!is.numeric(seed)) stop("seed must be an integer >= 0")
   if(!is.logical(importance)) stop("importance must be logical (TRUE or FALSE)')")
-
+  
   if(!is.logical(balance.classes)) stop('balance.classes must be logical (TRUE or FALSE)')
   if(!is.numeric(max.after.balance.size)) stop('max.after.balance.size must be a number')
   if( any(max.after.balance.size <= 0) ) stop('max.after.balance.size must be >= 0')
@@ -1146,7 +825,7 @@
   
   if(!is.numeric(nfolds)) stop("nfolds must be numeric")
   if(nfolds == 1) stop("nfolds cannot be 1")
-  if(!missing(validation) && !class(validation) %in% c("H2OParsedData", "H2OParsedDataVA"))
+  if(!missing(validation) && class(validation) != "H2OParsedData")
     stop("validation must be an H2O parsed dataset")
   
   # NB: externally, 1 based indexing; internally, 0 based
@@ -1155,16 +834,16 @@
     # Default to using training data as validation
     validation = data
     res = .h2o.__remoteSend(data@h2o, .h2o.__PAGE_DRF, source=data@key, response=args$y, cols=cols, ntrees=ntree, max_depth=depth, min_rows=nodesize, sample_rate=sample.rate, nbins=nbins, seed=seed, importance=as.numeric(importance), 
-      classification=as.numeric(classification), validation=data@key, balance_classes=as.numeric(balance.classes), max_after_balance_size=as.numeric(max.after.balance.size))
+                            classification=as.numeric(classification), validation=data@key, balance_classes=as.numeric(balance.classes), max_after_balance_size=as.numeric(max.after.balance.size))
   } else if(missing(validation) && nfolds >= 2) {
     res = .h2o.__remoteSend(data@h2o, .h2o.__PAGE_DRF, source=data@key, response=args$y, cols=cols, ntrees=ntree, max_depth=depth, min_rows=nodesize, sample_rate=sample.rate, nbins=nbins, seed=seed, importance=as.numeric(importance), 
-      classification=as.numeric(classification), n_folds=nfolds, balance_classes=as.numeric(balance.classes), max_after_balance_size=as.numeric(max.after.balance.size))
+                            classification=as.numeric(classification), n_folds=nfolds, balance_classes=as.numeric(balance.classes), max_after_balance_size=as.numeric(max.after.balance.size))
   } else if(!missing(validation) && nfolds == 0) {
     res = .h2o.__remoteSend(data@h2o, .h2o.__PAGE_DRF, source=data@key, response=args$y, cols=cols, ntrees=ntree, max_depth=depth, min_rows=nodesize, sample_rate=sample.rate, nbins=nbins, seed=seed, importance=as.numeric(importance), 
-      classification=as.numeric(classification), validation=validation@key, balance_classes=as.numeric(balance.classes), max_after_balance_size=as.numeric(max.after.balance.size))
+                            classification=as.numeric(classification), validation=validation@key, balance_classes=as.numeric(balance.classes), max_after_balance_size=as.numeric(max.after.balance.size))
   } else stop("Cannot set both validation and nfolds at the same time")
   params = list(x=args$x, y=args$y, ntree=ntree, depth=depth, sample.rate=sample.rate, nbins=nbins, importance=importance, nfolds=nfolds, balance.classes=balance.classes, max.after.balance.size=max.after.balance.size)
-
+  
   if(length(ntree) == 1 && length(depth) == 1 && length(nodesize) == 1 && length(sample.rate) == 1 && length(nbins) == 1 && length(max.after.balance.size) == 1)
     .h2o.singlerun.internal("RF", data, res, nfolds, validation, params)
   else
@@ -1180,7 +859,7 @@
   mySum$nbins = res$nbins
   mySum$balance_classes = res$balance_classes
   mySum$max_after_balance_size = res$max_after_balance_size
-
+  
   # temp = matrix(unlist(res$cm), nrow = length(res$cm))
   # mySum$prediction_error = 1-sum(diag(temp))/sum(temp)
   mySum$prediction_error = tail(res$'cms', 1)[[1]]$'_predErr'
@@ -1196,7 +875,7 @@
   params$classification = ifelse(res$parameters$classification == "true", TRUE, FALSE)
   params$balance.classes = res$balance_classes
   params$max.after.balance.size = res$max_after_balance_size
-
+  
   result$params = params
   treeStats = unlist(res$treeStats)
   rf_matrix = rbind(treeStats[1:3], treeStats[4:6])
@@ -1204,7 +883,7 @@
   rownames(rf_matrix) = c("Depth", "Leaves")
   result$forest = rf_matrix
   result$mse = as.numeric(res$errs)
-
+  
   if(params$classification) {
     if(!is.null(res$validAUC)) {
       tmp <- .h2o.__getPerfResults(res$validAUC)
@@ -1239,7 +918,7 @@
                         #classwt=NULL,
                         #sampling_strategy = "RANDOM",
                         #strata_samples=NULL) {
-                        ) {
+) {
   args <- .verify_dataxy(data, x, y)
   if(!is.numeric(ntree)) stop('ntree must be a number')
   if( any(ntree < 1) ) stop('ntree must be >= 1')
@@ -1256,7 +935,7 @@
   
   if(!missing(ntree) && length(ntree) > 1 || !missing(depth) && length(depth) > 1 || !missing(sample.rate) && length(sample.rate) > 1 || !missing(nbins) && length(nbins) > 1) 
     stop("Random forest grid search not supported under SpeeDRF")
-
+  
   #if(!is.numeric(classwt) && !is.null(classwt)) stop("classwt must be numeric")
   #if(!is.null(classwt)) {
   #  if(any(classwt < 0)) stop("Class weights must all be positive")
@@ -1266,23 +945,23 @@
   #}
   if(!is.numeric(nfolds)) stop("nfolds must be numeric")
   if(nfolds == 1) stop("nfolds cannot be 1")
-  if(!missing(validation) && !class(validation) %in% c("H2OParsedData", "H2OParsedDataVA"))
+  if(!missing(validation) && class(validation) != "H2OParsedData")
     stop("validation must be an H2O parsed dataset")
   
   if(missing(validation) && nfolds == 0) {
     # Default to using training data as validation
     validation = data
     res = .h2o.__remoteSend(data@h2o, .h2o.__PAGE_SpeeDRF, source=data@key, response=args$y, ignored_cols=args$x_ignore, balance_classes = as.numeric(balance.classes), num_trees=ntree, max_depth=depth, validation=data@key, importance=as.numeric(importance),
-      sample=sample.rate, bin_limit=nbins, seed=seed, select_stat_type = stat.type, oobee=as.numeric(oobee), sampling_strategy="RANDOM")
+                            sample=sample.rate, bin_limit=nbins, seed=seed, select_stat_type = stat.type, oobee=as.numeric(oobee), sampling_strategy="RANDOM")
   } else if(missing(validation) && nfolds >= 2) {
     res = .h2o.__remoteSend(data@h2o, .h2o.__PAGE_SpeeDRF, source=data@key, response=args$y, ignored_cols=args$x_ignore, num_trees=ntree, balance_classes = as.numeric(balance.classes), max_depth=depth, n_folds=nfolds, importance=as.numeric(importance),
-      sample=sample.rate, bin_limit=nbins, seed=seed, select_stat_type=stat.type, oobee=as.numeric(oobee), sampling_strategy="RANDOM")
+                            sample=sample.rate, bin_limit=nbins, seed=seed, select_stat_type=stat.type, oobee=as.numeric(oobee), sampling_strategy="RANDOM")
   } else if(!missing(validation) && nfolds == 0) {
     res = .h2o.__remoteSend(data@h2o, .h2o.__PAGE_SpeeDRF, source=data@key, response=args$y, ignored_cols=args$x_ignore, balance_classes = as.numeric(balance.classes), num_trees=ntree, max_depth=depth, validation=validation@key, importance=as.numeric(importance),
-      sample=sample.rate, bin_limit=nbins, seed=seed, select_stat_type = stat.type, oobee=as.numeric(oobee), sampling_strategy="RANDOM")
+                            sample=sample.rate, bin_limit=nbins, seed=seed, select_stat_type = stat.type, oobee=as.numeric(oobee), sampling_strategy="RANDOM")
   } else stop("Cannot set both validation and nfolds at the same time")
   params = list(x=args$x, y=args$y, ntree=ntree, depth=depth, sample.rate=sample.rate, bin_limit=nbins, stat.type = stat.type, balance_classes = as.numeric(balance.classes), sampling_strategy="RANDOM", seed=seed, oobee=oobee, nfolds=nfolds, importance=importance)
-
+  
   if(length(ntree) == 1 && length(depth) == 1 && length(sample.rate) == 1 && length(nbins) == 1)
     .h2o.singlerun.internal("SpeeDRF", data, res, nfolds, validation, params)
   else
@@ -1296,7 +975,7 @@
   mySum$max_depth = res$max_depth
   mySum$min_rows = res$min_rows
   mySum$nbins = res$bin_limit
-
+  
   # temp = matrix(unlist(res$cm), nrow = length(res$cm))
   # mySum$prediction_error = 1-sum(diag(temp))/sum(temp)
   return(mySum)
@@ -1308,7 +987,7 @@
   params$depth = res$max_depth
   params$nbins = res$nbins
   params$classification = TRUE
-
+  
   result$params = params
   #treeStats = unlist(res$treeStats)
   #rf_matrix = rbind(treeStats[1:3], treeStats[4:6])
@@ -1318,66 +997,55 @@
   result$mse = as.numeric(res$errs)
   #result$mse <- ifelse(result$mse == -1, NA, result$mse)
   result$mse <- result$mse[length(result$mse)]
-
+  
   if(params$classification) {
     #if(!is.null(res$validAUC)) {
     #  tmp <- .h2o.__getPerfResults(res$validAUC)
     #  tmp$confusion <- NULL
     #  result <- c(result, tmp)
     #}
-
+    
     class_names <- tail(res$'_domains', 1)[[1]]
-
+    
     raw_cms <- tail(res$cms, 1)[[1]]$'_arr'
-
-
-    rrr <- NULL
-    if ( res$parameters$n_folds <= 0) {
-      f <- function(o) { o[-length(o)] }
-      rrr <- raw_cms
-      rrr <- lapply(rrr, f)
-      rrr <- rrr[-length(rrr)]
-      raw_cms <<- rrr
-    }
-
-    if (!is.null(rrr)) {raw_cms <- rrr}
-
+    
+    
+    #    rrr <- NULL
+    #    if ( res$parameters$n_folds <= 0) {
+    #      f <- function(o) { o[-length(o)] }
+    #      rrr <- raw_cms
+    #      rrr <- lapply(rrr, f)
+    #      rrr <- rrr[-length(rrr)]
+    #      raw_cms <<- rrr
+    #    }
+    #
+    #    if (!is.null(rrr)) {raw_cms <- rrr}
+    
     result$confusion = .build_cm(raw_cms, class_names)
   }
-
+  
   if(params$importance) {
     result$varimp = data.frame(rbind(res$varimp$varimp, res$varimp$varimpSD))
     result$varimp[3,] = sqrt(params$ntree)*result$varimp[1,]/result$varimp[2,]   # Compute z-scores
     colnames(result$varimp) = res$'_names'[-length(res$'_names')]    #res$varimp$variables
     rownames(result$varimp) = c(res$varimp$method, "Standard Deviation", "Z-Scores")
   }
-
+  
   return(result)
 }
 
 # ------------------------------- Prediction ---------------------------------------- #
 h2o.predict <- function(object, newdata) {
   if( missing(object) ) stop('Must specify object')
-  if(!inherits(object, "H2OModel") && !inherits(object, "H2OModelVA")) stop("object must be an H2O model")
+  if(!inherits(object, "H2OModel")) stop("object must be an H2O model")
   if( missing(newdata) ) newdata <- object@data
-  if(!class(newdata) %in% c('H2OParsedData', 'H2OParsedDataVA')) stop('newdata must be a H2O dataset')
-  if(inherits(object, "H2OModelVA") && class(newdata) != "H2OParsedDataVA")
-    stop("Prediction requires newdata to be of class H2OParsedDataVA")
-
-  if(class(object) %in% c("H2OGLMModelVA", "H2ORFModelVA")) {
-    res = .h2o.__remoteSend(object@data@h2o, .h2o.__PAGE_PREDICT, model_key=object@key, data_key=newdata@key)
-    res = .h2o.__remoteSend(object@data@h2o, .h2o.__PAGE_INSPECT, key=res$response$redirect_request_args$key)
-    new("H2OParsedDataVA", h2o=object@data@h2o, key=res$key)
-  } else if(class(object) == "H2OKMeansModelVA") {
-    res = .h2o.__remoteSend(object@data@h2o, .h2o.__PAGE_KMAPPLY, model_key=object@key, data_key=newdata@key)
-    .h2o.__waitOnJob(object@data@h2o, res$response$redirect_request_args$job)
-    res2 = .h2o.__remoteSend(object@data@h2o, .h2o.__PAGE_INSPECT, key=res$response$redirect_request_args$destination_key)
-    new("H2OParsedDataVA", h2o=object@data@h2o, key=res2$key)
-  } else if(class(object) %in% c("H2OGBMModel", "H2OKMeansModel", "H2ODRFModel", "H2OGLMModel", "H2ONBModel", "H2ODeepLearningModel", "H2OSpeeDRFModel")) {
+  if(class(newdata) != "H2OParsedData") stop('newdata must be a H2O dataset')
+  
+  if(class(object) %in% c("H2OGBMModel", "H2OKMeansModel", "H2ODRFModel", "H2OGLMModel", "H2ONBModel", "H2ODeepLearningModel", "H2OSpeeDRFModel")) {
     # Set randomized prediction key
     key_prefix = switch(class(object), "H2OGBMModel" = "GBMPredict", "H2OKMeansModel" = "KMeansPredict",
-                                       "H2ODRFModel" = "DRFPredict", "H2OGLMModel" = "GLM2Predict", "H2ONBModel" = "NBPredict",
-                                       "H2ODeepLearningModel" = "DeepLearningPredict", "H2OSpeeDRFModel" = "SpeeDRFPredict")
+                        "H2ODRFModel" = "DRFPredict", "H2OGLMModel" = "GLM2Predict", "H2ONBModel" = "NBPredict",
+                        "H2ODeepLearningModel" = "DeepLearningPredict", "H2OSpeeDRFModel" = "SpeeDRFPredict")
     rand_pred_key = .h2o.__uniqID(key_prefix)
     res = .h2o.__remoteSend(object@data@h2o, .h2o.__PAGE_PREDICT2, model=object@key, data=newdata@key, prediction=rand_pred_key)
     res = .h2o.__remoteSend(object@data@h2o, .h2o.__PAGE_INSPECT2, src_key=rand_pred_key)
@@ -1395,11 +1063,11 @@
 }
 
 h2o.confusionMatrix <- function(data, reference) {
-  if(!class(data) %in% c("H2OParsedData", "H2OParsedDataVA")) stop("data must be an H2O parsed dataset")
-  if(!class(reference) %in% c("H2OParsedData", "H2OParsedDataVA")) stop("reference must be an H2O parsed dataset")
+  if(class(data) != "H2OParsedData") stop("data must be an H2O parsed dataset")
+  if(class(reference) != "H2OParsedData") stop("reference must be an H2O parsed dataset")
   if(ncol(data) != 1) stop("Must specify exactly one column for data")
   if(ncol(reference) != 1) stop("Must specify exactly one column for reference")
-
+  
   res = .h2o.__remoteSend(data@h2o, .h2o.__PAGE_CONFUSION, actual = reference@key, vactual = 0, predict = data@key, vpredict = 0)
   cm = lapply(res$cm[-length(res$cm)], function(x) { x[-length(x)] })
   # .build_cm(cm, res$actual_domain, res$predicted_domain, transpose = TRUE)
@@ -1407,12 +1075,12 @@
 }
 
 h2o.hitRatio <- function(prediction, reference, k = 10, seed = 0) {
-  if(!class(prediction) %in% c("H2OParsedData", "H2OParsedDataVA")) stop("prediction must be an H2O parsed dataset")
-  if(!class(reference) %in% c("H2OParsedData", "H2OParsedDataVA")) stop("reference must be an H2O parsed dataset")
+  if(class(prediction) != "H2OParsedData") stop("prediction must be an H2O parsed dataset")
+  if(class(reference) != "H2OParsedData") stop("reference must be an H2O parsed dataset")
   if(ncol(reference) != 1) stop("Must specify exactly one column for reference")
   if(!is.numeric(k) || k < 1) stop("k must be an integer greater than 0")
   if(!is.numeric(seed)) stop("seed must be numeric")
-
+  
   res = .h2o.__remoteSend(prediction@h2o, .h2o.__PAGE_HITRATIO, actual = reference@key, vactual = 0, predict = prediction@key, max_k = k, seed = seed)
   temp = res$hit_ratios; names(temp) = make.names(res$actual_domain)
   return(temp)
@@ -1439,25 +1107,25 @@
 }
 
 h2o.performance <- function(data, reference, measure = "accuracy", thresholds) {
-  if(!class(data) %in% c("H2OParsedData", "H2OParsedDataVA")) stop("data must be an H2O parsed dataset")
-  if(!class(reference) %in% c("H2OParsedData", "H2OParsedDataVA")) stop("reference must be an H2O parsed dataset")
+  if(class(data) != "H2OParsedData") stop("data must be an H2O parsed dataset")
+  if(class(reference) != "H2OParsedData") stop("reference must be an H2O parsed dataset")
   if(ncol(data) != 1) stop("Must specify exactly one column for data")
   if(ncol(reference) != 1) stop("Must specify exactly one column for reference")
   if(!measure %in% c("F1", "accuracy", "precision", "recall", "specificity", "max_per_class_error"))
     stop("measure must be one of [F1, accuracy, precision, recall, specificity, max_per_class_error]")
   if(!missing(thresholds) && !is.numeric(thresholds)) stop("thresholds must be a numeric vector")
-
+  
   criterion = switch(measure, F1 = "maximum_F1", accuracy = "maximum_Accuracy", precision = "maximum_Precision",
                      recall = "maximum_Recall", specificity = "maximum_Specificity", max_per_class_error = "minimizing_max_per_class_Error")
   if(missing(thresholds))
     res = .h2o.__remoteSend(data@h2o, .h2o.__PAGE_AUC, actual = reference@key, vactual = 0, predict = data@key, vpredict = 0, threshold_criterion = criterion)
   else
     res = .h2o.__remoteSend(data@h2o, .h2o.__PAGE_AUC, actual = reference@key, vactual = 0, predict = data@key, vpredict = 0, thresholds = .seq_to_string(thresholds), threshold_criterion = criterion)
-
+  
   if (is.list(res$thresholds)) {
     res$thresholds <- as.numeric(unlist(res$thresholds))
   }
-
+  
   meas = as.numeric(res[[measure]])
   result = .h2o.__getPerfResults(res, criterion)
   roc = .get_roc(res$confusion_matrices)
@@ -1468,7 +1136,7 @@
   if(missing(criterion)) criterion = res$threshold_criterion
   criterion = gsub("_", " ", res$threshold_criterion)    # Note: For some reason, underscores turned into spaces in JSON threshold_criteria
   idx = which(criterion == res$threshold_criteria)
-
+  
   result = list()
   result$auc = res$AUC
   result$gini = res$Gini
@@ -1480,7 +1148,7 @@
   result$specificity = res$specificity_for_criteria[[idx]]
   result$max_per_class_err = res$max_per_class_error_for_criteria[[idx]]
   result = lapply(result, function(x) { if(x == "NaN") x = NaN; return(x) })   # HACK: NaNs are returned as strings, not numeric values
-
+  
   # Note: Currently, Java assumes actual_domain = predicted_domain, but this may not always be true. Need to fix.
   result$confusion = .build_cm(res$confusion_matrix_for_criteria[[idx]], res$actual_domain)
   return(result)
@@ -1503,13 +1171,13 @@
 # Used to verify data, x, y and turn into the appropriate things
 .verify_dataxy <- function(data, x, y) {
   if( missing(data) ) stop('Must specify data')
-  if(!class(data) %in% c("H2OParsedData", "H2OParsedDataVA")) stop('data must be an H2O parsed dataset')
-
+  if(class(data) != "H2OParsedData") stop('data must be an H2O parsed dataset')
+  
   if( missing(x) ) stop('Must specify x')
   if( missing(y) ) stop('Must specify y')
   if(!( class(x) %in% c('numeric', 'character', 'integer') )) stop('x must be column names or indices')
   if(!( class(y) %in% c('numeric', 'character', 'integer') )) stop('y must be a column name or index')
-
+  
   cc <- colnames( data )
   if(is.character(x)) {
     if(any(!(x %in% cc))) stop(paste(paste(x[!(x %in% cc)], collapse=','), 'is not a valid column name'))
@@ -1519,7 +1187,7 @@
     x_i <- x
     x <- cc[ x_i ]
   }
-
+  
   if(is.character(y)){
     if(!( y %in% cc )) stop(paste(y, 'is not a column name'))
     y_i <- which(y == cc)
@@ -1529,7 +1197,7 @@
     y <- cc[ y ]
   }
   if( y %in% x ) stop(paste(y, 'is both an explanatory and dependent variable'))
-
+  
   x_ignore <- setdiff(setdiff( cc, x ), y)
   if( length(x_ignore) == 0 ) x_ignore <- ''
   list(x=x, y=y, x_i=x_i, x_ignore=x_ignore, y_i=y_i)
@@ -1537,11 +1205,11 @@
 
 .verify_datacols <- function(data, cols) {
   if( missing(data) ) stop('Must specify data')
-  if(!class(data) %in% c("H2OParsedData", "H2OParsedDataVA")) stop('data must be an H2O parsed dataset')
+  if(class(data) != "H2OParsedData") stop('data must be an H2O parsed dataset')
   
   if( missing(cols) ) stop('Must specify cols')
   if(!( class(cols) %in% c('numeric', 'character', 'integer') )) stop('cols must be column names or indices')
-
+  
   cc <- colnames(data)
   if(length(cols) == 1 && cols == '') cols = cc
   if(is.character(cols)) {
@@ -1593,30 +1261,30 @@
 .h2o.gridsearch.internal <- function(algo, data, response, validation = NULL, params = list()) {
   if(!algo %in% c("GBM", "KM", "RF", "DeepLearning")) stop("General grid search not supported for ", algo)
   prog_view = switch(algo, GBM = .h2o.__PAGE_GBMProgress, KM = .h2o.__PAGE_KM2Progress, RF = .h2o.__PAGE_DRFProgress, DeepLearning = .h2o.__PAGE_DeepLearningProgress)
-
+  
   job_key = response$job_key
   dest_key = response$destination_key
   .h2o.__waitOnJob(data@h2o, job_key)
   # while(!.h2o.__isDone(data@h2o, algo, response)) { Sys.sleep(1); prog = .h2o.__poll(data@h2o, job_key); setTxtProgressBar(pb, prog) }
   res2 = .h2o.__remoteSend(data@h2o, .h2o.__PAGE_GRIDSEARCH, job_key=job_key, destination_key=dest_key)
   allModels = res2$jobs; allErrs = res2$prediction_error
-
+  
   model_obj = switch(algo, GBM = "H2OGBMModel", KM = "H2OKMeansModel", RF = "H2ODRFModel", DeepLearning = "H2ODeepLearningModel")
   grid_obj = switch(algo, GBM = "H2OGBMGrid", KM = "H2OKMeansGrid", RF = "H2ODRFGrid", DeepLearning = "H2ODeepLearningGrid")
   model_view = switch(algo, GBM = .h2o.__PAGE_GBMModelView, KM = .h2o.__PAGE_KM2ModelView, RF = .h2o.__PAGE_DRFModelView, DeepLearning = .h2o.__PAGE_DeepLearningModelView)
-
+  
   result = list(); myModelSum = list()
   for(i in 1:length(allModels)) {
     if(algo == "KM")
       resH = .h2o.__remoteSend(data@h2o, model_view, model=allModels[[i]]$destination_key)
     else
       resH = .h2o.__remoteSend(data@h2o, model_view, '_modelKey'=allModels[[i]]$destination_key)
-
+    
     myModelSum[[i]] = switch(algo, GBM = .h2o.__getGBMSummary(resH[[3]], params), KM = .h2o.__getKM2Summary(resH[[3]]), RF = .h2o.__getDRFSummary(resH[[3]]), DeepLearning = .h2o.__getDeepLearningSummary(resH[[3]]))
     myModelSum[[i]]$prediction_error = allErrs[[i]]
     myModelSum[[i]]$run_time = allModels[[i]]$end_time - allModels[[i]]$start_time
     modelOrig = switch(algo, GBM = .h2o.__getGBMResults(resH[[3]], params), KM = .h2o.__getKM2Results(resH[[3]], data, params), RF = .h2o.__getDRFResults(resH[[3]], params), DeepLearning = .h2o.__getDeepLearningResults(resH[[3]], params))
-
+    
     if(algo == "KM")
       result[[i]] = new(model_obj, key=allModels[[i]]$destination_key, data=data, model=modelOrig)
     else
@@ -1630,13 +1298,13 @@
   categories = length(cm)
   cf_matrix = matrix(unlist(cm), nrow=categories)
   if(transpose) cf_matrix = t(cf_matrix)
-
+  
   cf_total = apply(cf_matrix, 2, sum)
   # cf_error = c(apply(cf_matrix, 1, sum)/diag(cf_matrix)-1, 1-sum(diag(cf_matrix))/sum(cf_matrix))
   cf_error = c(1-diag(cf_matrix)/apply(cf_matrix,1,sum), 1-sum(diag(cf_matrix))/sum(cf_matrix))
   cf_matrix = rbind(cf_matrix, cf_total)
   cf_matrix = cbind(cf_matrix, round(cf_error, 3))
-
+  
   if(!is.null(actual_names))
     dimnames(cf_matrix) = list(Actual = c(actual_names, "Totals"), Predicted = c(predict_names, "Error"))
   return(cf_matrix)
@@ -1662,1339 +1330,4 @@
 
 .toupperFirst <- function(str) {
   paste(toupper(substring(str, 1, 1)), substring(str, 2), sep = "")
-}
-=======
-# Model-building operations and algorithms
-# ----------------------- Generalized Boosting Machines (GBM) ----------------------- #
-# TODO: don't support missing x; default to everything?
-h2o.gbm <- function(x, y, distribution = 'multinomial', data, n.trees = 10, interaction.depth = 5, n.minobsinnode = 10, shrinkage = 0.1,
-    n.bins = 100, importance = FALSE, nfolds = 0, validation, balance.classes = FALSE, max.after.balance.size = 5) {
-  args <- .verify_dataxy(data, x, y)
-
-  if(!is.numeric(n.trees)) stop('n.trees must be numeric')
-  if( any(n.trees < 1) ) stop('n.trees must be >= 1')
-  if(!is.numeric(interaction.depth)) stop('interaction.depth must be numeric')
-  if( any(interaction.depth < 1) ) stop('interaction.depth must be >= 1')
-  if(!is.numeric(n.minobsinnode)) stop('n.minobsinnode must be numeric')
-  if( any(n.minobsinnode < 1) ) stop('n.minobsinnode must be >= 1')
-  if(!is.numeric(shrinkage)) stop('shrinkage must be numeric')
-  if( any(shrinkage < 0 | shrinkage > 1) ) stop('shrinkage must be in [0,1]')
-  if(!is.numeric(n.bins)) stop('n.bins must be numeric')
-  if(any(n.bins < 1)) stop('n.bins must be >= 1')
-  if(!is.logical(importance)) stop('importance must be logical (TRUE or FALSE)')
-  
-  if(!(distribution %in% c('multinomial', 'gaussian', 'bernoulli')))
-    stop(paste(distribution, "is not a valid distribution; only [multinomial, gaussian, bernoulli] are supported"))
-  classification <- ifelse(distribution %in% c('multinomial', 'bernoulli'), 1, ifelse(distribution=='gaussian', 0, -1))
-  family <- ifelse(distribution == "bernoulli", "bernoulli", "AUTO")
-  
-  if(!is.logical(balance.classes)) stop('balance.classes must be logical (TRUE or FALSE)')
-  if(!is.numeric(max.after.balance.size)) stop('max.after.balance.size must be a number')
-  if( any(max.after.balance.size <= 0) ) stop('max.after.balance.size must be >= 0')
-  if(balance.classes && !classification) stop('balance.classes can only be used for classification')
-  
-  if(!is.numeric(nfolds)) stop("nfolds must be numeric")
-  if(nfolds == 1) stop("nfolds cannot be 1")
-  if(!missing(validation) && class(validatio) != "H2OParsedData")
-    stop("validation must be an H2O parsed dataset")
-
-  # NB: externally, 1 based indexing; internally, 0 based
-  cols = paste(args$x_i - 1, collapse=",")
-  if(missing(validation) && nfolds == 0) {
-    # Default to using training data as validation
-    validation = data
-    res = .h2o.__remoteSend(data@h2o, .h2o.__PAGE_GBM, source=data@key, response=args$y, cols=cols, ntrees=n.trees, max_depth=interaction.depth, learn_rate=shrinkage, family=family,
-      min_rows=n.minobsinnode, classification=classification, nbins=n.bins, importance=as.numeric(importance), validation=data@key, balance_classes=as.numeric(balance.classes), max_after_balance_size=as.numeric(max.after.balance.size))
-  } else if(missing(validation) && nfolds >= 2) {
-    res = .h2o.__remoteSend(data@h2o, .h2o.__PAGE_GBM, source=data@key, response=args$y, cols=cols, ntrees=n.trees, max_depth=interaction.depth, learn_rate=shrinkage, family=family,
-      min_rows=n.minobsinnode, classification=classification, nbins=n.bins, importance=as.numeric(importance), n_folds=nfolds, balance_classes=as.numeric(balance.classes), max_after_balance_size=as.numeric(max.after.balance.size))
-  } else if(!missing(validation) && nfolds == 0) {
-    res = .h2o.__remoteSend(data@h2o, .h2o.__PAGE_GBM, source=data@key, response=args$y, cols=cols, ntrees=n.trees, max_depth=interaction.depth, learn_rate=shrinkage, family=family,
-      min_rows=n.minobsinnode, classification=classification, nbins=n.bins, importance=as.numeric(importance), validation=validation@key, balance_classes=as.numeric(balance.classes), max_after_balance_size=as.numeric(max.after.balance.size))
-  } else stop("Cannot set both validation and nfolds at the same time")
-  params = list(x=args$x, y=args$y, distribution=distribution, n.trees=n.trees, interaction.depth=interaction.depth, shrinkage=shrinkage, n.minobsinnode=n.minobsinnode, n.bins=n.bins, importance=importance, nfolds=nfolds, balance.classes=balance.classes, max.after.balance.size=max.after.balance.size)
-  
-  if(length(n.trees) == 1 && length(interaction.depth) == 1 && length(n.minobsinnode) == 1 && length(shrinkage) == 1 && length(n.bins) == 1 && length(max.after.balance.size) == 1)
-    .h2o.singlerun.internal("GBM", data, res, nfolds, validation, params)
-  else
-    .h2o.gridsearch.internal("GBM", data, res, validation, params)
-}
-
-.h2o.__getGBMSummary <- function(res, params) {
-  mySum = list()
-  mySum$model_key = res$'_key'
-  mySum$ntrees = res$N
-  mySum$max_depth = res$max_depth
-  mySum$min_rows = res$min_rows
-  mySum$nbins = res$nbins
-  mySum$learn_rate = res$learn_rate
-  mySum$balance_classes = res$balance_classes
-  mySum$max_after_balance_size = res$max_after_balance_size
-
-  # if(params$distribution == "multinomial") {
-    # temp = matrix(unlist(res$cm), nrow = length(res$cm))
-    # mySum$prediction_error = 1-sum(diag(temp))/sum(temp)
-    # mySum$prediction_error = tail(res$'cms', 1)[[1]]$'_predErr'
-  # }
-  return(mySum)
-}
-
-.h2o.__getGBMResults <- function(res, params) {
-  if(res$parameters$state == "CRASHED")
-    stop(res$parameters$exception)
-  
-  result = list()
-  params$n.trees = res$N
-  params$interaction.depth = res$max_depth
-  params$n.minobsinnode = res$min_rows
-  params$shrinkage = res$learn_rate
-  params$n.bins = res$nbins
-  result$params = params
-  params$balance.classes = res$balance_classes
-  params$max.after.balance.size = res$max_after_balance_size
-
-  if(result$params$distribution %in% c("multinomial", "bernoulli")) {
-    class_names = res$'cmDomain' # tail(res$'_domains', 1)[[1]]
-    result$confusion = .build_cm(tail(res$'cms', 1)[[1]]$'_arr', class_names)  # res$'_domains'[[length(res$'_domains')]])
-    result$classification <- T
-
-    if(!is.null(res$validAUC)) {
-      tmp <- .h2o.__getPerfResults(res$validAUC)
-      tmp$confusion <- NULL
-      result <- c(result, tmp)
-    }
-  } else
-    result$classification <- F
-  
-  if(params$importance) {
-    result$varimp = data.frame(res$varimp$varimp)
-    result$varimp[,2] = result$varimp[,1]/max(result$varimp[,1])
-    result$varimp[,3] = 100*result$varimp[,1]/sum(result$varimp[,1])
-    rownames(result$varimp) = res$'_names'[-length(res$'_names')]
-    colnames(result$varimp) = c(res$varimp$method, "Scaled.Values", "Percent.Influence")
-    result$varimp = result$varimp[order(result$varimp[,1], decreasing = TRUE),]
-  }
-
-  result$err = as.numeric(res$errs)
-  return(result)
-}
-
-# -------------------------- Generalized Linear Models (GLM) ------------------------ #
-h2o.glm <- function(x, y, data, family, nfolds = 10, alpha = 0.5, nlambda = -1, lambda.min.ratio = -1, lambda = 1e-5, epsilon = 1e-4, standardize = TRUE, prior, tweedie.p = ifelse(family == "tweedie", 1.5, as.numeric(NA)), iter.max = 100, higher_accuracy = FALSE, lambda_search = FALSE, return_all_lambda = FALSE, max_predictors=-1) {
-  args <- .verify_dataxy(data, x, y)
-
-  if(!is.numeric(nfolds)) stop('nfolds must be numeric')
-  if( nfolds < 0 ) stop('nfolds must be >= 0')
-  if(!is.numeric(alpha)) stop('alpha must be numeric')
-  if( any(alpha < 0) ) stop('alpha must be >= 0')
-  
-  if(!is.numeric(nlambda)) stop("nlambda must be numeric")
-  if((nlambda != -1) && (length(nlambda) > 1 || nlambda < 0)) stop("nlambda must be a single number >= 0")
-  if(!is.numeric(lambda.min.ratio)) stop("lambda.min.ratio must be numeric")
-  if((lambda.min.ratio != -1) && (length(lambda.min.ratio) > 1 || lambda.min.ratio < 0 || lambda.min.ratio > 1))
-    stop("lambda.min.ratio must be a single number in [0,1]")
-  if(!is.numeric(lambda)) stop('lambda must be numeric')
-  if( any(lambda < 0) ) stop('lambda must be >= 0')
-  
-  if(!is.numeric(epsilon)) stop("epsilon must be numeric")
-  if( epsilon < 0 ) stop('epsilon must be >= 0')
-  if(!is.logical(standardize)) stop("standardize must be logical")
-  if(!missing(prior)) {
-    if(!is.numeric(prior)) stop("prior must be numeric")
-    if(prior < 0 || prior > 1) stop("prior must be in [0,1]")
-    if(family != "binomial") stop("prior may only be set for family binomial")
-  }
-  if(!is.numeric(tweedie.p)) stop('tweedie.p must be numeric')
-  if( family != 'tweedie' && !(missing(tweedie.p) || is.na(tweedie.p)) ) stop("tweedie.p may only be set for family tweedie")
-  if(!is.numeric(iter.max)) stop('iter.max must be numeric')
-  if(!is.logical(higher_accuracy)) stop("higher_accuracy must be logical")
-  if(!is.logical(lambda_search)) stop("lambda_search must be logical")
-  if(lambda_search && length(lambda) > 1) stop("When automatically searching, must specify single numeric value as lambda, which is interpreted as minimum lambda in generated sequence")
-  if(!is.logical(return_all_lambda)) stop("return_all_lambda must be logical")
-  
-  x_ignore = setdiff(1:ncol(data), c(args$x_i, args$y_i)) - 1
-  if(length(x_ignore) == 0) x_ignore = ''
-  
-  if(length(alpha) == 1) {
-    rand_glm_key = .h2o.__uniqID("GLM2Model")
-    if(family == "tweedie")
-      res = .h2o.__remoteSend(data@h2o, .h2o.__PAGE_GLM2, source = data@key, destination_key = rand_glm_key, response = args$y, ignored_cols = paste(x_ignore, sep="", collapse=","), family = family, n_folds = nfolds, alpha = alpha, nlambdas = nlambda, lambda_min_ratio = lambda.min.ratio, lambda = lambda, beta_epsilon = epsilon, standardize = as.numeric(standardize), max_iter = iter.max, higher_accuracy = as.numeric(higher_accuracy), lambda_search = as.numeric(lambda_search), tweedie_variance_power = tweedie.p, max_predictors = max_predictors)
-    else if(family == "binomial") {
-      if(missing(prior)) prior = -1
-      res = .h2o.__remoteSend(data@h2o, .h2o.__PAGE_GLM2, source = data@key, destination_key = rand_glm_key, response = args$y, ignored_cols = paste(x_ignore, sep="", collapse=","), family = family, n_folds = nfolds, alpha = alpha, nlambdas = nlambda, lambda_min_ratio = lambda.min.ratio, lambda = lambda, beta_epsilon = epsilon, standardize = as.numeric(standardize), max_iter = iter.max, higher_accuracy = as.numeric(higher_accuracy), lambda_search = as.numeric(lambda_search), prior = prior, max_predictors = max_predictors)
-    } else
-      res = .h2o.__remoteSend(data@h2o, .h2o.__PAGE_GLM2, source = data@key, destination_key = rand_glm_key, response = args$y, ignored_cols = paste(x_ignore, sep="", collapse=","), family = family, n_folds = nfolds, alpha = alpha, nlambdas = nlambda, lambda_min_ratio = lambda.min.ratio, lambda = lambda, beta_epsilon = epsilon, standardize = as.numeric(standardize), max_iter = iter.max, higher_accuracy = as.numeric(higher_accuracy), lambda_search = as.numeric(lambda_search), max_predictors = max_predictors)
-    params = list(x=args$x, y=args$y, family = .h2o.__getFamily(family, tweedie.var.p=tweedie.p), nfolds=nfolds, alpha=alpha, nlambda=nlambda, lambda.min.ratio=lambda.min.ratio, lambda=lambda, beta_epsilon=epsilon, standardize=standardize, max_predictors = max_predictors)
-    .h2o.__waitOnJob(data@h2o, res$job_key)
-    # while(!.h2o.__isDone(data@h2o, "GLM2", res)) { Sys.sleep(1) }
-    h2o.glm.get_model(data, res$destination_key, return_all_lambda, params)
-  } else
-  .h2o.glm2grid.internal(x_ignore, args$y, data, family, nfolds, alpha, nlambda, lambda.min.ratio, lambda, epsilon, standardize, prior, tweedie.p, iter.max, higher_accuracy, lambda_search, return_all_lambda)
-}
-
-h2o.glm.get_model <- function (data, model_key, return_all_lambda = TRUE, params = list()) {
-    res2 = .h2o.__remoteSend(data@h2o, .h2o.__PAGE_GLMModelView, '_modelKey'=model_key)
-    destKey = res2$glm_model$'_key'
-    
-    make_model <- function(x, params) {
-        m = .h2o.__getGLM2Results(res2$glm_model, params, x);
-        res_xval = list()
-        if(!is.null(res2$glm_model$submodels[[x]]$xvalidation)){
-            xvalKey = res2$glm_model$submodels[[x]]$xvalidation$xval_models
-            # Get results from cross-validation
-            if(!is.null(xvalKey) && length(xvalKey) >= 2) {
-                for(j in 1:length(xvalKey)) {
-                    resX = .h2o.__remoteSend(data@h2o, .h2o.__PAGE_GLMModelView, '_modelKey'=xvalKey[j])
-                    modelXval = .h2o.__getGLM2Results(resX$glm_model, params, 1)
-                    res_xval[[j]] = new("H2OGLMModel", key=xvalKey[j], data=data, model=modelXval, xval=list())
-                }
-            }
-        }
-        new("H2OGLMModel", key=model_key, data=data, model=m, xval=res_xval)
-    }
-    if(return_all_lambda) {
-        new("H2OGLMModelList", models=lapply(1:length(res2$glm_model$submodels), make_model, params), best_model=res2$glm_model$best_lambda_idx+1)
-    } else {
-        make_model(res2$glm_model$best_lambda_idx+1, params)
-    }
-}
-
-.h2o.glm2grid.internal <- function(x_ignore, y, data, family, nfolds, alpha, nlambda, lambda.min.ratio, lambda, epsilon, standardize, prior, tweedie.p, iter.max, higher_accuracy, lambda_search, return_all_lambda) {
-  if(family == "tweedie")
-    res = .h2o.__remoteSend(data@h2o, .h2o.__PAGE_GLM2, source = data@key, response = y, ignored_cols = paste(x_ignore, sep="", collapse=","), family = family, n_folds = nfolds, alpha = alpha, nlambdas = nlambda, lambda_min_ratio = lambda.min.ratio, lambda = lambda, beta_epsilon = epsilon, standardize = as.numeric(standardize), max_iter = iter.max, higher_accuracy = as.numeric(higher_accuracy), lambda_search = as.numeric(lambda_search), tweedie_variance_power = tweedie.p)
-  else if(family == "binomial") {
-    if(missing(prior)) prior = -1
-    res = .h2o.__remoteSend(data@h2o, .h2o.__PAGE_GLM2, source = data@key, response = y, ignored_cols = paste(x_ignore, sep="", collapse=","), family = family, n_folds = nfolds, alpha = alpha, nlambdas = nlambda, lambda_min_ratio = lambda.min.ratio, lambda = lambda, beta_epsilon = epsilon, standardize = as.numeric(standardize), max_iter = iter.max, higher_accuracy = as.numeric(higher_accuracy), lambda_search = as.numeric(lambda_search), prior = prior)
-  }
-  else
-    res = .h2o.__remoteSend(data@h2o, .h2o.__PAGE_GLM2, source = data@key, response = y, ignored_cols = paste(x_ignore, sep="", collapse=","), family = family, n_folds = nfolds, alpha = alpha, nlambdas = nlambda, lambda_min_ratio = lambda.min.ratio, lambda = lambda, beta_epsilon = epsilon, standardize = as.numeric(standardize), max_iter = iter.max, higher_accuracy = as.numeric(higher_accuracy), lambda_search = as.numeric(lambda_search))
-  params = list(x=setdiff(colnames(data)[-(x_ignore+1)], y), y=y, family=.h2o.__getFamily(family, tweedie.var.p=tweedie.p), nfolds=nfolds, alpha=alpha, nlambda=nlambda, lambda.min.ratio=lambda.min.ratio, lambda=lambda, beta_epsilon=epsilon, standardize=standardize)
-
-  .h2o.__waitOnJob(data@h2o, res$job_key)
-  # while(!.h2o.__isDone(data@h2o, "GLM2", res)) { Sys.sleep(1); prog = .h2o.__poll(data@h2o, res$job_key); setTxtProgressBar(pb, prog) }
-
-  res2 = .h2o.__remoteSend(data@h2o, .h2o.__PAGE_GLM2GridView, grid_key=res$destination_key)
-  destKey = res$destination_key
-  allModels = res2$grid$destination_keys
-
-  result = list(); myModelSum = list()
-  for(i in 1:length(allModels)) {
-    resH = .h2o.__remoteSend(data@h2o, .h2o.__PAGE_GLMModelView, '_modelKey'=allModels[i])
-    myModelSum[[i]] = .h2o.__getGLM2Summary(resH$glm_model)
-    # modelOrig = .h2o.__getGLM2Results(resH$glm_model, params)
-    
-    # BUG: For some reason, H2O always uses default number of lambda (100) during grid search
-    if(return_all_lambda) {
-      # lambda_all = resH$glm_model$parameters$lambda
-      lambda_all = sapply(resH$glm_model$submodels, function(x) { x$lambda_value })
-      allLambdaModels = lapply(lambda_all, .h2o.__getGLM2LambdaModel, data=data, model_key=allModels[i], params=params)
-      if(length(allLambdaModels) <= 1) result[[i]] = allLambdaModels[[1]]
-      else result[[i]] = allLambdaModels
-    } else {
-      # params$lambda_all = resH$glm_model$parameters$lambda
-      params$lambda_all = sapply(resH$glm_model$submodels, function(x) { x$lambda_value })
-      best_lambda_idx = resH$glm_model$best_lambda_idx+1
-      # best_lambda = resH$glm_model$parameters$lambda[best_lambda_idx]
-      best_lambda = params$lambda_all[best_lambda_idx]
-      result[[i]] = .h2o.__getGLM2LambdaModel(best_lambda, data, allModels[i], params)
-    }
-  }
-  new("H2OGLMGrid", key=destKey, data=data, model=result, sumtable=myModelSum)
-}
-
-h2o.getGLMLambdaModel <- function(model, lambda) {
-  if(missing(model) || length(model) == 0) stop("model must be specified")
-  if(class(model) == "list") model = model[[1]]
-  if(class(model) != "H2OGLMModel") stop("model must be of class H2OGLMModel")
-  .h2o.__getGLM2LambdaModel(lambda, model@data, model@key, model@model$params)
-}
-
-.h2o.__getGLM2LambdaModel <- function(lambda, data, model_key, params = list()) {
-  if(missing(lambda) || length(lambda) > 1 || !is.numeric(lambda)) stop("lambda must be a single number")
-  if(lambda < 0) stop("lambda must non-negative")
-  
-  res = .h2o.__remoteSend(data@h2o, .h2o.__PAGE_GLMModelView, '_modelKey'=model_key, lambda=lambda)
-  resModel = res$glm_model
-  lambda_all = sapply(resModel$submodels, function(x) { x$lambda_value })
-  lambda_idx = which(lambda_all == lambda)
-  if(is.null(res) || length(lambda_idx) == 0)
-    stop("Cannot find ", lambda, " in list of lambda searched over for this model")
-  
-  modelOrig = .h2o.__getGLM2Results(resModel, params, lambda_idx)
-  xvalKey = resModel$submodels[[lambda_idx]]$validation$xval_models
-  
-  # Get results from cross-validation
-  res_xval = list()
-  if(!is.null(xvalKey) && length(xvalKey) >= 2) {
-    for(j in 1:length(xvalKey)) {
-      resX = .h2o.__remoteSend(data@h2o, .h2o.__PAGE_GLMModelView, '_modelKey'=xvalKey[j])
-      modelXval = .h2o.__getGLM2Results(resX$glm_model, params, 1)
-      res_xval[[j]] = new("H2OGLMModel", key=xvalKey[j], data=data, model=modelXval, xval=list())
-    }
-  }
-  new("H2OGLMModel", key=model_key, data=data, model=modelOrig, xval=res_xval)
-}
-
-.h2o.__getGLM2Summary <- function(model) {
-  mySum = list()
-  mySum$model_key = model$'_key'
-  mySum$alpha = model$alpha
-  mySum$lambda_min = min(model$lambda)
-  mySum$lambda_max = max(model$lambda)
-  mySum$lambda_best = model$lambda[model$best_lambda_idx+1]
-
-  submod = model$submodels[[model$best_lambda_idx+1]]
-  mySum$iterations = submod$iteration
-  valid = submod$validation
-
-  if(model$glm$family == "binomial")
-    mySum$auc = as.numeric(valid$auc)
-  mySum$aic = as.numeric(valid$aic)
-  mySum$dev_explained = 1-as.numeric(valid$residual_deviance)/as.numeric(valid$null_deviance)
-  return(mySum)
-}
-
-# Pretty formatting of H2O GLM2 results
-.h2o.__getGLM2Results <- function(model, params = list(), lambda_idx = 1) {
-  submod <- model$submodels[[lambda_idx]]
-  if(!is.null(submod$xvalidation)){
-    valid <- submod$xvalidation
-  } else {
-    valid  <- submod$validation
-  }
-  
-  result <- list()
-  params$alpha  <- model$alpha
-  params$lambda <- model$submodels[[lambda_idx]]$lambda_value
-  if(!is.null(model$parameters$lambda))
-    params$lambda_all <- model$parameters$lambda
-  else
-    params$lambda_all <- sapply(model$submodels, function(x) { x$lambda_value })
-  params$lambda_best <- params$lambda_all[[model$best_lambda_idx+1]]
-  
-  result$params <- params
-  if(model$glm$family == "tweedie")
-    result$params$family <- .h2o.__getFamily(model$glm$family, model$glm$link, model$glm$tweedie_variance_power, model$glm$tweedie_link_power)
-  else
-    result$params$family <- .h2o.__getFamily(model$glm$family, model$glm$link)
-  result$coefficients <- as.numeric(unlist(submod$beta))
-  idxes <- submod$idxs + 1
-  names(result$coefficients) <- model$coefficients_names[idxes] 
-  if(model$parameters$standardize) {
-    result$normalized_coefficients = as.numeric(unlist(submod$norm_beta))
-    names(result$normalized_coefficients) = model$coefficients_names[submod$idxs + 1]
-  }
-  result$rank = valid$'_rank'
-  result$iter = submod$iteration
-  result$lambda = submod$lambda
-  result$deviance = as.numeric(valid$residual_deviance)
-  result$null.deviance = as.numeric(valid$null_deviance)
-  result$df.residual = max(valid$nobs-result$rank,0)
-  result$df.null = valid$nobs-1
-  result$aic = as.numeric(valid$aic)
-  result$train.err = as.numeric(valid$avg_err)
-
-  if(model$glm$family == "binomial") {
-    result$params$prior = as.numeric(model$prior)
-    result$threshold = as.numeric(model$threshold)
-    result$best_threshold = as.numeric(valid$best_threshold)
-    result$auc = as.numeric(valid$auc)
-    
-    # Construct confusion matrix
-    cm_ind = trunc(100*result$best_threshold) + 1
-#     temp = data.frame(t(sapply(valid$'_cms'[[cm_ind]]$'_arr', c)))
-#     temp[,3] = c(temp[1,2], temp[2,1])/apply(temp, 1, sum)
-#     temp[3,] = c(temp[2,1], temp[1,2], 0)/apply(temp, 2, sum)
-#     temp[3,3] = (temp[1,2] + temp[2,1])/valid$nobs
-#     dn = list(Actual = c("false", "true", "Err"), Predicted = c("false", "true", "Err"))
-#     dimnames(temp) = dn
-#    result$confusion = temp
-    result$confusion = .build_cm(valid$'_cms'[[cm_ind]]$'_arr', c("false", "true"))
-  }
-  return(result)
-}
-
-# ------------------------------ K-Means Clustering --------------------------------- #
-h2o.kmeans <- function(data, centers, cols = '', iter.max = 10, normalize = FALSE, init = "none", seed = 0, dropNACols = FALSE) {
-  args <- .verify_datacols(data, cols)
-  if( missing(centers) ) stop('must specify centers')
-  if(!is.numeric(centers) && !is.integer(centers)) stop('centers must be a positive integer')
-  if( any(centers < 1) ) stop("centers must be an integer greater than 0")
-  if(!is.numeric(iter.max)) stop('iter.max must be numeric')
-  if( any(iter.max < 1)) stop('iter.max must be >= 1')
-  if(!is.logical(normalize)) stop("normalize must be logical")
-  if(length(init) > 1 || !init %in% c("none", "plusplus", "furthest"))
-    stop("init must be one of 'none', 'plusplus', or 'furthest'")
-  if(!is.numeric(seed)) stop("seed must be numeric")
-  if(!is.logical(dropNACols)) stop("dropNACols must be logical")
-
-  if(h2o.anyFactor(data[,args$cols_ind])) stop("Unimplemented: K-means can only model on numeric data")
-  myInit = switch(init, none = "None", plusplus = "PlusPlus", furthest = "Furthest")
-
-  res = .h2o.__remoteSend(data@h2o, .h2o.__PAGE_KMEANS2, source=data@key, ignored_cols=args$cols_ignore, k=centers, max_iter=iter.max, normalize=as.numeric(normalize), initialization=myInit, seed=seed, drop_na_cols=as.numeric(dropNACols))
-  params = list(cols=args$cols, centers=centers, iter.max=iter.max, normalize=normalize, init=myInit, seed=seed)
-
-  if(length(centers) == 1 && length(iter.max) == 1) {
-    .h2o.__waitOnJob(data@h2o, res$job_key)
-    # while(!.h2o.__isDone(data@h2o, "KM", res)) { Sys.sleep(1) }
-    res2 = .h2o.__remoteSend(data@h2o, .h2o.__PAGE_KM2ModelView, model=res$destination_key)
-    res2 = res2$model
-
-    result = .h2o.__getKM2Results(res2, data, params)
-    new("H2OKMeansModel", key=res2$'_key', data=data, model=result)
-  } else {
-    # .h2o.gridsearch.internal("KM", data, res$job_key, res$destination_key)
-    .h2o.gridsearch.internal("KM", data, res, params=params)
-  }
-}
-
-.h2o.__getKM2Summary <- function(res) {
-  mySum = list()
-  mySum$model_key = res$'_key'
-  mySum$k = res$k
-  mySum$max_iter = res$iterations
-  mySum$error = res$error
-  return(mySum)
-}
-
-.h2o.__getKM2Results <- function(res, data, params) {
-  # rand_pred_key = .h2o.__uniqID("KMeansClusters")
-  # res2 = .h2o.__remoteSend(data@h2o, .h2o.__PAGE_PREDICT2, model=res$'_key', data=data@key, prediction=rand_pred_key)
-  # res2 = .h2o.__remoteSend(data@h2o, .h2o.__PAGE_SUMMARY2, source=rand_pred_key, cols=0)
-  clusters_key <- paste(res$'_clustersKey', sep = "")
-
-  result = list()
-  params$centers = res$k
-  params$iter.max = res$max_iter
-  result$params = params
-
-  result$cluster = new("H2OParsedData", h2o=data@h2o, key=clusters_key)
-  feat = res$'_names'[-length(res$'_names')]     # Get rid of response column name
-  result$centers = t(matrix(unlist(res$centers), ncol = res$k))
-  dimnames(result$centers) = list(seq(1,res$k), feat)
-  result$totss <- res$total_SS
-  result$withinss <- res$within_cluster_variances
-  result$tot.withinss <- res$total_within_SS
-  result$betweenss <- res$between_cluster_SS
-  result$size <- res$size
-  result$iter <- res$iterations
-  return(result)
-}
-
-.addParm <- function(parms, k, v) {
-  cmd = sprintf("parms$%s = v", k)
-  eval(parse(text=cmd))
-  return(parms)
-}
-
-.addStringParm <- function(parms, k, v) {
-  if (! missing(v)) {
-    if (! is.character(v)) stop(sprintf("%s must be of type character"), k)
-    parms = .addParm(parms, k, v)
-  }
-  return(parms)
-}
-
-.addBooleanParm <- function(parms, k, v) {
-  if (! missing(v)) {
-    if (! is.logical(v)) stop(sprintf("%s must be of type logical"), k)
-    parms = .addParm(parms, k, as.numeric(v))
-  }
-  return(parms)
-}
-
-.addNumericParm <- function(parms, k, v) {
-  if (! missing(v)) {
-    if (! is.numeric(v)) stop(sprintf("%s must be of type numeric"), k)
-    parms = .addParm(parms, k, v)
-  }
-  return(parms)
-}
-
-.addDoubleParm <- function(parms, k, v) {
-  parms = .addNumericParm(parms, k, v)
-  return(parms)
-}
-
-.addFloatParm <- function(parms, k, v) {
-  parms = .addNumericParm(parms, k, v)
-  return(parms)
-}
-
-.addLongParm <- function(parms, k, v) {
-  parms = .addNumericParm(parms, k, v)
-  return(parms)
-}
-
-.addIntParm <- function(parms, k, v) {
-  parms = .addNumericParm(parms, k, v)
-  return(parms)
-}
-
-.addNumericArrayParm <- function(parms, k, v) {
-  if (! missing(v)) {
-    if (! is.numeric(v)) stop(sprintf("%s must be of type numeric"), k)
-    arrAsString = paste(v, collapse=",")
-    parms = .addParm(parms, k, arrAsString)
-  }
-  return(parms)
-}
-
-.addDoubleArrayParm <- function(parms, k, v) {
-  parms = .addNumericArrayParm(parms, k, v)
-}
-
-.addIntArrayParm <- function(parms, k, v) {
-  parms = .addNumericArrayParm(parms, k, v)
-}
-
-# ---------------------------- Deep Learning - Neural Network ------------------------- #
-h2o.deeplearning <- function(x, y, data, classification = TRUE, nfolds = 0, validation,
-  # ----- AUTOGENERATED PARAMETERS BEGIN -----
-  activation,
-  hidden,
-  epochs,
-  train_samples_per_iteration,
-  seed,
-  adaptive_rate,
-  rho,
-  epsilon,
-  rate,
-  rate_annealing,
-  rate_decay,
-  momentum_start,
-  momentum_ramp,
-  momentum_stable,
-  nesterov_accelerated_gradient,
-  input_dropout_ratio,
-  hidden_dropout_ratios,
-  l1,
-  l2,
-  max_w2,
-  initial_weight_distribution,
-  initial_weight_scale,
-  loss,
-  score_interval,
-  score_training_samples,
-  score_validation_samples,
-  score_duty_cycle,
-  classification_stop,
-  regression_stop,
-  quiet_mode,
-  max_confusion_matrix_size,
-  max_hit_ratio_k,
-  balance_classes,
-  max_after_balance_size,
-  score_validation_sampling,
-  diagnostics,
-  variable_importances,
-  fast_mode,
-  ignore_const_cols,
-  force_load_balance,
-  replicate_training_data,
-  single_node_mode,
-  shuffle_training_data,
-  sparse,
-  col_major
-  # ----- AUTOGENERATED PARAMETERS END -----
-)
-{
-  colargs <- .verify_dataxy(data, x, y)
-  parms = list()
-
-  parms$source = data@key
-  parms$response = colargs$y
-  parms$ignored_cols = colargs$x_ignore
-
-  if (! missing(classification)) {
-    if (! is.logical(classification)) stop('classification must be TRUE or FALSE')
-    parms$classification = as.numeric(classification)
-  }
-  
-  if(!is.numeric(nfolds)) stop("nfolds must be numeric")
-  if(nfolds == 1) stop("nfolds cannot be 1")
-  if(!missing(validation) && class(validation) != "H2OParsedData")
-    stop("validation must be an H2O parsed dataset")
-  
-  if(missing(validation) && nfolds == 0) {
-    validation = data
-    parms$validation = validation@key
-  } else if(missing(validation) && nfolds >= 2)
-    parms$n_folds = nfolds
-  else if(!missing(validation) && nfolds == 0)
-    parms$validation = validation@key
-  else stop("Cannot set both validation and nfolds at the same time")
-
-  # ----- AUTOGENERATED PARAMETERS BEGIN -----
-  parms = .addStringParm(parms, k="activation", v=activation)
-  parms = .addIntArrayParm(parms, k="hidden", v=hidden)
-  parms = .addDoubleParm(parms, k="epochs", v=epochs)
-  parms = .addLongParm(parms, k="train_samples_per_iteration", v=train_samples_per_iteration)
-  parms = .addLongParm(parms, k="seed", v=seed)
-  parms = .addBooleanParm(parms, k="adaptive_rate", v=adaptive_rate)
-  parms = .addDoubleParm(parms, k="rho", v=rho)
-  parms = .addDoubleParm(parms, k="epsilon", v=epsilon)
-  parms = .addDoubleParm(parms, k="rate", v=rate)
-  parms = .addDoubleParm(parms, k="rate_annealing", v=rate_annealing)
-  parms = .addDoubleParm(parms, k="rate_decay", v=rate_decay)
-  parms = .addDoubleParm(parms, k="momentum_start", v=momentum_start)
-  parms = .addDoubleParm(parms, k="momentum_ramp", v=momentum_ramp)
-  parms = .addDoubleParm(parms, k="momentum_stable", v=momentum_stable)
-  parms = .addBooleanParm(parms, k="nesterov_accelerated_gradient", v=nesterov_accelerated_gradient)
-  parms = .addDoubleParm(parms, k="input_dropout_ratio", v=input_dropout_ratio)
-  parms = .addDoubleArrayParm(parms, k="hidden_dropout_ratios", v=hidden_dropout_ratios)
-  parms = .addDoubleParm(parms, k="l1", v=l1)
-  parms = .addDoubleParm(parms, k="l2", v=l2)
-  parms = .addFloatParm(parms, k="max_w2", v=max_w2)
-  parms = .addStringParm(parms, k="initial_weight_distribution", v=initial_weight_distribution)
-  parms = .addDoubleParm(parms, k="initial_weight_scale", v=initial_weight_scale)
-  parms = .addStringParm(parms, k="loss", v=loss)
-  parms = .addDoubleParm(parms, k="score_interval", v=score_interval)
-  parms = .addLongParm(parms, k="score_training_samples", v=score_training_samples)
-  parms = .addLongParm(parms, k="score_validation_samples", v=score_validation_samples)
-  parms = .addDoubleParm(parms, k="score_duty_cycle", v=score_duty_cycle)
-  parms = .addDoubleParm(parms, k="classification_stop", v=classification_stop)
-  parms = .addDoubleParm(parms, k="regression_stop", v=regression_stop)
-  parms = .addBooleanParm(parms, k="quiet_mode", v=quiet_mode)
-  parms = .addIntParm(parms, k="max_confusion_matrix_size", v=max_confusion_matrix_size)
-  parms = .addIntParm(parms, k="max_hit_ratio_k", v=max_hit_ratio_k)
-  parms = .addBooleanParm(parms, k="balance_classes", v=balance_classes)
-  parms = .addFloatParm(parms, k="max_after_balance_size", v=max_after_balance_size)
-  parms = .addStringParm(parms, k="score_validation_sampling", v=score_validation_sampling)
-  parms = .addBooleanParm(parms, k="diagnostics", v=diagnostics)
-  parms = .addBooleanParm(parms, k="variable_importances", v=variable_importances)
-  parms = .addBooleanParm(parms, k="fast_mode", v=fast_mode)
-  parms = .addBooleanParm(parms, k="ignore_const_cols", v=ignore_const_cols)
-  parms = .addBooleanParm(parms, k="force_load_balance", v=force_load_balance)
-  parms = .addBooleanParm(parms, k="replicate_training_data", v=replicate_training_data)
-  parms = .addBooleanParm(parms, k="single_node_mode", v=single_node_mode)
-  parms = .addBooleanParm(parms, k="shuffle_training_data", v=shuffle_training_data)
-  parms = .addBooleanParm(parms, k="sparse", v=sparse)
-  parms = .addBooleanParm(parms, k="col_major", v=col_major)
-  # ----- AUTOGENERATED PARAMETERS END -----
-
-  res = .h2o.__remoteSendWithParms(data@h2o, .h2o.__PAGE_DeepLearning, parms)
-
-  noGrid = T
-  if(noGrid)
-    .h2o.singlerun.internal("DeepLearning", data, res, nfolds, validation, parms)
-  else {
-    # .h2o.gridsearch.internal("DeepLearning", data, res, validation, params)
-    .h2o.gridsearch.internal("DeepLearning", data, res, validation)
-  }
-}
-
-.h2o.__getDeepLearningSummary <- function(res) {
-  mySum = list()
-  resP = res$parameters
-
-  mySum$model_key = resP$destination_key
-  mySum$activation = resP$activation
-  mySum$hidden = resP$hidden
-  mySum$rate = resP$rate
-  mySum$rate_annealing = resP$rate_annealing
-  mySum$momentum_start = resP$momentum_start
-  mySum$momentum_ramp = resP$momentum_ramp
-  mySum$momentum_stable = resP$momentum_stable
-  mySum$l1_reg = resP$l1
-  mySum$l2_reg = resP$l2
-  mySum$epochs = resP$epochs
-
-  # temp = matrix(unlist(res$confusion_matrix), nrow = length(res$confusion_matrix))
-  # mySum$prediction_error = 1-sum(diag(temp))/sum(temp)
-  return(mySum)
-}
-
-.h2o.__getDeepLearningResults <- function(res, params = list()) {
-  result = list()
-#   model_params = res$model_info$parameters
-#   params$activation = model_params$activation
-#   params$rate = model_params$rate
-#   params$annealing_rate = model_params$rate_annealing
-#   params$l1_reg = model_params$l1
-#   params$l2_reg = model_params$l2
-#   params$mom_start = model_params$momentum_start
-#   params$mom_ramp = model_params$momentum_ramp
-#   params$mom_stable = model_params$momentum_stable
-#   params$epochs = model_params$epochs
-
-  # result$params = params
-  model_params = res$model_info$parameters
-  model_params$Request2 = NULL; model_params$response_info = NULL
-  model_params$'source' = NULL; model_params$validation = NULL
-  result$params = unlist(model_params, recursive = FALSE)
-  result$params = lapply(result$params, function(x) { if(is.character(x)) { switch(x, true = TRUE, false = FALSE, "Inf" = Inf, "-Inf" = -Inf, x) }
-                                                      else return(x) })
-  result$params$nfolds = params$n_folds
-  errs = tail(res$errors, 1)[[1]]
-  confusion = errs$valid_confusion_matrix
-
-  # BUG: Why is the confusion matrix returning an extra row and column with all zeroes?
-  if(!is.null(confusion$cm)) {
-    cm = confusion$cm[-length(confusion$cm)]
-    cm = lapply(cm, function(x) { x[-length(x)] })
-    # result$confusion = .build_cm(cm, confusion$actual_domain, confusion$predicted_domain)
-    result$confusion = .build_cm(cm, confusion$domain) 
-  }
-  result$train_class_error = errs$train_err
-  result$train_sqr_error = errs$train_mse
-  result$valid_class_error = errs$valid_err
-  result$valid_sqr_error = errs$valid_mse
-
-  if(!is.null(errs$validAUC)) {
-      tmp <- .h2o.__getPerfResults(errs$validAUC)
-      tmp$confusion <- NULL 
-      result <- c(result, tmp) 
-    }
-
-  return(result)
-}
-
-# -------------------------------- Naive Bayes ----------------------------- #
-h2o.naiveBayes <- function(x, y, data, laplace = 0, dropNACols = FALSE) {
-  args <- .verify_dataxy(data, x, y)
-  if(!is.numeric(laplace)) stop("laplace must be numeric")
-  if(laplace < 0) stop("laplace must be a non-negative number")
-  
-  res = .h2o.__remoteSend(data@h2o, .h2o.__PAGE_BAYES, source = data@key, response = args$y, ignored_cols = args$x_ignore, laplace = laplace, drop_na_cols = as.numeric(dropNACols))
-  .h2o.__waitOnJob(data@h2o, res$job_key)
-  res2 = .h2o.__remoteSend(data@h2o, .h2o.__PAGE_NBModelView, '_modelKey' = res$destination_key)
-  result = .h2o.__getNBResults(res2$nb_model)
-  new("H2ONBModel", key = res$destination_key, data = data, model = result)
-}
-
-.h2o.__getNBResults <- function(res) {
-  result = list()
-  result$laplace = res$laplace
-  result$levels = tail(res$'_domains',1)[[1]]
-  result$apriori_prob = as.table(as.numeric(res$pprior))
-  result$apriori = as.table(as.numeric(res$rescnt))
-  dimnames(result$apriori) = dimnames(result$apriori_prob) = list(Y = result$levels)
-  
-  pred_names = res$'_names'[-length(res$'_names')]
-  pred_domains = res$'_domains'[-length(res$'_domains')]
-  result$tables = mapply(function(dat, nam, doms) {
-                            if(is.null(doms))
-                              doms = c("Mean", "StdDev")
-                           temp = t(matrix(unlist(dat), nrow = length(doms)))
-                            myList = list(result$levels, doms); names(myList) = c("Y", nam)
-                            dimnames(temp) = myList
-                            return(as.table(temp)) }, 
-                         res$pcond, pred_names, pred_domains, SIMPLIFY = FALSE)
-  names(result$tables) = pred_names
-  return(result)
-}
-
-# ----------------------- Principal Components Analysis ----------------------------- #
-h2o.prcomp <- function(data, tol=0, cols = "", standardize=TRUE, retx=FALSE) {
-  args <- .verify_datacols(data, cols)
-  if(!is.numeric(tol)) stop('tol must be numeric')
-  if(!is.logical(standardize)) stop('standardize must be TRUE or FALSE')
-  if(!is.logical(retx)) stop('retx must be TRUE or FALSE')
-
-  destKey = .h2o.__uniqID("PCAModel")
-  res = .h2o.__remoteSend(data@h2o, .h2o.__PAGE_PCA, source=data@key, destination_key=destKey, ignored_cols = args$cols_ignore, tolerance=tol, standardize=as.numeric(standardize))
-  .h2o.__waitOnJob(data@h2o, res$job_key)
-  # while(!.h2o.__isDone(data@h2o, "PCA", res)) { Sys.sleep(1) }
-  res2 = .h2o.__remoteSend(data@h2o, .h2o.__PAGE_PCAModelView, '_modelKey'=destKey)
-  res2 = res2$pca_model
-
-  result = list()
-  result$num_pc = res2$num_pc
-  result$standardized = standardize
-  result$sdev = res2$sdev
-  nfeat = length(res2$eigVec[[1]])
-  temp = t(matrix(unlist(res2$eigVec), nrow = nfeat))
-  rownames(temp) = res2$namesExp #'_names'
-  colnames(temp) = paste("PC", seq(1, ncol(temp)), sep="")
-  result$rotation = temp
-
-  if(retx) result$x = h2o.predict(new("H2OPCAModel", key=destKey, data=data, model=result))
-  new("H2OPCAModel", key=destKey, data=data, model=result)
-}
-
-h2o.pcr <- function(x, y, data, ncomp, family, nfolds = 10, alpha = 0.5, lambda = 1.0e-5, epsilon = 1.0e-5, tweedie.p = ifelse(family=="tweedie", 0, as.numeric(NA))) {
-  args <- .verify_dataxy(data, x, y)
-
-  if( !is.numeric(nfolds) ) stop('nfolds must be numeric')
-  if( nfolds < 0 ) stop('nfolds must be >= 0')
-  if( !is.numeric(alpha) ) stop('alpha must be numeric')
-  if( alpha < 0 ) stop('alpha must be >= 0')
-  if( !is.numeric(lambda) ) stop('lambda must be numeric')
-  if( lambda < 0 ) stop('lambda must be >= 0')
-
-  cc = colnames(data)
-  y <- args$y
-  if( ncomp < 1 || ncomp > length(cc) ) stop("Number of components must be between 1 and ", ncol(data))
-
-  x_ignore <- args$x_ignore
-  x_ignore <- ifelse( x_ignore=='', y, c(x_ignore,y) )
-  myModel <- .h2o.prcomp.internal(data=data, x_ignore=x_ignore, dest="", max_pc=ncomp, tol=0, standardize=TRUE)
-  myScore <- h2o.predict(myModel)
-
-  myScore[,ncomp+1] = data[,args$y_i]    # Bind response to frame of principal components
-  myGLMData = new("H2OParsedData", h2o=data@h2o, key=myScore@key)
-  h2o.glm(x = 1:ncomp,
-          y = ncomp+1,
-          data = myGLMData,
-          family = family,
-          nfolds = nfolds,
-          alpha = alpha,
-          lambda = lambda,
-          epsilon = epsilon,
-          standardize = FALSE,
-          tweedie.p = tweedie.p)
-}
-
-.h2o.prcomp.internal <- function(data, x_ignore, dest, max_pc=10000, tol=0, standardize=TRUE) {
-  res = .h2o.__remoteSend(data@h2o, .h2o.__PAGE_PCA, source=data@key, ignored_cols_by_name=x_ignore, destination_key=dest, max_pc=max_pc, tolerance=tol, standardize=as.numeric(standardize))
-  .h2o.__waitOnJob(data@h2o, res$job_key)
-  # while(!.h2o.__isDone(data@h2o, "PCA", res)) { Sys.sleep(1) }
-  destKey = res$destination_key
-  res2 = .h2o.__remoteSend(data@h2o, .h2o.__PAGE_PCAModelView, '_modelKey'=destKey)
-  res2 = res2$pca_model
-
-  result = list()
-  result$params$x = res2$'_names'
-  result$num_pc = res2$num_pc
-  result$standardized = standardize
-  result$sdev = res2$sdev
-  nfeat = length(res2$eigVec[[1]])
-  temp = t(matrix(unlist(res2$eigVec), nrow = nfeat))
-  rownames(temp) = res2$'namesExp'
-  colnames(temp) = paste("PC", seq(1, ncol(temp)), sep="")
-  result$rotation = temp
-  new("H2OPCAModel", key=destKey, data=data, model=result)
-}
-
-# ----------------------------------- Random Forest --------------------------------- #
-h2o.randomForest <- function(x, y, data, classification=TRUE, ntree=50, depth=20, sample.rate=2/3, nbins=100, seed=-1, importance=FALSE, nfolds=0, validation, nodesize=1, balance.classes=FALSE, max.after.balance.size=5) {
-  args <- .verify_dataxy(data, x, y)
-  if(!is.logical(classification)) stop("classification must be logical (TRUE or FALSE)")
-  if(!is.numeric(ntree)) stop('ntree must be a number')
-  if( any(ntree < 1) ) stop('ntree must be >= 1')
-  if(!is.numeric(depth)) stop('depth must be a number')
-  if( any(depth < 1) ) stop('depth must be >= 1')
-  if(!is.numeric(sample.rate)) stop('sample.rate must be a number')
-  if( any(sample.rate < 0 || sample.rate > 1) ) stop('sample.rate must be between 0 and 1')
-  if(!is.numeric(nbins)) stop('nbins must be a number')
-  if( any(nbins < 1)) stop('nbins must be an integer >= 1')
-  if(!is.numeric(seed)) stop("seed must be an integer >= 0")
-  if(!is.logical(importance)) stop("importance must be logical (TRUE or FALSE)')")
-
-  if(!is.logical(balance.classes)) stop('balance.classes must be logical (TRUE or FALSE)')
-  if(!is.numeric(max.after.balance.size)) stop('max.after.balance.size must be a number')
-  if( any(max.after.balance.size <= 0) ) stop('max.after.balance.size must be >= 0')
-  if(balance.classes && !classification) stop('balance.classes can only be used for classification')
-  if(!is.numeric(nodesize)) stop('nodesize must be a number')
-  if( any(nodesize < 1) ) stop('nodesize must be >= 1')
-  
-  if(!is.numeric(nfolds)) stop("nfolds must be numeric")
-  if(nfolds == 1) stop("nfolds cannot be 1")
-  if(!missing(validation) && class(validation) != "H2OParsedData")
-    stop("validation must be an H2O parsed dataset")
-  
-  # NB: externally, 1 based indexing; internally, 0 based
-  cols <- paste(args$x_i - 1, collapse=',')
-  if(missing(validation) && nfolds == 0) {
-    # Default to using training data as validation
-    validation = data
-    res = .h2o.__remoteSend(data@h2o, .h2o.__PAGE_DRF, source=data@key, response=args$y, cols=cols, ntrees=ntree, max_depth=depth, min_rows=nodesize, sample_rate=sample.rate, nbins=nbins, seed=seed, importance=as.numeric(importance), 
-      classification=as.numeric(classification), validation=data@key, balance_classes=as.numeric(balance.classes), max_after_balance_size=as.numeric(max.after.balance.size))
-  } else if(missing(validation) && nfolds >= 2) {
-    res = .h2o.__remoteSend(data@h2o, .h2o.__PAGE_DRF, source=data@key, response=args$y, cols=cols, ntrees=ntree, max_depth=depth, min_rows=nodesize, sample_rate=sample.rate, nbins=nbins, seed=seed, importance=as.numeric(importance), 
-      classification=as.numeric(classification), n_folds=nfolds, balance_classes=as.numeric(balance.classes), max_after_balance_size=as.numeric(max.after.balance.size))
-  } else if(!missing(validation) && nfolds == 0) {
-    res = .h2o.__remoteSend(data@h2o, .h2o.__PAGE_DRF, source=data@key, response=args$y, cols=cols, ntrees=ntree, max_depth=depth, min_rows=nodesize, sample_rate=sample.rate, nbins=nbins, seed=seed, importance=as.numeric(importance), 
-      classification=as.numeric(classification), validation=validation@key, balance_classes=as.numeric(balance.classes), max_after_balance_size=as.numeric(max.after.balance.size))
-  } else stop("Cannot set both validation and nfolds at the same time")
-  params = list(x=args$x, y=args$y, ntree=ntree, depth=depth, sample.rate=sample.rate, nbins=nbins, importance=importance, nfolds=nfolds, balance.classes=balance.classes, max.after.balance.size=max.after.balance.size)
-
-  if(length(ntree) == 1 && length(depth) == 1 && length(nodesize) == 1 && length(sample.rate) == 1 && length(nbins) == 1 && length(max.after.balance.size) == 1)
-    .h2o.singlerun.internal("RF", data, res, nfolds, validation, params)
-  else
-    .h2o.gridsearch.internal("RF", data, res, validation, params)
-}
-
-.h2o.__getDRFSummary <- function(res) {
-  mySum = list()
-  mySum$model_key = res$'_key'
-  mySum$ntrees = res$N
-  mySum$max_depth = res$max_depth
-  mySum$min_rows = res$min_rows
-  mySum$nbins = res$nbins
-  mySum$balance_classes = res$balance_classes
-  mySum$max_after_balance_size = res$max_after_balance_size
-
-  # temp = matrix(unlist(res$cm), nrow = length(res$cm))
-  # mySum$prediction_error = 1-sum(diag(temp))/sum(temp)
-  mySum$prediction_error = tail(res$'cms', 1)[[1]]$'_predErr'
-  return(mySum)
-}
-
-.h2o.__getDRFResults <- function(res, params) {
-  result = list()
-  params$ntree = res$N
-  params$depth = res$max_depth
-  params$nbins = res$nbins
-  params$sample.rate = res$sample_rate
-  params$classification = ifelse(res$parameters$classification == "true", TRUE, FALSE)
-  params$balance.classes = res$balance_classes
-  params$max.after.balance.size = res$max_after_balance_size
-
-  result$params = params
-  treeStats = unlist(res$treeStats)
-  rf_matrix = rbind(treeStats[1:3], treeStats[4:6])
-  colnames(rf_matrix) = c("Min.", "Max.", "Mean.")
-  rownames(rf_matrix) = c("Depth", "Leaves")
-  result$forest = rf_matrix
-  result$mse = as.numeric(res$errs)
-
-  if(params$classification) {
-    if(!is.null(res$validAUC)) {
-      tmp <- .h2o.__getPerfResults(res$validAUC)
-      tmp$confusion <- NULL
-      result <- c(result, tmp)
-    }
-    class_names = res$'cmDomain' # tail(res$'_domains', 1)[[1]]
-    result$confusion = .build_cm(tail(res$'cms', 1)[[1]]$'_arr', class_names)  #res$'_domains'[[length(res$'_domains')]])
-  }
-  
-  if(params$importance) {
-    result$varimp = data.frame(rbind(res$varimp$varimp, res$varimp$varimpSD))
-    result$varimp[3,] = sqrt(params$ntree)*result$varimp[1,]/result$varimp[2,]   # Compute z-scores
-    colnames(result$varimp) = res$'_names'[-length(res$'_names')]    #res$varimp$variables
-    rownames(result$varimp) = c(res$varimp$method, "Standard Deviation", "Z-Scores")
-  }
-  return(result)
-}
-
-# -------------------------- SpeeDRF -------------------------- #
-h2o.SpeeDRF <- function(x, y, data, classification=TRUE, nfolds=0, validation,
-                        mtry=-1, 
-                        ntree=50, 
-                        depth=50, 
-                        sample.rate=2/3,
-                        oobee = TRUE,
-                        importance = FALSE,
-                        nbins=1024, 
-                        seed=-1,
-                        stat.type="ENTROPY",
-                        balance.classes=FALSE
-                        #classwt=NULL,
-                        #sampling_strategy = "RANDOM",
-                        #strata_samples=NULL) {
-                        ) {
-  args <- .verify_dataxy(data, x, y)
-  if(!is.numeric(ntree)) stop('ntree must be a number')
-  if( any(ntree < 1) ) stop('ntree must be >= 1')
-  if(!is.numeric(depth)) stop('depth must be a number')
-  if( any(depth < 1) ) stop('depth must be >= 1')
-  if(!is.numeric(sample.rate)) stop('sample.rate must be a number')
-  if( any(sample.rate < 0 || sample.rate > 1) ) stop('sample.rate must be between 0 and 1')
-  if(!is.numeric(nbins)) stop('nbins must be a number')
-  if( any(nbins < 1)) stop('nbins must be an integer >= 1')
-  if(!is.numeric(seed)) stop("seed must be an integer")
-  if(!(stat.type %in% c("ENTROPY", "GINI"))) stop(paste("stat.type must be either GINI or ENTROPY. Input was: ", stat.type, sep = ""))
-  if(!(is.logical(oobee))) stop(paste("oobee must be logical (TRUE or FALSE). Input was: ", oobee, " and is of type ", mode(oobee), sep = ""))
-  #if(!(sampling_strategy %in% c("RANDOM", "STRATIFIED"))) stop(paste("sampling_strategy must be either RANDOM or STRATIFIED. Input was: ", sampling_strategy, sep = ""))
-  
-  if(!missing(ntree) && length(ntree) > 1 || !missing(depth) && length(depth) > 1 || !missing(sample.rate) && length(sample.rate) > 1 || !missing(nbins) && length(nbins) > 1) 
-    stop("Random forest grid search not supported under SpeeDRF")
-
-  #if(!is.numeric(classwt) && !is.null(classwt)) stop("classwt must be numeric")
-  #if(!is.null(classwt)) {
-  #  if(any(classwt < 0)) stop("Class weights must all be positive")
-  #}
-  #if(!is.null(strata_samples)) {
-  #  if(any(strata_samples) < 0) stop("Strata samples must all be positive")
-  #}
-  if(!is.numeric(nfolds)) stop("nfolds must be numeric")
-  if(nfolds == 1) stop("nfolds cannot be 1")
-  if(!missing(validation) && class(validation) != "H2OParsedData")
-    stop("validation must be an H2O parsed dataset")
-  
-  if(missing(validation) && nfolds == 0) {
-    # Default to using training data as validation
-    validation = data
-    res = .h2o.__remoteSend(data@h2o, .h2o.__PAGE_SpeeDRF, source=data@key, response=args$y, ignored_cols=args$x_ignore, balance_classes = as.numeric(balance.classes), num_trees=ntree, max_depth=depth, validation=data@key, importance=as.numeric(importance),
-      sample=sample.rate, bin_limit=nbins, seed=seed, select_stat_type = stat.type, oobee=as.numeric(oobee), sampling_strategy="RANDOM")
-  } else if(missing(validation) && nfolds >= 2) {
-    res = .h2o.__remoteSend(data@h2o, .h2o.__PAGE_SpeeDRF, source=data@key, response=args$y, ignored_cols=args$x_ignore, num_trees=ntree, balance_classes = as.numeric(balance.classes), max_depth=depth, n_folds=nfolds, importance=as.numeric(importance),
-      sample=sample.rate, bin_limit=nbins, seed=seed, select_stat_type=stat.type, oobee=as.numeric(oobee), sampling_strategy="RANDOM")
-  } else if(!missing(validation) && nfolds == 0) {
-    res = .h2o.__remoteSend(data@h2o, .h2o.__PAGE_SpeeDRF, source=data@key, response=args$y, ignored_cols=args$x_ignore, balance_classes = as.numeric(balance.classes), num_trees=ntree, max_depth=depth, validation=validation@key, importance=as.numeric(importance),
-      sample=sample.rate, bin_limit=nbins, seed=seed, select_stat_type = stat.type, oobee=as.numeric(oobee), sampling_strategy="RANDOM")
-  } else stop("Cannot set both validation and nfolds at the same time")
-  params = list(x=args$x, y=args$y, ntree=ntree, depth=depth, sample.rate=sample.rate, bin_limit=nbins, stat.type = stat.type, balance_classes = as.numeric(balance.classes), sampling_strategy="RANDOM", seed=seed, oobee=oobee, nfolds=nfolds, importance=importance)
-
-  if(length(ntree) == 1 && length(depth) == 1 && length(sample.rate) == 1 && length(nbins) == 1)
-    .h2o.singlerun.internal("SpeeDRF", data, res, nfolds, validation, params)
-  else
-    .h2o.gridsearch.internal("SpeeDRF", data, res, validation, params)
-}
-
-.h2o.__getSpeeDRFSummary <- function(res) {
-  mySum = list()
-  mySum$model_key = res$'_key'
-  mySum$ntrees = res$N
-  mySum$max_depth = res$max_depth
-  mySum$min_rows = res$min_rows
-  mySum$nbins = res$bin_limit
-
-  # temp = matrix(unlist(res$cm), nrow = length(res$cm))
-  # mySum$prediction_error = 1-sum(diag(temp))/sum(temp)
-  return(mySum)
-}
-
-.h2o.__getSpeeDRFResults <- function(res, params) {
-  result = list()
-  params$ntree = res$N
-  params$depth = res$max_depth
-  params$nbins = res$nbins
-  params$classification = TRUE
-
-  result$params = params
-  #treeStats = unlist(res$treeStats)
-  #rf_matrix = rbind(treeStats[1:3], treeStats[4:6])
-  #colnames(rf_matrix) = c("Min.", "Max.", "Mean.")
-  #rownames(rf_matrix) = c("Depth", "Leaves")
-  #result$forest = rf_matrix
-  result$mse = as.numeric(res$errs)
-  #result$mse <- ifelse(result$mse == -1, NA, result$mse)
-  result$mse <- result$mse[length(result$mse)]
-
-  if(params$classification) {
-    #if(!is.null(res$validAUC)) {
-    #  tmp <- .h2o.__getPerfResults(res$validAUC)
-    #  tmp$confusion <- NULL
-    #  result <- c(result, tmp)
-    #}
-
-    class_names <- tail(res$'_domains', 1)[[1]]
-
-    raw_cms <- tail(res$cms, 1)[[1]]$'_arr'
-
-
-#    rrr <- NULL
-#    if ( res$parameters$n_folds <= 0) {
-#      f <- function(o) { o[-length(o)] }
-#      rrr <- raw_cms
-#      rrr <- lapply(rrr, f)
-#      rrr <- rrr[-length(rrr)]
-#      raw_cms <<- rrr
-#    }
-#
-#    if (!is.null(rrr)) {raw_cms <- rrr}
-
-    result$confusion = .build_cm(raw_cms, class_names)
-  }
-
-  if(params$importance) {
-    result$varimp = data.frame(rbind(res$varimp$varimp, res$varimp$varimpSD))
-    result$varimp[3,] = sqrt(params$ntree)*result$varimp[1,]/result$varimp[2,]   # Compute z-scores
-    colnames(result$varimp) = res$'_names'[-length(res$'_names')]    #res$varimp$variables
-    rownames(result$varimp) = c(res$varimp$method, "Standard Deviation", "Z-Scores")
-  }
-
-  return(result)
-}
-
-# ------------------------------- Prediction ---------------------------------------- #
-h2o.predict <- function(object, newdata) {
-  if( missing(object) ) stop('Must specify object')
-  if(!inherits(object, "H2OModel")) stop("object must be an H2O model")
-  if( missing(newdata) ) newdata <- object@data
-  if(class(newdata) != "H2OParsedData") stop('newdata must be a H2O dataset')
-  
-  if(class(object) %in% c("H2OGBMModel", "H2OKMeansModel", "H2ODRFModel", "H2OGLMModel", "H2ONBModel", "H2ODeepLearningModel", "H2OSpeeDRFModel")) {
-    # Set randomized prediction key
-    key_prefix = switch(class(object), "H2OGBMModel" = "GBMPredict", "H2OKMeansModel" = "KMeansPredict",
-                                       "H2ODRFModel" = "DRFPredict", "H2OGLMModel" = "GLM2Predict", "H2ONBModel" = "NBPredict",
-                                       "H2ODeepLearningModel" = "DeepLearningPredict", "H2OSpeeDRFModel" = "SpeeDRFPredict")
-    rand_pred_key = .h2o.__uniqID(key_prefix)
-    res = .h2o.__remoteSend(object@data@h2o, .h2o.__PAGE_PREDICT2, model=object@key, data=newdata@key, prediction=rand_pred_key)
-    res = .h2o.__remoteSend(object@data@h2o, .h2o.__PAGE_INSPECT2, src_key=rand_pred_key)
-    new("H2OParsedData", h2o=object@data@h2o, key=rand_pred_key)
-  } else if(class(object) == "H2OPCAModel") {
-    # Set randomized prediction key
-    rand_pred_key = .h2o.__uniqID("PCAPredict")
-    numMatch = colnames(newdata) %in% object@model$params$x
-    numPC = min(length(numMatch[numMatch == TRUE]), object@model$num_pc)
-    res = .h2o.__remoteSend(object@data@h2o, .h2o.__PAGE_PCASCORE, source=newdata@key, model=object@key, destination_key=rand_pred_key, num_pc=numPC)
-    .h2o.__waitOnJob(object@data@h2o, res$job_key)
-    new("H2OParsedData", h2o=object@data@h2o, key=rand_pred_key)
-  } else
-    stop(paste("Prediction has not yet been implemented for", class(object)))
-}
-
-h2o.confusionMatrix <- function(data, reference) {
-  if(class(data) != "H2OParsedData") stop("data must be an H2O parsed dataset")
-  if(class(reference) != "H2OParsedData") stop("reference must be an H2O parsed dataset")
-  if(ncol(data) != 1) stop("Must specify exactly one column for data")
-  if(ncol(reference) != 1) stop("Must specify exactly one column for reference")
-
-  res = .h2o.__remoteSend(data@h2o, .h2o.__PAGE_CONFUSION, actual = reference@key, vactual = 0, predict = data@key, vpredict = 0)
-  cm = lapply(res$cm[-length(res$cm)], function(x) { x[-length(x)] })
-  # .build_cm(cm, res$actual_domain, res$predicted_domain, transpose = TRUE)
-  .build_cm(cm, res$domain, transpose = TRUE)
-}
-
-h2o.hitRatio <- function(prediction, reference, k = 10, seed = 0) {
-  if(class(prediction) != "H2OParsedData") stop("prediction must be an H2O parsed dataset")
-  if(class(reference) != "H2OParsedData") stop("reference must be an H2O parsed dataset")
-  if(ncol(reference) != 1) stop("Must specify exactly one column for reference")
-  if(!is.numeric(k) || k < 1) stop("k must be an integer greater than 0")
-  if(!is.numeric(seed)) stop("seed must be numeric")
-
-  res = .h2o.__remoteSend(prediction@h2o, .h2o.__PAGE_HITRATIO, actual = reference@key, vactual = 0, predict = prediction@key, max_k = k, seed = seed)
-  temp = res$hit_ratios; names(temp) = make.names(res$actual_domain)
-  return(temp)
-}
-
-h2o.gapStatistic <- function(data, cols = "", K.max = 10, B = 100, boot_frac = 0.33, seed = 0) {
-  args <- .verify_datacols(data, cols)
-  if(!is.numeric(B) || B < 1) stop("B must be an integer greater than 0")
-  if(!is.numeric(K.max) || K.max < 2) stop("K.max must be an integer greater than 1")
-  if(!is.numeric(boot_frac) || boot_frac < 0 || boot_frac > 1) stop("boot_frac must be a number between 0 and 1")
-  if(!is.numeric(seed)) stop("seed must be numeric")
-  
-  res = .h2o.__remoteSend(data@h2o, .h2o.__PAGE_GAPSTAT, source = data@key, b_max = B, k_max = K.max, bootstrap_fraction = boot_frac, seed = seed)
-  .h2o.__waitOnJob(data@h2o, res$job_key)
-  res2 = .h2o.__remoteSend(data@h2o, .h2o.__PAGE_GAPSTATVIEW, '_modelKey' = res$destination_key)
-  
-  result = list()
-  result$log_within_ss = res2$gap_model$wks
-  result$boot_within_ss = res2$gap_model$wkbs
-  result$se_boot_within_ss = res2$gap_model$sk
-  result$gap_stats = res2$gap_model$gap_stats
-  result$k_opt = res2$gap_model$k_best
-  return(result)
-}
-
-h2o.performance <- function(data, reference, measure = "accuracy", thresholds) {
-  if(class(data) != "H2OParsedData") stop("data must be an H2O parsed dataset")
-  if(class(reference) != "H2OParsedData") stop("reference must be an H2O parsed dataset")
-  if(ncol(data) != 1) stop("Must specify exactly one column for data")
-  if(ncol(reference) != 1) stop("Must specify exactly one column for reference")
-  if(!measure %in% c("F1", "accuracy", "precision", "recall", "specificity", "max_per_class_error"))
-    stop("measure must be one of [F1, accuracy, precision, recall, specificity, max_per_class_error]")
-  if(!missing(thresholds) && !is.numeric(thresholds)) stop("thresholds must be a numeric vector")
-
-  criterion = switch(measure, F1 = "maximum_F1", accuracy = "maximum_Accuracy", precision = "maximum_Precision",
-                     recall = "maximum_Recall", specificity = "maximum_Specificity", max_per_class_error = "minimizing_max_per_class_Error")
-  if(missing(thresholds))
-    res = .h2o.__remoteSend(data@h2o, .h2o.__PAGE_AUC, actual = reference@key, vactual = 0, predict = data@key, vpredict = 0, threshold_criterion = criterion)
-  else
-    res = .h2o.__remoteSend(data@h2o, .h2o.__PAGE_AUC, actual = reference@key, vactual = 0, predict = data@key, vpredict = 0, thresholds = .seq_to_string(thresholds), threshold_criterion = criterion)
-
-  if (is.list(res$thresholds)) {
-    res$thresholds <- as.numeric(unlist(res$thresholds))
-  }
-
-  meas = as.numeric(res[[measure]])
-  result = .h2o.__getPerfResults(res, criterion)
-  roc = .get_roc(res$confusion_matrices)
-  new("H2OPerfModel", cutoffs = res$thresholds, measure = meas, perf = measure, model = result, roc = roc)
-}
-
-.h2o.__getPerfResults <- function(res, criterion) {
-  if(missing(criterion)) criterion = res$threshold_criterion
-  criterion = gsub("_", " ", res$threshold_criterion)    # Note: For some reason, underscores turned into spaces in JSON threshold_criteria
-  idx = which(criterion == res$threshold_criteria)
-
-  result = list()
-  result$auc = res$AUC
-  result$gini = res$Gini
-  result$best_cutoff = res$threshold_for_criteria[[idx]]
-  result$F1 = res$F1_for_criteria[[idx]]
-  result$accuracy = res$accuracy_for_criteria[[idx]]
-  result$precision = res$precision_for_criteria[[idx]]
-  result$recall = res$recall_for_criteria[[idx]]
-  result$specificity = res$specificity_for_criteria[[idx]]
-  result$max_per_class_err = res$max_per_class_error_for_criteria[[idx]]
-  result = lapply(result, function(x) { if(x == "NaN") x = NaN; return(x) })   # HACK: NaNs are returned as strings, not numeric values
-
-  # Note: Currently, Java assumes actual_domain = predicted_domain, but this may not always be true. Need to fix.
-  result$confusion = .build_cm(res$confusion_matrix_for_criteria[[idx]], res$actual_domain)
-  return(result)
-}
-
-plot.H2OPerfModel <- function(x, type = "cutoffs", ...) {
-  if(!type %in% c("cutoffs", "roc")) stop("type must be either 'cutoffs' or 'roc'")
-  if(type == "roc") {
-    xaxis = "False Positive Rate"; yaxis = "True Positive Rate"
-    plot(x@roc$FPR, x@roc$TPR, main = paste(yaxis, "vs", xaxis), xlab = xaxis, ylab = yaxis, ...)
-    abline(0, 1, lty = 2)
-  } else {
-    xaxis = "Cutoff"; yaxis = .toupperFirst(x@perf)
-    plot(x@cutoffs, x@measure, main = paste(yaxis, "vs.", xaxis), xlab = xaxis, ylab = yaxis, ...)
-    abline(v = x@model$best_cutoff, lty = 2)
-  }
-}
-
-# ------------------------------- Helper Functions ---------------------------------------- #
-# Used to verify data, x, y and turn into the appropriate things
-.verify_dataxy <- function(data, x, y) {
-  if( missing(data) ) stop('Must specify data')
-  if(class(data) != "H2OParsedData") stop('data must be an H2O parsed dataset')
-
-  if( missing(x) ) stop('Must specify x')
-  if( missing(y) ) stop('Must specify y')
-  if(!( class(x) %in% c('numeric', 'character', 'integer') )) stop('x must be column names or indices')
-  if(!( class(y) %in% c('numeric', 'character', 'integer') )) stop('y must be a column name or index')
-
-  cc <- colnames( data )
-  if(is.character(x)) {
-    if(any(!(x %in% cc))) stop(paste(paste(x[!(x %in% cc)], collapse=','), 'is not a valid column name'))
-    x_i <- match(x, cc)
-  } else {
-    if(any( x < 1 | x > length(cc) )) stop(paste('Out of range explanatory variable', paste(x[x < 1 | x > length(cc)], collapse=',')))
-    x_i <- x
-    x <- cc[ x_i ]
-  }
-
-  if(is.character(y)){
-    if(!( y %in% cc )) stop(paste(y, 'is not a column name'))
-    y_i <- which(y == cc)
-  } else {
-    if( y < 1 || y > length(cc) ) stop(paste('Response variable index', y, 'is out of range'))
-    y_i <- y
-    y <- cc[ y ]
-  }
-  if( y %in% x ) stop(paste(y, 'is both an explanatory and dependent variable'))
-
-  x_ignore <- setdiff(setdiff( cc, x ), y)
-  if( length(x_ignore) == 0 ) x_ignore <- ''
-  list(x=x, y=y, x_i=x_i, x_ignore=x_ignore, y_i=y_i)
-}
-
-.verify_datacols <- function(data, cols) {
-  if( missing(data) ) stop('Must specify data')
-  if(class(data) != "H2OParsedData") stop('data must be an H2O parsed dataset')
-  
-  if( missing(cols) ) stop('Must specify cols')
-  if(!( class(cols) %in% c('numeric', 'character', 'integer') )) stop('cols must be column names or indices')
-
-  cc <- colnames(data)
-  if(length(cols) == 1 && cols == '') cols = cc
-  if(is.character(cols)) {
-    # if(any(!(cols %in% cc))) stop(paste(paste(cols[!(cols %in% cc)], collapse=','), 'is not a valid column name'))
-    if( any(!cols %in% cc) ) stop("Invalid column names: ", paste(cols[which(!cols %in% cc)], collapse=", "))
-    cols_ind <- match(cols, cc)
-  } else {
-    if(any( cols < 1 | cols > length(cc))) stop(paste('Out of range explanatory variable', paste(cols[cols < 1 | cols > length(cc)], collapse=',')))
-    cols_ind <- cols
-    cols <- cc[cols_ind]
-  }
-  
-  cols_ignore <- setdiff(cc, cols)
-  if( length(cols_ignore) == 0 ) cols_ignore <- ''
-  list(cols=cols, cols_ind=cols_ind, cols_ignore=cols_ignore)
-}
-
-.h2o.singlerun.internal <- function(algo, data, response, nfolds = 0, validation = NULL, params = list()) {
-  if(!algo %in% c("GBM", "RF", "DeepLearning", "SpeeDRF")) stop("Unsupported algorithm ", algo)
-  model_obj = switch(algo, GBM = "H2OGBMModel", RF = "H2ODRFModel", DeepLearning = "H2ODeepLearningModel", SpeeDRF = "H2OSpeeDRFModel")
-  model_view = switch(algo, GBM = .h2o.__PAGE_GBMModelView, RF = .h2o.__PAGE_DRFModelView, DeepLearning = .h2o.__PAGE_DeepLearningModelView, SpeeDRF = .h2o.__PAGE_SpeeDRFModelView)
-  results_fun = switch(algo, GBM = .h2o.__getGBMResults, RF = .h2o.__getDRFResults, DeepLearning = .h2o.__getDeepLearningResults, SpeeDRF = .h2o.__getSpeeDRFResults)
-  
-  job_key = response$job_key
-  dest_key = response$destination_key
-  .h2o.__waitOnJob(data@h2o, job_key)
-  # while(!.h2o.__isDone(data@h2o, algo, response)) { Sys.sleep(1) }
-  res2 = .h2o.__remoteSend(data@h2o, model_view, '_modelKey'=dest_key)
-  modelOrig = results_fun(res2[[3]], params)
-  
-  # Get results from cross-validation
-  if(nfolds == 0)
-    return(new(model_obj, key=dest_key, data=data, model=modelOrig, valid=validation, xval=list()))
-  
-  res_xval = list()
-  if(algo == "DeepLearning")
-    xvalKey = res2[[3]]$model_info$job$xval_models
-  else
-    xvalKey = res2[[3]]$parameters$xval_models
-  for(i in 1:nfolds) {
-    resX = .h2o.__remoteSend(data@h2o, model_view, '_modelKey'=xvalKey[i])
-    modelXval = results_fun(resX[[3]], params)
-    res_xval[[i]] = new(model_obj, key=xvalKey[i], data=data, model=modelXval, valid=new("H2OParsedData", key=as.character(NA)), xval=list())
-  }
-  new(model_obj, key=dest_key, data=data, model=modelOrig, valid=new("H2OParsedData", key=as.character(NA)), xval=res_xval)
-}
-
-# .h2o.gridsearch.internal <- function(algo, data, job_key, dest_key, validation = NULL, forGBMIsClassificationAndYesTheBloodyModelShouldReportIt=T) {
-.h2o.gridsearch.internal <- function(algo, data, response, validation = NULL, params = list()) {
-  if(!algo %in% c("GBM", "KM", "RF", "DeepLearning")) stop("General grid search not supported for ", algo)
-  prog_view = switch(algo, GBM = .h2o.__PAGE_GBMProgress, KM = .h2o.__PAGE_KM2Progress, RF = .h2o.__PAGE_DRFProgress, DeepLearning = .h2o.__PAGE_DeepLearningProgress)
-
-  job_key = response$job_key
-  dest_key = response$destination_key
-  .h2o.__waitOnJob(data@h2o, job_key)
-  # while(!.h2o.__isDone(data@h2o, algo, response)) { Sys.sleep(1); prog = .h2o.__poll(data@h2o, job_key); setTxtProgressBar(pb, prog) }
-  res2 = .h2o.__remoteSend(data@h2o, .h2o.__PAGE_GRIDSEARCH, job_key=job_key, destination_key=dest_key)
-  allModels = res2$jobs; allErrs = res2$prediction_error
-
-  model_obj = switch(algo, GBM = "H2OGBMModel", KM = "H2OKMeansModel", RF = "H2ODRFModel", DeepLearning = "H2ODeepLearningModel")
-  grid_obj = switch(algo, GBM = "H2OGBMGrid", KM = "H2OKMeansGrid", RF = "H2ODRFGrid", DeepLearning = "H2ODeepLearningGrid")
-  model_view = switch(algo, GBM = .h2o.__PAGE_GBMModelView, KM = .h2o.__PAGE_KM2ModelView, RF = .h2o.__PAGE_DRFModelView, DeepLearning = .h2o.__PAGE_DeepLearningModelView)
-
-  result = list(); myModelSum = list()
-  for(i in 1:length(allModels)) {
-    if(algo == "KM")
-      resH = .h2o.__remoteSend(data@h2o, model_view, model=allModels[[i]]$destination_key)
-    else
-      resH = .h2o.__remoteSend(data@h2o, model_view, '_modelKey'=allModels[[i]]$destination_key)
-
-    myModelSum[[i]] = switch(algo, GBM = .h2o.__getGBMSummary(resH[[3]], params), KM = .h2o.__getKM2Summary(resH[[3]]), RF = .h2o.__getDRFSummary(resH[[3]]), DeepLearning = .h2o.__getDeepLearningSummary(resH[[3]]))
-    myModelSum[[i]]$prediction_error = allErrs[[i]]
-    myModelSum[[i]]$run_time = allModels[[i]]$end_time - allModels[[i]]$start_time
-    modelOrig = switch(algo, GBM = .h2o.__getGBMResults(resH[[3]], params), KM = .h2o.__getKM2Results(resH[[3]], data, params), RF = .h2o.__getDRFResults(resH[[3]], params), DeepLearning = .h2o.__getDeepLearningResults(resH[[3]], params))
-
-    if(algo == "KM")
-      result[[i]] = new(model_obj, key=allModels[[i]]$destination_key, data=data, model=modelOrig)
-    else
-      result[[i]] = new(model_obj, key=allModels[[i]]$destination_key, data=data, model=modelOrig, valid=validation)
-  }
-  new(grid_obj, key=dest_key, data=data, model=result, sumtable=myModelSum)
-}
-
-.build_cm <- function(cm, actual_names = NULL, predict_names = actual_names, transpose = TRUE) {
-  #browser()
-  categories = length(cm)
-  cf_matrix = matrix(unlist(cm), nrow=categories)
-  if(transpose) cf_matrix = t(cf_matrix)
-
-  cf_total = apply(cf_matrix, 2, sum)
-  # cf_error = c(apply(cf_matrix, 1, sum)/diag(cf_matrix)-1, 1-sum(diag(cf_matrix))/sum(cf_matrix))
-  cf_error = c(1-diag(cf_matrix)/apply(cf_matrix,1,sum), 1-sum(diag(cf_matrix))/sum(cf_matrix))
-  cf_matrix = rbind(cf_matrix, cf_total)
-  cf_matrix = cbind(cf_matrix, round(cf_error, 3))
-
-  if(!is.null(actual_names))
-    dimnames(cf_matrix) = list(Actual = c(actual_names, "Totals"), Predicted = c(predict_names, "Error"))
-  return(cf_matrix)
-}
-
-.get_roc <- function(cms) {
-  tmp = sapply(cms, function(x) { c(TN = x[[1]][[1]], FP = x[[1]][[2]], FN = x[[2]][[1]], TP = x[[2]][[2]]) })
-  tmp = data.frame(t(tmp))
-  tmp$TPR = tmp$TP/(tmp$TP + tmp$FN)
-  tmp$FPR = tmp$FP/(tmp$FP + tmp$TN)
-  return(tmp)
-}
-
-.seq_to_string <- function(vec = as.numeric(NA)) {
-  vec <- sort(vec)
-  if(length(vec) > 2) {
-    vec_diff = diff(vec)
-    if(abs(max(vec_diff) - min(vec_diff)) < .Machine$double.eps^0.5)
-      return(paste(min(vec), max(vec), vec_diff[1], sep = ":"))
-  }
-  return(paste(vec, collapse = ","))
-}
-
-.toupperFirst <- function(str) {
-  paste(toupper(substring(str, 1, 1)), substring(str, 2), sep = "")
-}
->>>>>>> 7b0d0fc9
+}