--- conflicted
+++ resolved
@@ -1275,11 +1275,8 @@
 }
 
 # ------------------------------- Prediction ---------------------------------------- #
-<<<<<<< HEAD
-h2o.predict <- function(object, newdata) {
-=======
-h2o.predict <- function(object, newdata, ...) {  
->>>>>>> 771f7d04
+
+h2o.predict <- function(object, newdata, ...) {
   if( missing(object) ) stop('Must specify object')
   if(!inherits(object, "H2OModel")) stop("object must be an H2O model")
   if( missing(newdata) ) newdata <- object@data
