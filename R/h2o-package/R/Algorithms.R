--- conflicted
+++ resolved
@@ -388,7 +388,6 @@
       h2o.prcomp(data, tol, standardize, retx)
     })
 
-<<<<<<< HEAD
 setMethod("h2o.pcr", signature(x="character", y="character", data="H2OParsedData", ncomp="numeric"),
     function(x, y, data, ncomp) {
       myCol = colnames(data)
@@ -408,8 +407,6 @@
       myGLMData = new("H2OParsedData2", h2o=data@h2o, key=res$response$redirect_request_args$src_key)
       # h2o.glm(seq(1,ncomp), y, myGLMData)
     })
-=======
->>>>>>> 93bd6e3f
 
 #-------------------------------------- Random Forest ----------------------------------------------#
 setMethod("h2o.randomForest", signature(x="character", y="character", data="H2OParsedData", ntree="numeric", depth="numeric", classwt="numeric"),
