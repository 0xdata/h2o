--- conflicted
+++ resolved
@@ -123,11 +123,7 @@
     cat("\nNull Deviance:    ", round(model$null.deviance,1))
     #Return AIC NaN while calculations for tweedie/gamma not implemented; keep R from throwing error
     if (class(model$aic) != "numeric") {
-<<<<<<< HEAD
-      cat("\nResidual Deviance:", round(model$deviance,1), " AIC: NaN")
-=======
       cat("\nResidual Deviance:", round(model$deviance,1), " AIC: Missing implementation for", model$params$family$family, "family")
->>>>>>> d5c38ca8
     } else {
       cat("\nResidual Deviance:", round(model$deviance,1), " AIC:", round(model$aic,1))
     }
