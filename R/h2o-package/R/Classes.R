<<<<<<< HEAD
#--------------------------------- Class Definitions ----------------------------------#
# WARNING: Do NOT touch the env slot! It is used to link garbage collection between R and H2O
setClass("H2OClient", representation(ip="character", port="numeric"), prototype(ip="127.0.0.1", port=54321))
setClass("H2ORawData", representation(h2o="H2OClient", key="character"))
# setClass("H2ORawData", representation(h2o="H2OClient", key="character", env="environment"))
setClass("H2OParsedData", representation(h2o="H2OClient", key="character", logic="logical", col_names="vector", nrows="numeric", ncols="numeric", any_enum="logical"),
          prototype(logic=FALSE, col_names="", ncols=-1, nrows=-1, any_enum = FALSE))
# setClass("H2OParsedData", representation(h2o="H2OClient", key="character", env="environment", logic="logical"), prototype(logic=FALSE))
setClass("H2OModel", representation(key="character", data="H2OParsedData", model="list", "VIRTUAL"))
# setClass("H2OModel", representation(key="character", data="H2OParsedData", model="list", env="environment", "VIRTUAL"))
setClass("H2OGrid", representation(key="character", data="H2OParsedData", model="list", sumtable="list", "VIRTUAL"))
setClass("H2OPerfModel", representation(cutoffs="numeric", measure="numeric", perf="character", model="list", roc="data.frame"))

setClass("H2OGLMModel", contains="H2OModel", representation(xval="list"))
setClass("H2OKMeansModel", contains="H2OModel")
setClass("H2ODeepLearningModel", contains="H2OModel", representation(valid="H2OParsedData", xval="list"))
setClass("H2ODRFModel", contains="H2OModel", representation(valid="H2OParsedData", xval="list"))
setClass("H2ONBModel", contains="H2OModel")
setClass("H2OPCAModel", contains="H2OModel")
setClass("H2OGBMModel", contains="H2OModel", representation(valid="H2OParsedData", xval="list"))
setClass("H2OSpeeDRFModel", contains="H2OModel", representation(valid="H2OParsedData", xval="list"))

setClass("H2OGLMGrid", contains="H2OGrid")
setClass("H2OGBMGrid", contains="H2OGrid")
setClass("H2OKMeansGrid", contains="H2OGrid")
setClass("H2ODRFGrid", contains="H2OGrid")
setClass("H2ODeepLearningGrid", contains="H2OGrid")
setClass("H2OSpeeDRFGrid", contains="H2OGrid")
setClass("H2OGLMModelList", representation(models="list", best_model="numeric", lambdas="numeric"))

# Register finalizers for H2O data and model objects
# setMethod("initialize", "H2ORawData", function(.Object, h2o = new("H2OClient"), key = "") {
#   .Object@h2o = h2o
#   .Object@key = key
#   .Object@env = new.env()
#
#   assign("h2o", .Object@h2o, envir = .Object@env)
#   assign("key", .Object@key, envir = .Object@env)
#
#   # Empty keys don't refer to any object in H2O
#   if(key != "") reg.finalizer(.Object@env, .h2o.__finalizer)
#   return(.Object)
# })
#
# setMethod("initialize", "H2OParsedData", function(.Object, h2o = new("H2OClient"), key = "") {
#   .Object@h2o = h2o
#   .Object@key = key
#   .Object@env = new.env()
#
#   assign("h2o", .Object@h2o, envir = .Object@env)
#   assign("key", .Object@key, envir = .Object@env)
#
#   # Empty keys don't refer to any object in H2O
#   if(key != "") reg.finalizer(.Object@env, .h2o.__finalizer)
#   return(.Object)
# })
#
# setMethod("initialize", "H2OModel", function(.Object, key = "", data = new("H2OParsedData"), model = list()) {
#   .Object@key = key
#   .Object@data = data
#   .Object@model = model
#   .Object@env = new.env()
#
#   assign("h2o", .Object@data@h2o, envir = .Object@env)
#   assign("key", .Object@key, envir = .Object@env)
#
#   # Empty keys don't refer to any object in H2O
#   if(key != "") reg.finalizer(.Object@env, .h2o.__finalizer)
#   return(.Object)
# })

#--------------------------------- Class Display Functions ----------------------------------#
setMethod("show", "H2OClient", function(object) {
  cat("IP Address:", object@ip, "\n")
  cat("Port      :", object@port, "\n")
})

setMethod("show", "H2ORawData", function(object) {
  print(object@h2o)
  cat("Raw Data Key:", object@key, "\n")
})

setMethod("show", "H2OParsedData", function(object) {
  print(object@h2o)
  cat("Parsed Data Key:", object@key, "\n\n")
  print(head(object))
})

setMethod("show", "H2OGrid", function(object) {
  print(object@data@h2o)
  cat("Parsed Data Key:", object@data@key, "\n\n")
  cat("Grid Search Model Key:", object@key, "\n")

  temp = data.frame(t(sapply(object@sumtable, c)))
  cat("\nSummary\n"); print(temp)
})

setMethod("show", "H2OKMeansModel", function(object) {
    print(object@data@h2o)
    cat("Parsed Data Key:", object@data@key, "\n\n")
    cat("K-Means Model Key:", object@key)
    
    model = object@model
    cat("\n\nK-means clustering with", length(model$size), "clusters of sizes "); cat(model$size, sep=", ")
    cat("\n\nCluster means:\n"); print(model$centers)
    cat("\nClustering vector:\n"); print(summary(model$cluster))
    cat("\nWithin cluster sum of squares by cluster:\n"); print(model$withinss)
    cat("(between_SS / total_SS = ", round(100*sum(model$betweenss)/model$totss, 1), "%)\n")
    cat("\nAvailable components:\n\n"); print(names(model))
})

setMethod("show", "H2OGLMModel", function(object) {
    print(object@data@h2o)
    cat("Parsed Data Key:", object@data@key, "\n\n")
    cat("GLM2 Model Key:", object@key)
    
    model <- object@model
    cat("\n\nCoefficients:\n"); print(round(model$coefficients,5))
    if(!is.null(model$normalized_coefficients)) {
        cat("\nNormalized Coefficients:\n"); print(round(model$normalized_coefficients,5))
    }
    cat("\nDegrees of Freedom:", model$df.null, "Total (i.e. Null); ", model$df.residual, "Residual")
    cat("\nNull Deviance:    ", round(model$null.deviance,1))
    cat("\nResidual Deviance:", round(model$deviance,1), " AIC:", round(model$aic,1))
    cat("\nDeviance Explained:", round(1-model$deviance/model$null.deviance,5), "\n")
    # cat("\nAvg Training Error Rate:", round(model$train.err,5), "\n")
    
    family <- model$params$family$family
    if(family == "binomial") {
        cat("AUC:", round(model$auc,5), " Best Threshold:", round(model$best_threshold,5))
        cat("\n\nConfusion Matrix:\n"); print(model$confusion)
    }

    if(length(object@xval) > 0) {
        cat("\nCross-Validation Models:\n")
        if(family == "binomial") {
            modelXval <- t(sapply(object@xval, function(x) { c(x@model$rank-1, x@model$auc, 1-x@model$deviance/x@model$null.deviance) }))
            colnames(modelXval) = c("Nonzeros", "AUC", "Deviance Explained")
        } else {
            modelXval <- t(sapply(object@xval, function(x) { c(x@model$rank-1, x@model$aic, 1-x@model$deviance/x@model$null.deviance) }))
            colnames(modelXval) = c("Nonzeros", "AIC", "Deviance Explained")
        }
        rownames(modelXval) <- paste("Model", 1:nrow(modelXval))
        print(modelXval)
    }
})

setMethod("summary","H2OGLMModelList", function(object) {
    summary <- NULL
    if(object@models[[1]]@model$params$family$family == 'binomial'){
        for(m in object@models) {
            model = m@model
            if(is.null(summary)) {
                summary = t(as.matrix(c(model$lambda, model$df.null-model$df.residual,round((1-model$deviance/model$null.deviance),2),round(model$auc,2))))
            } else {
                summary = rbind(summary,c(model$lambda,model$df.null-model$df.residual,round((1-model$deviance/model$null.deviance),2),round(model$auc,2)))
            }
        }
        summary = cbind(1:nrow(summary),summary)
        colnames(summary) <- c("id","lambda","predictors","dev.ratio"," AUC ")
    } else {
        for(m in object@models) {
            model = m@model
            if(is.null(summary)) {
                summary = t(as.matrix(c(model$lambda, model$df.null-model$df.residual,round((1-model$deviance/model$null.deviance),2))))
            } else {
                summary = rbind(summary,c(model$lambda,model$df.null-model$df.residual,round((1-model$deviance/model$null.deviance),2)))
            }
        }
        summary = cbind(1:nrow(summary),summary)
        colnames(summary) <- c("id","lambda","predictors","explained dev")
    }    
    summary
})

setMethod("show", "H2OGLMModelList", function(object) {
    print(summary(object))
    cat("best model:",object@best_model, "\n")
})

setMethod("show", "H2ODeepLearningModel", function(object) {
  print(object@data@h2o)
  cat("Parsed Data Key:", object@data@key, "\n\n")
  cat("Deep Learning Model Key:", object@key)

  model = object@model
  cat("\n\nTraining classification error:", model$train_class_error)
  cat("\nTraining mean square error:", model$train_sqr_error)
  cat("\n\nValidation classification error:", model$valid_class_error)
  cat("\nValidation square error:", model$valid_sqr_error)
  
  if(!is.null(model$confusion)) {
    cat("\n\nConfusion matrix:\n")
    if(is.na(object@valid@key)) {
      if(model$params$nfolds == 0)
        cat("Reported on", object@data@key, "\n")
      else
        cat("Reported on", paste(model$params$nfolds, "-fold cross-validated data", sep = ""), "\n")
    } else
      cat("Reported on", object@valid@key, "\n")
    print(model$confusion)
  }
  
  if(!is.null(model$hit_ratios)) {
    cat("\nHit Ratios for Multi-class Classification:\n")
    print(model$hit_ratios)
  }
  
  if(!is.null(object@xval) && length(object@xval) > 0) {
    cat("\nCross-Validation Models:\n")
    temp = lapply(object@xval, function(x) { cat(" ", x@key, "\n") })
  }
})

setMethod("show", "H2ODRFModel", function(object) {
  print(object@data@h2o)
  cat("Parsed Data Key:", object@data@key, "\n\n")
  cat("Distributed Random Forest Model Key:", object@key)

  model = object@model
  cat("\n\nClasification:", model$params$classification)
  cat("\nNumber of trees:", model$params$ntree)
  cat("\nTree statistics:\n"); print(model$forest)
  
  if(model$params$classification) {
    cat("\nConfusion matrix:\n")
    if(is.na(object@valid@key))
      cat("Reported on", paste(object@model$params$nfolds, "-fold cross-validated data", sep = ""), "\n")
    else
      cat("Reported on", object@valid@key, "\n")
    print(model$confusion)
    
    if(!is.null(model$auc) && !is.null(model$gini))
      cat("\nAUC:", model$auc, "\nGini:", model$gini, "\n")
  }
  if(!is.null(model$varimp)) {
    cat("\nVariable importance:\n"); print(model$varimp)
  }
  cat("\nMean-squared Error by tree:\n"); print(model$mse)
  if(length(object@xval) > 0) {
    cat("\nCross-Validation Models:\n")
    print(sapply(object@xval, function(x) x@key))
  }
})

setMethod("show", "H2OSpeeDRFModel", function(object) {
  print(object@data@h2o)
  cat("Parsed Data Key:", object@data@key, "\n\n")
  cat("SpeeDRF Model Key:", object@key)

  model = object@model
  cat("\n\nClassification:", model$params$classification)
  cat("\nNumber of trees:", model$params$ntree)
  
  if(FALSE){ #model$params$oobee) {
    cat("\nConfusion matrix:\n"); cat("Reported on oobee from", object@valid@key, "\n")
    if(is.na(object@valid@key))
      cat("Reported on oobee from", paste(object@model$params$nfolds, "-fold cross-validated data", sep = ""), "\n")
    else
      cat("Reported on oobee from", object@valid@key, "\n")
  } else {
    cat("\nConfusion matrix:\n");
    if(is.na(object@valid@key))
      cat("Reported on", paste(object@model$params$nfolds, "-fold cross-validated data", sep = ""), "\n")
    else
      cat("Reported on", object@valid@key, "\n")
  }
  print(model$confusion)
 
  if(!is.null(model$varimp)) {
    cat("\nVariable importance:\n"); print(model$varimp)
  }

  #mse <-model$mse[length(model$mse)] # (model$mse[is.na(model$mse) | model$mse <= 0] <- "")

  if (model$mse != -1) {
    cat("\nMean-squared Error from the",model$params$ntree, "trees: "); cat(model$mse, "\n")
  }

  if(length(object@xval) > 0) {
    cat("\nCross-Validation Models:\n")
    print(sapply(object@xval, function(x) x@key))
  }
})

setMethod("show", "H2OPCAModel", function(object) {
  print(object@data@h2o)
  cat("Parsed Data Key:", object@data@key, "\n\n")
  cat("PCA Model Key:", object@key)

  model = object@model
  cat("\n\nStandard deviations:\n", model$sdev)
  cat("\n\nRotation:\n"); print(model$rotation)
})

setMethod("show", "H2ONBModel", function(object) {
  print(object@data@h2o)
  cat("Parsed Data Key:", object@data@key, "\n\n")
  cat("Naive Bayes Model Key:", object@key)
  
  model = object@model
  cat("\n\nA-priori probabilities:\n"); print(model$apriori_prob)
  cat("\n\nConditional probabilities:\n"); print(model$tables)
})

setMethod("show", "H2OGBMModel", function(object) {
  print(object@data@h2o)
  cat("Parsed Data Key:", object@data@key, "\n\n")
  cat("GBM Model Key:", object@key, "\n")

  model = object@model
  if(model$params$distribution %in% c("multinomial", "bernoulli")) {
    cat("\nConfusion matrix:\n")
    if(is.na(object@valid@key))
      cat("Reported on", paste(object@model$params$nfolds, "-fold cross-validated data", sep = ""), "\n")
    else
      cat("Reported on", object@valid@key, "\n")
    print(model$confusion)
    
    if(!is.null(model$auc) && !is.null(model$gini))
      cat("\nAUC:", model$auc, "\nGini:", model$gini, "\n")
  }
  
  if(!is.null(model$varimp)) {
    cat("\nVariable importance:\n"); print(model$varimp)
  }
  cat("\nMean-squared Error by tree:\n"); print(model$err)
  if(length(object@xval) > 0) {
    cat("\nCross-Validation Models:\n")
    print(sapply(object@xval, function(x) x@key))
  }
})

setMethod("show", "H2OPerfModel", function(object) {
  model = object@model
  tmp = t(data.frame(model[-length(model)]))
  
  if(object@perf == "mcc")
    criterion = "MCC"
  else
    criterion = paste(toupper(substring(object@perf, 1, 1)), substring(object@perf, 2), sep = "")
  rownames(tmp) = c("AUC", "Gini", paste("Best Cutoff for", criterion), "F1", "Accuracy", "Error", "Precision", "Recall", "Specificity", "MCC", "Max per Class Error")
  colnames(tmp) = "Value"; print(tmp)
  cat("\n\nConfusion matrix:\n"); print(model$confusion)
})

#--------------------------------- Unique H2O Methods ----------------------------------#
# TODO: s4 year, month impls as well?
h2o.year <- function(x) {
  if(missing(x)) stop('must specify x')
  if(class(x) != 'H2OParsedData' ) stop('x must be an H2OParsedData object')
  res1 <- .h2o.__unop2('year', x)
  .h2o.__binop2("-", res1, 1900)
}

h2o.month <- function(x){
  if(missing(x)) stop('must specify x')
  if(class(x) != 'H2OParsedData') stop('x must be an H2OParsedData object')
  .h2o.__unop2('month', x)
}

year <- function(x) UseMethod('year', x)
year.H2OParsedData <- h2o.year
month <- function(x) UseMethod('month', x)
month.H2OParsedData <- h2o.month

diff.H2OParsedData <- function(x, lag = 1, differences = 1, ...) {
  if(!is.numeric(lag)) stop("lag must be numeric")
  if(!is.numeric(differences)) stop("differences must be numeric")
  
  expr = paste("diff(", paste(x@key, lag, differences, sep = ","), ")", sep = "")
  res = .h2o.__exec2(x@h2o, expr)
  res <- .h2o.exec2(res$dest_key, h2o = x@h2o, res$dest_key)
  res@logic <- FALSE
}

as.h2o <- function(client, object, key = "", header, sep = "") {
  if(missing(client) || class(client) != "H2OClient") stop("client must be a H2OClient object")
  if(missing(object) || !is.numeric(object) && !is.data.frame(object)) stop("object must be numeric or a data frame")
  if(!is.character(key)) stop("key must be of class character")
  if(missing(key) || nchar(key) == 0) {
    key = paste(.TEMP_KEY, ".", .pkg.env$temp_count, sep="")
    .pkg.env$temp_count = (.pkg.env$temp_count + 1) %% .RESULT_MAX
  }
  
  # TODO: Be careful, there might be a limit on how long a vector you can define in console
  if(is.numeric(object) && is.vector(object)) {
    res <- .h2o.__exec2_dest_key(client, paste("c(", paste(object, sep=',', collapse=","), ")", collapse=""), key)
    return(.h2o.exec2(res$dest_key, h2o = client, res$dest_key))
  } else {
    tmpf <- tempfile(fileext=".csv")
    write.csv(object, file=tmpf, quote = TRUE, row.names = FALSE)
    h2f <- h2o.uploadFile(client, tmpf, key=key, header=header, sep=sep)
    unlink(tmpf)
    return(h2f)
  }
}

h2o.exec <- function(expr_to_execute, h2o = NULL, dest_key = "") {
  if (!is.null(h2o) && !.anyH2O(substitute(expr_to_execute), envir = parent.frame())) {
    return(.h2o.exec2(h2o, deparse(substitute(expr_to_execute)), dest_key))
  }
  expr <- .replace_with_keys(substitute( expr_to_execute ), envir = parent.frame())
  res <- NULL
  if (dest_key != "") .pkg.env$DESTKEY <- dest_key
  if (.pkg.env$DESTKEY == "") {
    res <- .h2o.__exec2(.pkg.env$SERVER, deparse(expr))
  } else {
    res <- .h2o.__exec2_dest_key(.pkg.env$SERVER, deparse(expr), .pkg.env$DESTKEY)
  }
  if (.pkg.env$NEWCOL != "") {
    .h2o.__remoteSend(.pkg.env$SERVER, .h2o.__HACK_SETCOLNAMES2, source=.pkg.env$FRAMEKEY,
                       cols=.pkg.env$NUMCOLS, comma_separated_list=.pkg.env$NEWCOL)
  }

  if(res$num_rows == 0 && res$num_cols == 0)
    return(res$scalar)

  key <- res$dest_key
  if (.pkg.env$FRAMEKEY != "") {
    key <- as.character(.pkg.env$FRAMEKEY)
    newFrame <- .h2o.exec2(key, h2o = .pkg.env$SERVER, key)
    topCall <- sys.calls()[[1]]
    idxs <- which( "H2OParsedData" == unlist(lapply(as.list(topCall), .eval_class, envir=parent.frame())))
    obj_name <- as.character(.pkg.env$CURS4)
    if (length(idxs) != 0) obj_name <- as.character(topCall[[idxs]])[1]

    env <- .lookUp(obj_name)
    if (is.null(env)) {
      env <- parent.frame()
    }
    assign(obj_name, newFrame, env)
    return(newFrame)
  }
  .h2o.exec2(key, h2o = .pkg.env$SERVER, key)
}

h2o.cut <- function(x, breaks) {
  if(missing(x)) stop("Must specify data set")
  if(!inherits(x, "H2OParsedData")) stop(cat("\nData must be an H2O data set. Got ", class(x), "\n"))
  if(missing(breaks) || !is.numeric(breaks)) stop("breaks must be a numeric vector")

  nums = ifelse(length(breaks) == 1, breaks, paste("c(", paste(breaks, collapse=","), ")", sep=""))
  expr = paste("cut(", x@key, ",", nums, ")", sep="")
  res = .h2o.__exec2(x@h2o, expr)
  if(res$num_rows == 0 && res$num_cols == 0)   # TODO: If logical operator, need to indicate
    return(res$scalar)
  .h2o.exec2(res$dest_key, h2o = x@h2o, res$dest_key)
}

# TODO: H2O doesn't support any arguments beyond the single H2OParsedData object (with <= 2 cols)
h2o.table <- function(x, return.in.R = FALSE) {
  if(missing(x)) stop("Must specify data set")
  if(!inherits(x, "H2OParsedData")) stop(cat("\nData must be an H2O data set. Got ", class(x), "\n"))
  if(ncol(x) > 2) stop("Unimplemented")
  tb <- .h2o.__unop2("table", x)
  
  if(return.in.R) {
    df <- as.data.frame(tb)
    if(!is.null(df$Count))
      return(xtabs(Count ~ ., data = df))
    rownames(df) <- df$'row.names'
    df$'row.names' <- NULL
    tb <- as.table(as.matrix(df))
    # TODO: Dimension names should be the names of the columns containing the cross-classifying factors
    dimnames(tb) <- list("row.levels" = rownames(tb), "col.levels" = colnames(tb))
  }
  return(tb)
}

h2o.ddply <- function (.data, .variables, .fun = NULL, ..., .progress = 'none') {
  if(missing(.data)) stop('must specify .data')
  if(class(.data) != "H2OParsedData") stop('.data must be an H2OParsedData object')
  if( missing(.variables) ) stop('must specify .variables')
  if( missing(.fun) ) stop('must specify .fun')
  
  mm <- match.call()
  
  # we accept eg .(col1, col2), c('col1', 'col2'), 1:2, c(1,2)
  # as column names.  This is a bit complicated
  if( class(.variables) == 'character'){
    vars <- .variables
    idx <- match(vars, colnames(.data))
  } else if( class(.variables) == 'H2Oquoted' ){
    vars <- as.character(.variables)
    idx <- match(vars, colnames(.data))
  } else if( class(.variables) == 'quoted' ){ # plyr overwrote our . fn
    vars <- names(.variables)
    idx <- match(vars, colnames(.data))
  } else if( class(.variables) == 'integer' ){
    vars <- .variables
    idx <- .variables
  } else if( class(.variables) == 'numeric' ){   # this will happen eg c(1,2,3)
    vars <- .variables
    idx <- as.integer(.variables)
  }
  
  bad <- is.na(idx) | idx < 1 | idx > ncol(.data)
  if( any(bad) ) stop( sprintf('can\'t recognize .variables %s', paste(vars[bad], sep=',')) )
  
  fun_name <- mm[[ '.fun' ]]

  if(identical(as.list(substitute(.fun))[[1]], quote(`function`))) {
    h2o.addFunction(.data@h2o, .fun, "anonymous")
    fun_name <- "anonymous"
  }

  exec_cmd <- sprintf('ddply(%s,c(%s),%s)', .data@key, paste(idx, collapse=','), as.character(fun_name))
  res <- .h2o.__exec2(.data@h2o, exec_cmd)
  .h2o.exec2(res$dest_key, h2o = .data@h2o, res$dest_key)
}
ddply <- h2o.ddply

# TODO: how to avoid masking plyr?
`h2o..` <- function(...) {
  mm <- match.call()
  mm <- mm[-1]
  structure( as.list(mm), class='H2Oquoted')
}

`.` <- `h2o..`

h2o.addFunction <- function(object, fun, name){
  if( missing(object) || class(object) != 'H2OClient' ) stop('must specify h2o connection in object')
  if( missing(fun) ) stop('must specify fun')
  if( !missing(name) ){
    if( class(name) != 'character' ) stop('name must be a name')
    fun_name <- name
  } else {
    fun_name <- match.call()[['fun']]
  }
  src <- paste(deparse(fun), collapse='\n')
  exec_cmd <- sprintf('%s <- %s', as.character(fun_name), src)
  res <- .h2o.__exec2(object, exec_cmd)
}

h2o.unique <- function(x, incomparables = FALSE, ...){
  # NB: we do nothing with incomparables right now
  # NB: we only support MARGIN = 2 (which is the default)

  if(class(x) != "H2OParsedData")
    stop('h2o.unique: x must be an H2OParsedData object')
  if( nrow(x) == 0 | ncol(x) == 0) return(NULL) 
  if( nrow(x) == 1) return(x)

  args <- list(...)
  if( 'MARGIN' %in% names(args) && args[['MARGIN']] != 2 ) stop('h2o.unique: only MARGIN 2 supported')
  .h2o.__unop2("unique", x)
  
#   uniq <- function(df){1}
#   h2o.addFunction(l, uniq)
#   res <- h2o.ddply(x, 1:ncol(x), uniq)
# 
#   res[,1:(ncol(res)-1)]
}
unique.H2OParsedData <- h2o.unique

h2o.runif <- function(x, min = 0, max = 1, seed = -1) {
  if(missing(x)) stop("Must specify data set")
  if(class(x) != "H2OParsedData") stop(cat("\nData must be an H2O data set. Got ", class(x), "\n"))
  if(!is.numeric(min)) stop("min must be a single number")
  if(!is.numeric(max)) stop("max must be a single number")
  if(length(min) > 1 || length(max) > 1) stop("Unimplemented")
  if(min > max) stop("min must be a number less than or equal to max")
  if(!is.numeric(seed)) stop("seed must be an integer >= 0")
  
  expr = paste("runif(", x@key, ",", seed, ")*(", max - min, ")+", min, sep = "")
  res = .h2o.__exec2(x@h2o, expr)
  if(res$num_rows == 0 && res$num_cols == 0)
    return(res$scalar)
  else {
    res <- .h2o.exec2(res$dest_key, h2o = x@h2o, res$dest_key)
    res@logic <- FALSE
    return(res)
  }
}

h2o.anyFactor <- function(x) {
  if(class(x) != "H2OParsedData") stop("x must be an H2OParsedData object")
  x@any_enum
#  as.logical(.h2o.__unop2("any.factor", x))
}

setMethod("colnames", "H2OParsedData", function(x, do.NULL = TRUE, prefix = "col") {
  x@col_names
})

#--------------------------------- Overloaded R Methods ----------------------------------#
#--------------------------------- Slicing ----------------------------------#
# i are the rows, j are the columns. These can be vectors of integers or character strings, or a single logical data object
setMethod("[", "H2OParsedData", function(x, i, j, ..., drop = TRUE) {
  numRows <- nrow(x); numCols <- ncol(x)
  if (!missing(j) && is.numeric(j) && any(abs(j) < 1 || abs(j) > numCols))
    stop("Array index out of bounds")

  if(missing(i) && missing(j)) return(x)
  if(missing(i) && !missing(j)) {
    if(is.character(j)) {
      # return(do.call("$", c(x, j)))
      myCol <- colnames(x)
      if(any(!(j %in% myCol))) stop("Undefined columns selected")
      j <- match(j, myCol)
    }
    # if(is.logical(j)) j = -which(!j)
    if(is.logical(j)) j <- which(j)

    # if(class(j) == "H2OLogicalData")
    if(class(j) == "H2OParsedData" && j@logic)
      expr <- paste(x@key, "[", j@key, ",]", sep="")
    else if(is.numeric(j) || is.integer(j))
      expr <- paste(x@key, "[,c(", paste(j, collapse=","), ")]", sep="")
    else stop(paste("Column index of type", class(j), "unsupported!"))
  } else if(!missing(i) && missing(j)) {
    # treat `i` as a column selector in this case...
    if (is.character(i)) {
      myCol <- colnames(x)
      if (any(!(i %in% myCol))) stop ("Undefined columns selected")
      i <- match(i, myCol)
      if(is.logical(i)) i <- which(i)
      if(class(i) == "H2OParsedData" && i@logic)
        expr <- paste(x@key, "[", i@key, ",]", sep="")
      else if(is.numeric(i) || is.integer(i))
        expr <- paste(x@key, "[,c(", paste(i, collapse=","), ")]", sep="")
      else stop(paste("Column index of type", class(i), "unsupported!"))
    } else {
    # if(is.logical(i)) i = -which(!i)
    if(is.logical(i)) i = which(i)
    # if(class(i) == "H2OLogicalData")
    if(class(i) == "H2OParsedData" && i@logic)
      expr <- paste(x@key, "[", i@key, ",]", sep="")
    else if(is.numeric(i) || is.integer(i))
      expr <- paste(x@key, "[c(", paste(i, collapse=","), "),]", sep="")
    else stop(paste("Row index of type", class(i), "unsupported!"))
   }
  } else {
    # if(is.logical(i)) i = -which(!i)
    if(is.logical(i)) i <- which(i)
    # if(class(i) == "H2OLogicalData") rind = i@key
    if(class(i) == "H2OParsedData" && i@logic) rind = i@key
    else if(is.numeric(i) || is.integer(i))
      rind <- paste("c(", paste(i, collapse=","), ")", sep="")
    else stop(paste("Row index of type", class(i), "unsupported!"))

    if(is.character(j)) {
      # return(do.call("$", c(x, j)))
      myCol <- colnames(x)
      if(any(!(j %in% myCol))) stop("Undefined columns selected")
      j <- match(j, myCol)
    }
    # if(is.logical(j)) j = -which(!j)
    if(is.logical(j)) j <- which(j)
    # if(class(j) == "H2OLogicalData") cind = j@key
    if(class(j) == "H2OParsedData" && j@logic) cind <- j@key
    else if(is.numeric(j) || is.integer(j))
      cind <- paste("c(", paste(j, collapse=","), ")", sep="")
    else stop(paste("Column index of type", class(j), "unsupported!"))
    expr <- paste(x@key, "[", rind, ",", cind, "]", sep="")
  }
  res <- .h2o.__exec2(x@h2o, expr)
  if(res$num_rows == 0 && res$num_cols == 0)
    res$scalar
  else
    .h2o.exec2(res$dest_key, h2o = x@h2o, res$dest_key)
})

setMethod("$", "H2OParsedData", function(x, name) {
  myNames <- colnames(x)
  # if(!(name %in% myNames)) return(NULL)
  if(!(name %in% myNames)) stop(paste("Column", name, "does not exist!"))
  cind <- match(name, myNames)
  expr <- paste(x@key, "[,", cind, "]", sep="")
  res <- .h2o.__exec2(x@h2o, expr)
  if(res$num_rows == 0 && res$num_cols == 0)
    res$scalar
  else
    .h2o.exec2(res$dest_key, h2o = x@h2o, res$dest_key)
})

setMethod("[<-", "H2OParsedData", function(x, i, j, ..., value) {
  numRows = nrow(x); numCols = ncol(x)
  # if((!missing(i) && is.numeric(i) && any(abs(i) < 1 || abs(i) > numRows)) ||
  #     (!missing(j) && is.numeric(j) && any(abs(j) < 1 || abs(j) > numCols)))
  #  stop("Array index out of bounds!")
  if(!(missing(i) || is.numeric(i) || is.character(i)) || !(missing(j) || is.numeric(j) || is.character(j)))
    stop("Row/column types not supported!")
  if(class(value) != "H2OParsedData" && !is.numeric(value))
    stop("value can only be numeric or an H2OParsedData object")
  if(is.numeric(value) && length(value) != 1 && length(value) != numRows)
    stop("value must be either a single number or a vector of length ", numRows)

  if(!missing(i) && is.numeric(i)) {
    if(any(i == 0)) stop("Array index out of bounds")
    if(any(i < 0 && abs(i) > numRows)) stop("Unimplemented: can't extend rows")
    if(min(i) > numRows+1) stop("new rows would leave holes after existing rows")
  }
  if(!missing(j) && is.numeric(j)) {
    if(any(j == 0)) stop("Array index out of bounds")
    if(any(j < 0 && abs(j) > numCols)) stop("Unimplemented: can't extend columns")
    if(min(j) > numCols+1) stop("new columns would leaves holes after existing columns")
  }

  if(missing(i) && missing(j))
    lhs <- x@key
  else if(missing(i) && !missing(j)) {
    if(is.character(j)) {
      myNames <- colnames(x)
      if(any(!(j %in% myNames))) {
        if(length(j) == 1)
          return(do.call("$<-", list(x, j, value)))
        else stop("Unimplemented: undefined column names specified")
      }
      cind <- match(j, myNames)
    } else cind <- j
    cind <- paste("c(", paste(cind, collapse = ","), ")", sep = "")
    lhs <- paste(x@key, "[,", cind, "]", sep = "")
  } else if(!missing(i) && missing(j)) {
      # treat `i` as a column selector in this case...
      if (is.character(i)) {
        myNames <- colnames(x)
        if (any(!(i %in% myNames))) {
          if (length(i) == 1) return(do.call("$<-", list(x, i, value)))
          else stop("Unimplemented: undefined column names specified")
          }
        cind <- match(i, myNames)
        cind <- paste("c(", paste(cind, collapse = ","), ")", sep = "")
        lhs <- paste(x@key, "[,", cind, "]", sep = "")
        } else {
        rind <- paste("c(", paste(i, collapse = ","), ")", sep = "")
        lhs <- paste(x@key, "[", rind, ",]", sep = "")
      }
  } else {
    if(is.character(j)) {
      myNames <- colnames(x)
      if(any(!(j %in% myNames))) stop("Unimplemented: undefined column names specified")
      cind <- match(j, myNames)
      # cind = match(j[j %in% myNames], myNames)
    } else cind <- j
    cind <- paste("c(", paste(cind, collapse = ","), ")", sep = "")
    rind <- paste("c(", paste(i, collapse = ","), ")", sep = "")
    lhs <- paste(x@key, "[", rind, ",", cind, "]", sep = "")
  }

  # rhs = ifelse(class(value) == "H2OParsedData", value@key, paste("c(", paste(value, collapse = ","), ")", sep=""))
  if(class(value) == "H2OParsedData")
    rhs <- value@key
  else
    rhs <- ifelse(length(value) == 1, value, paste("c(", paste(value, collapse = ","), ")", sep=""))
  res <- .h2o.__exec2(x@h2o, paste(lhs, "=", rhs))
  .h2o.exec2(x@key, h2o = x@h2o, x@key)
})

setMethod("$<-", "H2OParsedData", function(x, name, value) {
  if(missing(name) || !is.character(name) || nchar(name) == 0)
    stop("name must be a non-empty string")
  if(class(value) != "H2OParsedData" && !is.numeric(value))
    stop("value can only be numeric or an H2OParsedData object")
  numCols <- ncol(x); numRows <- nrow(x)
  if(is.numeric(value) && length(value) != 1 && length(value) != numRows)
    stop("value must be either a single number or a vector of length ", numRows)
  myNames <- colnames(x); idx <- match(name, myNames)
 
  lhs <- paste(x@key, "[,", ifelse(is.na(idx), numCols+1, idx), "]", sep = "")
  # rhs = ifelse(class(value) == "H2OParsedData", value@key, paste("c(", paste(value, collapse = ","), ")", sep=""))
  if(class(value) == "H2OParsedData")
    rhs <- value@key
  else
    rhs <- ifelse(length(value) == 1, value, paste("c(", paste(value, collapse = ","), ")", sep=""))
  .h2o.__exec2(x@h2o, paste(lhs, "=", rhs))
  
  if(is.na(idx))
    .h2o.__remoteSend(x@h2o, .h2o.__HACK_SETCOLNAMES2, source=x@key, cols=numCols, comma_separated_list=name)
  .h2o.exec2(x@key, h2o = x@h2o, x@key)
})

setMethod("[[", "H2OParsedData", function(x, i, exact = TRUE) {
  if(missing(i)) return(x)
  if(length(i) > 1) stop("[[]] may only select one column")
  if(!i %in% colnames(x) ) { warning(paste("Column", i, "does not exist!")); return(NULL) }
  x[, i]
})

setMethod("[[<-", "H2OParsedData", function(x, i, value) {
  if(class(value) != "H2OParsedData") stop('Can only append H2O data to H2O data')
  if( ncol(value) > 1 ) stop('May only set a single column')
  if( nrow(value) != nrow(x) ) stop(sprintf('Replacement has %d row, data has %d', nrow(value), nrow(x)))

  mm <- match.call()
  col_name <- as.list(i)[[1]]

  cc <- colnames(x)
  if( col_name %in% cc ){
    x[, match( col_name, cc ) ] <- value
  } else {
    x <- cbind(x, value)
    cc <- c( cc, col_name )
    colnames(x) <- cc
  }
  x
})

# Note: right now, all things must be H2OParsedData
cbind.H2OParsedData <- function(..., deparse.level = 1) {
  if(deparse.level != 1) stop("Unimplemented")
  
  l <- list(...)
  # l_dep <- sapply(substitute(placeholderFunction(...))[-1], deparse)
  if(length(l) == 0) stop('cbind requires an H2O parsed dataset')
  
  klass <- 'H2OParsedData'
  h2o <- l[[1]]@h2o
  nrows <- nrow(l[[1]])
  m <- Map(function(elem){ inherits(elem, klass) & elem@h2o@ip == h2o@ip & elem@h2o@port == h2o@port & nrows == nrow(elem) }, l)
  compatible <- Reduce(function(l,r) l & r, x=m, init=T)
  if(!compatible){ stop(paste('cbind: all elements must be of type', klass, 'and in the same H2O instance'))}
  
  # If cbind(x,x), dupe colnames will automatically be renamed by H2O
  # TODO: cbind(df[,1], df[,2]) should retain colnames of original data frame (not temp keys from slice)
  if(is.null(names(l)))
    tmp <- Map(function(x) x@key, l)
  else
    tmp <- mapply(function(x,n) { if(is.null(n) || is.na(n) || nchar(n) == 0) x@key else paste(n, x@key, sep = "=") }, l, names(l))
  
  exec_cmd <- sprintf("cbind(%s)", paste(as.vector(tmp), collapse = ","))
  res <- .h2o.__exec2(h2o, exec_cmd)
  .h2o.exec2(res$dest_key, h2o = h2o, res$dest_key)
}

#--------------------------------- Arithmetic ----------------------------------#
setMethod("+", c("H2OParsedData", "missing"), function(e1, e2) { .h2o.__binop2("+", 0, e1) })
setMethod("-", c("H2OParsedData", "missing"), function(e1, e2) { .h2o.__binop2("-", 0, e1) })

setMethod("+", c("H2OParsedData", "H2OParsedData"), function(e1, e2) { .h2o.__binop2("+", e1, e2) })
setMethod("-", c("H2OParsedData", "H2OParsedData"), function(e1, e2) { .h2o.__binop2("-", e1, e2) })
setMethod("*", c("H2OParsedData", "H2OParsedData"), function(e1, e2) { .h2o.__binop2("*", e1, e2) })
setMethod("/", c("H2OParsedData", "H2OParsedData"), function(e1, e2) { .h2o.__binop2("/", e1, e2) })
setMethod("%%", c("H2OParsedData", "H2OParsedData"), function(e1, e2) { .h2o.__binop2("%", e1, e2) })
setMethod("==", c("H2OParsedData", "H2OParsedData"), function(e1, e2) { .h2o.__binop2("==", e1, e2) })
setMethod(">", c("H2OParsedData", "H2OParsedData"), function(e1, e2) { .h2o.__binop2(">", e1, e2) })
setMethod("<", c("H2OParsedData", "H2OParsedData"), function(e1, e2) { .h2o.__binop2("<", e1, e2) })
setMethod("!=", c("H2OParsedData", "H2OParsedData"), function(e1, e2) { .h2o.__binop2("!=", e1, e2) })
setMethod(">=", c("H2OParsedData", "H2OParsedData"), function(e1, e2) { .h2o.__binop2(">=", e1, e2) })
setMethod("<=", c("H2OParsedData", "H2OParsedData"), function(e1, e2) { .h2o.__binop2("<=", e1, e2) })
setMethod("&", c("H2OParsedData", "H2OParsedData"), function(e1, e2) { .h2o.__binop2("&", e1, e2) })
setMethod("|", c("H2OParsedData", "H2OParsedData"), function(e1, e2) { .h2o.__binop2("|", e1, e2) })
setMethod("%*%", c("H2OParsedData", "H2OParsedData"), function(x, y) { .h2o.__binop2("%*%", x, y) })

setMethod("+", c("numeric", "H2OParsedData"), function(e1, e2) { .h2o.__binop2("+", e1, e2) })
setMethod("-", c("numeric", "H2OParsedData"), function(e1, e2) { .h2o.__binop2("-", e1, e2) })
setMethod("*", c("numeric", "H2OParsedData"), function(e1, e2) { .h2o.__binop2("*", e1, e2) })
setMethod("/", c("numeric", "H2OParsedData"), function(e1, e2) { .h2o.__binop2("/", e1, e2) })
setMethod("%%", c("numeric", "H2OParsedData"), function(e1, e2) { .h2o.__binop2("%", e1, e2) })
setMethod("==", c("numeric", "H2OParsedData"), function(e1, e2) { .h2o.__binop2("==", e1, e2) })
setMethod(">", c("numeric", "H2OParsedData"), function(e1, e2) { .h2o.__binop2(">", e1, e2) })
setMethod("<", c("numeric", "H2OParsedData"), function(e1, e2) { .h2o.__binop2("<", e1, e2) })
setMethod("!=", c("numeric", "H2OParsedData"), function(e1, e2) { .h2o.__binop2("!=", e1, e2) })
setMethod(">=", c("numeric", "H2OParsedData"), function(e1, e2) { .h2o.__binop2(">=", e1, e2) })
setMethod("<=", c("numeric", "H2OParsedData"), function(e1, e2) { .h2o.__binop2("<=", e1, e2) })
setMethod("&", c("numeric", "H2OParsedData"), function(e1, e2) { .h2o.__binop2("&", e1, e2) })
setMethod("|", c("numeric", "H2OParsedData"), function(e1, e2) { .h2o.__binop2("|", e1, e2) })

setMethod("+", c("H2OParsedData", "numeric"), function(e1, e2) { .h2o.__binop2("+", e1, e2) })
setMethod("-", c("H2OParsedData", "numeric"), function(e1, e2) { .h2o.__binop2("-", e1, e2) })
setMethod("*", c("H2OParsedData", "numeric"), function(e1, e2) { .h2o.__binop2("*", e1, e2) })
setMethod("/", c("H2OParsedData", "numeric"), function(e1, e2) { .h2o.__binop2("/", e1, e2) })
setMethod("%%", c("H2OParsedData", "numeric"), function(e1, e2) { .h2o.__binop2("%", e1, e2) })
setMethod("==", c("H2OParsedData", "numeric"), function(e1, e2) { .h2o.__binop2("==", e1, e2) })
setMethod(">", c("H2OParsedData", "numeric"), function(e1, e2) { .h2o.__binop2(">", e1, e2) })
setMethod("<", c("H2OParsedData", "numeric"), function(e1, e2) { .h2o.__binop2("<", e1, e2) })
setMethod("!=", c("H2OParsedData", "numeric"), function(e1, e2) { .h2o.__binop2("!=", e1, e2) })
setMethod(">=", c("H2OParsedData", "numeric"), function(e1, e2) { .h2o.__binop2(">=", e1, e2) })
setMethod("<=", c("H2OParsedData", "numeric"), function(e1, e2) { .h2o.__binop2("<=", e1, e2) })
setMethod("&", c("H2OParsedData", "numeric"), function(e1, e2) { .h2o.__binop2("&", e1, e2) })
setMethod("|", c("H2OParsedData", "numeric"), function(e1, e2) { .h2o.__binop2("|", e1, e2) })

setMethod("&", c("logical", "H2OParsedData"), function(e1, e2) { .h2o.__binop2("&", as.numeric(e1), e2) })
setMethod("|", c("logical", "H2OParsedData"), function(e1, e2) { .h2o.__binop2("|", as.numeric(e1), e2) })
setMethod("&", c("H2OParsedData", "logical"), function(e1, e2) { .h2o.__binop2("&", e1, as.numeric(e2)) })
setMethod("|", c("H2OParsedData", "logical"), function(e1, e2) { .h2o.__binop2("|", e1, as.numeric(e2)) })
setMethod("%/%", c("numeric", "H2OParsedData"), function(e1, e2) {.h2o.__binop2("%/%", as.numeric(e1), e2) })
setMethod("%/%", c("H2OParsedData", "numeric"), function(e1, e2){ .h2o.__binop2("%/%", e1, as.numeric(e2)) })
setMethod("^", c("numeric", "H2OParsedData"), function(e1, e2) {.h2o.__binop2("^", as.numeric(e1), e2) })
setMethod("^", c("H2OParsedData", "numeric"), function(e1, e2){ .h2o.__binop2("^", e1, as.numeric(e2)) })


#'
#' Get the domain mapping of an int and a String
#'
.getDomainMapping <- function(vec, s="") {
  if(class(vec) != "H2OParsedData") stop("Object must be a H2OParsedData object. Input was: ", vec)
  .h2o.__remoteSend(vec@h2o, .h2o.__DOMAIN_MAPPING, src_key = vec@key, str = s)
}

setMethod("==", c("H2OParsedData", "character"), function(e1, e2) {
  m <- .getDomainMapping(e1,e2)$map
  .h2o.__binop2("==", e1, m)
})

setMethod("==", c("character", "H2OParsedData"), function(e1, e2) {
  m <- .getDomainMapping(e2,e1)$map
  .h2o.__binop2("==", m, e2)
})

setMethod("!",       "H2OParsedData", function(x) { .h2o.__unop2("!",     x) })
setMethod("abs",     "H2OParsedData", function(x) { .h2o.__unop2("abs",   x) })
setMethod("sign",    "H2OParsedData", function(x) { .h2o.__unop2("sgn",   x) })
setMethod("sqrt",    "H2OParsedData", function(x) { .h2o.__unop2("sqrt",  x) })
setMethod("ceiling", "H2OParsedData", function(x) { .h2o.__unop2("ceil",  x) })
setMethod("floor",   "H2OParsedData", function(x) { .h2o.__unop2("floor", x) })
setMethod("trunc",   "H2OParsedData", function(x) { .h2o.__unop2("trunc", x) })
setMethod("log",     "H2OParsedData", function(x) { .h2o.__unop2("log",   x) })
setMethod("exp",     "H2OParsedData", function(x) { .h2o.__unop2("exp",   x) })
setMethod("is.na",   "H2OParsedData", function(x) { .h2o.__unop2("is.na", x) })
setMethod("t",       "H2OParsedData", function(x) { .h2o.__unop2("t",     x) })

setMethod("colnames<-", signature(x="H2OParsedData", value="H2OParsedData"),
  function(x, value) {
    if(ncol(value) != ncol(x)) stop("Mismatched number of columns")
    res <- .h2o.__remoteSend(x@h2o, .h2o.__HACK_SETCOLNAMES2, source=x@key, copy_from=value@key)
    x@col_names <- value@col_names
    return(x)
})

setMethod("colnames<-", signature(x="H2OParsedData", value="character"),
  function(x, value) {
    if(any(nchar(value) == 0)) stop("Column names must be of non-zero length")
    else if(any(duplicated(value))) stop("Column names must be unique")
    else if(length(value) != (num = ncol(x))) stop(paste("Must specify a vector of exactly", num, "column names"))
    res <- .h2o.__remoteSend(x@h2o, .h2o.__HACK_SETCOLNAMES2, source=x@key, comma_separated_list=value)
    x@col_names <- value
    return(x)
})

setMethod("names", "H2OParsedData", function(x) { colnames(x) })
setMethod("names<-", "H2OParsedData", function(x, value) { colnames(x) <- value; return(x) })
# setMethod("nrow", "H2OParsedData", function(x) { .h2o.__unop2("nrow", x) })
# setMethod("ncol", "H2OParsedData", function(x) { .h2o.__unop2("ncol", x) })

setMethod("nrow", "H2OParsedData", function(x) {
  x@nrows
})
#  res = .h2o.__remoteSend(x@h2o, .h2o.__PAGE_INSPECT2, src_key=x@key); as.numeric(res$numRows) })

setMethod("ncol", "H2OParsedData", function(x) {
  x@ncols
#  res = .h2o.__remoteSend(x@h2o, .h2o.__PAGE_INSPECT2, src_key=x@key); as.numeric(res$numCols)
})

setMethod("length", "H2OParsedData", function(x) {
  numCols <- ncol(x)
  if (numCols == 1) {
    numRows <- nrow(x)
    return (numRows)      
  }
  return (numCols)
})

setMethod("dim", "H2OParsedData", function(x) {
  c(x@nrows, x@ncols)
#  res = .h2o.__remoteSend(x@h2o, .h2o.__PAGE_INSPECT2, src_key=x@key)
#  as.numeric(c(res$numRows, res$numCols))
})

setMethod("dim<-", "H2OParsedData", function(x, value) { stop("Unimplemented") })

# setMethod("min", "H2OParsedData", function(x, ..., na.rm = FALSE) {
#   if(na.rm) stop("Unimplemented")
#   # res = .h2o.__remoteSend(x@h2o, .h2o.__PAGE_INSPECT2, src_key=x@key)
#   # min(..., sapply(res$cols, function(x) { x$min }), na.rm)
#   min(..., .h2o.__unop2("min", x), na.rm)
# })
#
# setMethod("max", "H2OParsedData", function(x, ..., na.rm = FALSE) {
#   if(na.rm) stop("Unimplemented")
#   # res = .h2o.__remoteSend(x@h2o, .h2o.__PAGE_INSPECT2, src_key=x@key)
#   # max(..., sapply(res$cols, function(x) { x$max }), na.rm)
#   max(..., .h2o.__unop2("max", x), na.rm)
# })

.min_internal <- min
min <- function(..., na.rm = FALSE) {
  idx = sapply(c(...), function(y) { class(y) == "H2OParsedData" })
  
  if(any(idx)) {
    hex.op = ifelse(na.rm, "min.na.rm", "min")
    myVals = c(...); myData = myVals[idx]
    myKeys = sapply(myData, function(y) { y@key })
    expr = paste(hex.op, "(", paste(myKeys, collapse=","), ")", sep = "")
    res = .h2o.__exec2(myData[[1]]@h2o, expr)
    .Primitive("min")(unlist(myVals[!idx]), res$scalar, na.rm = na.rm)
  } else
    .Primitive("min")(..., na.rm = na.rm)
}

.max_internal <- max
max <- function(..., na.rm = FALSE) {
  idx = sapply(c(...), function(y) { class(y) == "H2OParsedData" })
   
  if(any(idx)) {
    hex.op = ifelse(na.rm, "max.na.rm", "max")
    myVals = c(...); myData = myVals[idx]
    myKeys = sapply(myData, function(y) { y@key })
    expr = paste(hex.op, "(", paste(myKeys, collapse=","), ")", sep = "")
    res = .h2o.__exec2(myData[[1]]@h2o, expr)
    .Primitive("max")(unlist(myVals[!idx]), res$scalar, na.rm = na.rm)
  } else
    .Primitive("max")(..., na.rm = na.rm)
}

.sum_internal <- sum
sum <- function(..., na.rm = FALSE) {
  idx = sapply(c(...), function(y) { class(y) == "H2OParsedData" })
  
  if(any(idx)) {
    hex.op = ifelse(na.rm, "sum.na.rm", "sum")
    myVals = c(...); myData = myVals[idx]
    myKeys = sapply(myData, function(y) { y@key })
    expr = paste(hex.op, "(", paste(myKeys, collapse=","), ")", sep = "")
    res = .h2o.__exec2(myData[[1]]@h2o, expr)
    .Primitive("sum")(unlist(myVals[!idx]), res$scalar, na.rm = na.rm)
  } else
    .Primitive("sum")(..., na.rm = na.rm)
}

setMethod("range", "H2OParsedData", function(x) {
  res = .h2o.__remoteSend(x@h2o, .h2o.__PAGE_INSPECT2, src_key=x@key)
  temp = sapply(res$cols, function(x) { c(x$min, x$max) })
  c(min(temp[1,]), max(temp[2,]))
})

mean.H2OParsedData <- function(x, trim = 0, na.rm = FALSE, ...) {
  if(ncol(x) != 1 || trim != 0) stop("Unimplemented")
  if(h2o.anyFactor(x) || dim(x)[2] != 1) {
    warning("argument is not numeric or logical: returning NA")
    return(NA_real_)
  }
  if(!na.rm && .h2o.__unop2("any.na", x)) return(NA)
  .h2o.__unop2("mean", x)
}

round.H2OParsedData <- function(x, digits = 0) {
  if(length(digits) > 1 || !is.numeric(digits)) stop("digits must be a single number")
  if(digits < 0) digits = 10^(-digits)
  
  expr <- paste("round(", paste(x@key, digits, sep = ","), ")", sep = "")
  res <- .h2o.__exec2(x@h2o, expr)
  if(res$num_rows == 0 && res$num_cols == 0)
    return(res$scalar)
  .h2o.exec2(expr = res$dest_key, h2o = x@h2o, dest_key = res$dest_key)
}

setMethod("sd", "H2OParsedData", function(x, na.rm = FALSE) {
  if(ncol(x) != 1) stop("Unimplemented")
  if(dim(x)[2] != 1 || h2o.anyFactor(x)) stop("Could not coerce argument to double. H2O sd requires a single numeric column.")
  if(!na.rm && .h2o.__unop2("any.na", x)) return(NA)
  .h2o.__unop2("sd", x)
})

setMethod("var", "H2OParsedData", function(x, y = NULL, na.rm = FALSE, use) {
  if(!is.null(y) || !missing(use)) stop("Unimplemented")
  if(h2o.anyFactor(x)) stop("x cannot contain any categorical columns")
  if(!na.rm && .h2o.__unop2("any.na", x)) return(NA)
  .h2o.__unop2("var", x)
})

as.data.frame.H2OParsedData <- function(x, ...) {
  if(class(x) != "H2OParsedData") stop("x must be of class H2OParsedData")
  # Versions of R prior to 3.1 should not use hex string.
  # Versions of R including 3.1 and later should use hex string.
  use_hex_string = FALSE
  if (as.numeric(R.Version()$major) >= 3) {
    if (as.numeric(R.Version()$minor) >= 1) {
      use_hex_string = TRUE
    }
  }

  url <- paste('http://', x@h2o@ip, ':', x@h2o@port,
               '/2/DownloadDataset',
               '?src_key=', URLencode(x@key),
               '&hex_string=', as.numeric(use_hex_string),
               sep='')
  ttt <- getURL(url)
  n = nchar(ttt)

  # Delete last 1 or 2 characters if it's a newline.
  # Handle \r\n (for windows) or just \n (for not windows).
  chars_to_trim = 0
  if (n >= 2) {
      c = substr(ttt, n, n)
      if (c == "\n") {
          chars_to_trim = chars_to_trim + 1
      }
      if (chars_to_trim > 0) {
          c = substr(ttt, n-1, n-1)
          if (c == "\r") {
              chars_to_trim = chars_to_trim + 1
          }
      }    
  }

  if (chars_to_trim > 0) {
      ttt2 = substr(ttt, 1, n-chars_to_trim)
      # Is this going to use an extra copy?  Or should we assign directly to ttt?
      ttt = ttt2
  }
  
  # if((df.ncol = ncol(df)) != (x.ncol = ncol(x)))
  #  stop("Stopping conversion: Expected ", x.ncol, " columns, but data frame imported with ", df.ncol)
  # if(x.ncol > .MAX_INSPECT_COL_VIEW)
  #  warning(x@key, " has greater than ", .MAX_INSPECT_COL_VIEW, " columns. This may take awhile...")
  
  # Obtain the correct factor levels for each column
  # res = .h2o.__remoteSend(x@h2o, .h2o.__HACK_LEVELS2, source=x@key, max_ncols=.Machine$integer.max)
  # colClasses = sapply(res$levels, function(x) { ifelse(is.null(x), "numeric", "factor") })

  # Substitute NAs for blank cells rather than skipping
  df <- read.csv((tcon <- textConnection(ttt)), blank.lines.skip = FALSE, ...)
  # df = read.csv(textConnection(ttt), blank.lines.skip = FALSE, colClasses = colClasses, ...)
  close(tcon)
  return(df)
}

as.matrix.H2OParsedData <- function(x, ...) { as.matrix(as.data.frame(x, ...)) }
as.table.H2OParsedData <- function(x, ...) { as.table(as.matrix(x, ...))}

head.H2OParsedData <- function(x, n = 6L, ...) {
  numRows = nrow(x)
  stopifnot(length(n) == 1L)
  n <- ifelse(n < 0L, max(numRows + n, 0L), min(n, numRows))
  if(n == 0) return(data.frame())

  tmp_head <- x[seq_len(n),]
  x.slice = as.data.frame(tmp_head)
  h2o.rm(tmp_head@h2o, tmp_head@key)
  return(x.slice)
}

tail.H2OParsedData <- function(x, n = 6L, ...) {
  stopifnot(length(n) == 1L)
  nrx <- nrow(x)
  n <- ifelse(n < 0L, max(nrx + n, 0L), min(n, nrx))
  if(n == 0) return(data.frame())
  
  idx <- seq.int(to = nrx, length.out = n)
  tmp_tail <- x[idx,]
  x.slice <- as.data.frame(tmp_tail)
  h2o.rm(tmp_tail@h2o, tmp_tail@key)
  rownames(x.slice) <- idx
  return(x.slice)
}

setMethod("as.factor", "H2OParsedData", function(x) { .h2o.__unop2("factor", x) })
setMethod("is.factor", "H2OParsedData", function(x) { as.logical(.h2o.__unop2("is.factor", x)) })

quantile.H2OParsedData <- function(x, probs = seq(0, 1, 0.25), na.rm = FALSE, names = TRUE, type = 7, ...) {
  if((numCols = ncol(x)) != 1) stop("quantile only operates on a single column")
  if(is.factor(x)) stop("factors are not allowed")
  if(!na.rm && .h2o.__unop2("any.na", x)) stop("missing values and NaN's not allowed if 'na.rm' is FALSE")
  if(!is.numeric(probs)) stop("probs must be a numeric vector")
  if(any(probs < 0 | probs > 1)) stop("probs must fall in the range of [0,1]")
  if(type != 2 && type != 7) stop("type must be either 2 (mean interpolation) or 7 (linear interpolation)")
  if(type != 7) stop("Unimplemented: Only type 7 (linear interpolation) is supported from the console")
  
  myProbs <- paste("c(", paste(probs, collapse = ","), ")", sep = "")
  expr <- paste("quantile(", x@key, ",", myProbs, ")", sep = "")
  res <- .h2o.__exec2(x@h2o, expr)
  # res = .h2o.__remoteSend(x@h2o, .h2o.__PAGE_QUANTILES, source_key = x@key, column = 0, quantile = paste(probs, collapse = ","), interpolation_type = type, ...)
  # col <- as.numeric(strsplit(res$result, "\n")[[1]][-1])
  # if(numCols > .MAX_INSPECT_COL_VIEW)
  #   warning(x@key, " has greater than ", .MAX_INSPECT_COL_VIEW, " columns. This may take awhile...")
  # res2 = .h2o.__remoteSend(x@h2o, .h2o.__PAGE_INSPECT, key=res$dest_key, view=res$num_rows, max_column_display=.Machine$integer.max)
  # col <- sapply(res2$rows, function(x) { x[[2]] })
  col <- as.data.frame(new("H2OParsedData", h2o=x@h2o, key=res$dest_key))[[1]]
  if(names) names(col) <- paste(100*probs, "%", sep="")
  return(col)
}

# setMethod("summary", "H2OParsedData", function(object) {
summary.H2OParsedData <- function(object, ...) {
  digits <- 12L
  if(ncol(object) > .MAX_INSPECT_COL_VIEW)
    warning(object@key, " has greater than ", .MAX_INSPECT_COL_VIEW, " columns. This may take awhile...")
  res <- .h2o.__remoteSend(object@h2o, .h2o.__PAGE_SUMMARY2, source=object@key, max_ncols=.Machine$integer.max)
  cols <- sapply(res$summaries, function(col) {
    if(col$stats$type != 'Enum') { # numeric column
      if(is.null(col$stats$mins) || length(col$stats$mins) == 0) col$stats$mins = NaN
      if(is.null(col$stats$maxs) || length(col$stats$maxs) == 0) col$stats$maxs = NaN
      if(is.null(col$stats$pctile))
        params <- format(rep(signif(as.numeric(col$stats$mean), digits), 6), digits = 4)
      else
        params <- format(signif(as.numeric(c(
          col$stats$mins[1],
          col$stats$pctile[4],
          col$stats$pctile[6],
          col$stats$mean,
          col$stats$pctile[8],
          col$stats$maxs[1])), digits), digits = 4)
      result = c(paste("Min.   :", params[1], "  ", sep=""), paste("1st Qu.:", params[2], "  ", sep=""),
                 paste("Median :", params[3], "  ", sep=""), paste("Mean   :", params[4], "  ", sep=""),
                 paste("3rd Qu.:", params[5], "  ", sep=""), paste("Max.   :", params[6], "  ", sep=""))
    }
    else {
      top.ix <- sort.int(col$hcnt, decreasing=TRUE, index.return=TRUE)$ix[1:6]
      if(is.null(col$hbrk)) domains <- top.ix[1:6] else domains <- col$hbrk[top.ix]
      counts <- col$hcnt[top.ix]
      
      # TODO: Make sure "NA's" isn't a legal domain level
      if(!is.null(col$nacnt) && col$nacnt > 0) {
        idx <- ifelse(any(is.na(top.ix)), which(is.na(top.ix))[1], 6)
        domains[idx] <- "NA's"
        counts[idx] <- col$nacnt
      }
      
      # width <- max(cbind(nchar(domains), nchar(counts)))
      width <- c(max(nchar(domains)), max(nchar(counts)))
      result <- paste(domains,
                      sapply(domains, function(x) { ifelse(width[1] == nchar(x), "", paste(rep(' ', width[1] - nchar(x)), collapse='')) }),
                      ":", 
                      sapply(counts, function(y) { ifelse(width[2] == nchar(y), "", paste(rep(' ', width[2] - nchar(y)), collapse='')) }),
                      counts,
                      " ",
                      sep='')
      # result[is.na(top.ix)] <- NA
      result[is.na(domains)] <- NA
      result
    }
  })
  # Filter out rows with nothing in them
  cidx <- apply(cols, 1, function(x) { any(!is.na(x)) })
  if(ncol(cols) == 1) { cols <- as.matrix(cols[cidx,]) } else { cols <- cols[cidx,] }
  # cols <- as.matrix(cols[cidx,])

  result <- as.table(cols)
  rownames(result) <- rep("", nrow(result))
  colnames(result) <- sapply(res$summaries, function(col) col$colname)
  result
}

summary.H2OPCAModel <- function(object, ...) {
  # TODO: Save propVar and cumVar from the Java output instead of computing here
  myVar = object@model$sdev^2
  myProp = myVar/sum(myVar)
  result = rbind(object@model$sdev, myProp, cumsum(myProp))   # Need to limit decimal places to 4
  colnames(result) = paste("PC", seq(1, length(myVar)), sep="")
  rownames(result) = c("Standard deviation", "Proportion of Variance", "Cumulative Proportion")
  
  cat("Importance of components:\n")
  print(result)
}

screeplot.H2OPCAModel <- function(x, npcs = min(10, length(x@model$sdev)), type = "barplot", main = paste("h2o.prcomp(", x@data@key, ")", sep=""), ...) {
  if(type == "barplot")
    barplot(x@model$sdev[1:npcs]^2, main = main, ylab = "Variances", ...)
  else if(type == "lines")
    lines(x@model$sdev[1:npcs]^2, main = main, ylab = "Variances", ...)
  else
    stop("type must be either 'barplot' or 'lines'")
}

.canBeCoercedToLogical <- function(vec) {
  if(class(vec) != "H2OParsedData") stop("Object must be a H2OParsedData object. Input was: ", vec)
  # expects fr to be a vec.
  as.logical(.h2o.__unop2("canBeCoercedToLogical", vec))
}

.check.ifelse.conditions <-
function(test, yes, no, type) {
 if (type == "test") {
   return(class(test) == "H2OParsedData"
            && (is.numeric(yes) || class(yes) == "H2OParsedData" || is.logical(yes))
            && (is.numeric(no) || class(no) == "H2OParsedData" || is.logical(no))
            && (test@logic || .canBeCoercedToLogical(test)))
 }
}

ifelse<-
function (test, yes, no)
{
    if (.check.ifelse.conditions(test, yes, no, "test")) {
      if (is.logical(yes)) yes <- as.numeric(yes)
      if (is.logical(no)) no <- as.numeric(no)
      return(.h2o.__multop2("ifelse", test, yes, no))

    } else if ( class(yes) == "H2OParsedData" && class(test) == "logical") {
      if (is.logical(yes)) yes <- as.numeric(yes)
      if (is.logical(no)) no <- as.numeric(no)
      return(.h2o.__multop2("ifelse", as.numeric(test), yes, no))

    } else if (class(no) == "H2OParsedData" && class(test) == "logical") {
      if (is.logical(yes)) yes <- as.numeric(yes)
      if (is.logical(no)) no <- as.numeric(no)
      return(.h2o.__multop2("ifelse", as.numeric(test), yes, no))
    }
    if (is.atomic(test))
        storage.mode(test) <- "logical"
    else test <- if (isS4(test))
        as(test, "logical")
    else as.logical(test)
    ans <- test
    ok <- !(nas <- is.na(test))
    if (any(test[ok]))
        ans[test & ok] <- rep(yes, length.out = length(ans))[test &
            ok]
    if (any(!test[ok]))
        ans[!test & ok] <- rep(no, length.out = length(ans))[!test &
            ok]
    ans[nas] <- NA
    ans
}

#setMethod("ifelse", signature(test="H2OParsedData", yes="ANY", no="ANY"), function(test, yes, no) {
#  if(!(is.numeric(yes) || class(yes) == "H2OParsedData") || !(is.numeric(no) || class(no) == "H2OParsedData"))
#    stop("Unimplemented")
#  if(!test@logic && !.canBeCoercedToLogical(test)) stop(test@key, " is not a H2O logical data type")
#  h2o.exec(ifelse(test, yes, no))
##  .h2o.__multop2("ifelse", eval(test), yes, no)
#})
##
#setMethod("ifelse", signature(test="logical", yes="H2OParsedData", no="ANY"), function(test, yes, no) {
#  if(length(test) > 1) stop("test must be a single logical value")
#  h2o.exec(ifelse(test, yes, no))
##  .h2o.__multop2("ifelse", as.numeric(test), eval(yes), no)
#})
#
#setMethod("ifelse", signature(test="logical", yes="ANY", no="H2OParsedData"), function(test, yes, no) {
#  if(length(test) > 1) stop("test must be a single logical value")
#  h2o.exec(ifelse(test, yes, no))
##  .h2o.__multop2("ifelse", as.numeric(test), yes, eval(no))
#})
#
#setMethod("ifelse", signature(test="logical", yes="H2OParsedData", no="H2OParsedData"), function(test, yes, no) {
#  if(length(test) > 1) stop("test must be a single logical value")
#  h2o.exec(ifelse(test, yes, no))
##  .h2o.__multop2("ifelse", as.numeric(test), eval(yes), eval(no))
#})
#
setMethod("levels", "H2OParsedData", function(x) {
  # if(ncol(x) != 1) return(NULL)
  if(ncol(x) != 1) stop("Can only retrieve levels of one column.")
  res = .h2o.__remoteSend(x@h2o, .h2o.__HACK_LEVELS2, source = x@key, max_ncols = .Machine$integer.max)
  res$levels[[1]]
})

#----------------------------- Work in Progress -------------------------------#
# TODO: Need to change ... to environment variables and pass to substitute method,
#       Can't figure out how to access outside environment from within lapply
setMethod("apply", "H2OParsedData", function(X, MARGIN, FUN, ...) {
  if(missing(X) || class(X) != "H2OParsedData")
   stop("X must be a H2OParsedData object")
  if(missing(MARGIN) || !(length(MARGIN) <= 2 && all(MARGIN %in% c(1,2))))
    stop("MARGIN must be either 1 (rows), 2 (cols), or a vector containing both")
  if(missing(FUN) || !is.function(FUN))
    stop("FUN must be an R function")
  
  myList <- list(...)
  if(length(myList) > 0) {
    stop("Unimplemented")
    tmp = sapply(myList, function(x) { !class(x) %in% c("H2OParsedData", "numeric") } )
    if(any(tmp)) stop("H2O only recognizes H2OParsedData and numeric objects")
    
    idx = which(sapply(myList, function(x) { class(x) == "H2OParsedData" }))
    # myList <- lapply(myList, function(x) { if(class(x) == "H2OParsedData") x@key else x })
    myList[idx] <- lapply(myList[idx], function(x) { x@key })
    
    # TODO: Substitute in key name for H2OParsedData objects and push over wire to console
    if(any(names(myList) == ""))
      stop("Must specify corresponding variable names of ", myList[names(myList) == ""])
  }
  
  # Substitute in function name: FUN <- match.fun(FUN)
  myfun = deparse(substitute(FUN))
  len = length(myfun)
  if(len > 3 && substr(myfun[1], nchar(myfun[1]), nchar(myfun[1])) == "{" && myfun[len] == "}")
    myfun = paste(myfun[1], paste(myfun[2:(len-1)], collapse = ";"), "}")
  else
    myfun = paste(myfun, collapse = "")
  if(length(MARGIN) > 1)
    params = c(X@key, paste("c(", paste(MARGIN, collapse = ","), ")", sep = ""), myfun)
  else
    params = c(X@key, MARGIN, myfun)
  expr = paste("apply(", paste(params, collapse = ","), ")", sep="")
  res = .h2o.__exec2(X@h2o, expr)
  .h2o.exec2(res$dest_key, h2o = X@h2o, res$dest_key)
})

str.H2OParsedData <- function(object, ...) {
  if (length(l <- list(...)) && any("give.length" == names(l)))
    invisible(NextMethod("str", ...))
  else invisible(NextMethod("str", give.length = FALSE, ...))
  
  if(ncol(object) > .MAX_INSPECT_COL_VIEW)
    warning(object@key, " has greater than ", .MAX_INSPECT_COL_VIEW, " columns. This may take awhile...")
  res = .h2o.__remoteSend(object@h2o, .h2o.__PAGE_INSPECT, key=object@key, max_column_display=.Machine$integer.max)
  cat("\nH2O dataset '", object@key, "':\t", res$num_rows, " obs. of  ", (p <- res$num_cols), 
      " variable", if(p != 1) "s", if(p > 0) ":", "\n", sep = "")
  
  cc <- unlist(lapply(res$cols, function(y) y$name))
  width <- max(nchar(cc))
  rows <- res$rows[1:min(res$num_rows, 10)]    # TODO: Might need to check rows > 0
  
  res2 = .h2o.__remoteSend(object@h2o, .h2o.__HACK_LEVELS2, source=object@key, max_ncols=.Machine$integer.max)
  for(i in 1:p) {
    cat("$ ", cc[i], rep(' ', width - nchar(cc[i])), ": ", sep = "")
    rhead <- sapply(rows, function(x) { x[i+1] })
    if(is.null(res2$levels[[i]]))
      cat("num  ", paste(rhead, collapse = " "), if(res$num_rows > 10) " ...", "\n", sep = "")
    else {
      rlevels = res2$levels[[i]]
      cat("Factor w/ ", (count <- length(rlevels)), " level", if(count != 1) "s", ' "', paste(rlevels[1:min(count, 2)], collapse = '","'), '"', if(count > 2) ",..", ": ", sep = "")
      cat(paste(match(rhead, rlevels), collapse = " "), if(res$num_rows > 10) " ...", "\n", sep = "")
    }
  }
}

setMethod("findInterval", "H2OParsedData", function(x, vec, rightmost.closed = FALSE, all.inside = FALSE) {
  if(any(is.na(vec)))
    stop("'vec' contains NAs")
  if(is.unsorted(vec))
    stop("'vec' must be sorted non-decreasingly")
  if(all.inside) stop("Unimplemented")
  
  myVec = paste("c(", .seq_to_string(vec), ")", sep = "")
  expr = paste("findInterval(", x@key, ",", myVec, ",", as.numeric(rightmost.closed), ")", sep = "")
  res = .h2o.__exec2(x@h2o, expr)

  new('H2OParsedData', h2o=x@h2o, key=res$dest_key)
})

# setGeneric("histograms", function(object) { standardGeneric("histograms") })
# setMethod("histograms", "H2OParsedData", function(object) {
#   if(ncol(object) > .MAX_INSPECT_COL_VIEW)
#     warning(object@key, " has greater than ", .MAX_INSPECT_COL_VIEW, " columns. This may take awhile...")
#   res = .h2o.__remoteSend(object@h2o, .h2o.__PAGE_SUMMARY2, source=object@key, max_ncols=.Machine$integer.max)
#   list.of.bins <- lapply(res$summaries, function(x) {
#     if (x$stats$type == 'Enum') {
#       bins <- NULL
#     } else {
#       counts <- x$hcnt
#       breaks <- seq(x$hstart, by=x$hstep, length.out=length(x$hcnt) + 1)
#       bins <- list(counts,breaks)
#       names(bins) <- cbind('counts', 'breaks')
#     }
#     bins
#   })
#   return(list.of.bins)
# })
=======
#--------------------------------- Class Definitions ----------------------------------#
# WARNING: Do NOT touch the env slot! It is used to link garbage collection between R and H2O
setClass("H2OClient", representation(ip="character", port="numeric"), prototype(ip="127.0.0.1", port=54321))
setClass("H2ORawData", representation(h2o="H2OClient", key="character"))
# setClass("H2ORawData", representation(h2o="H2OClient", key="character", env="environment"))
setClass("H2OParsedData", representation(h2o="H2OClient", key="character", logic="logical", col_names="vector", nrows="numeric", ncols="numeric", any_enum="logical"),
          prototype(logic=FALSE, col_names="", ncols=-1, nrows=-1, any_enum = FALSE))
# setClass("H2OParsedData", representation(h2o="H2OClient", key="character", env="environment", logic="logical"), prototype(logic=FALSE))
setClass("H2OModel", representation(key="character", data="H2OParsedData", model="list", "VIRTUAL"))
# setClass("H2OModel", representation(key="character", data="H2OParsedData", model="list", env="environment", "VIRTUAL"))
setClass("H2OGrid", representation(key="character", data="H2OParsedData", model="list", sumtable="list", "VIRTUAL"))
setClass("H2OPerfModel", representation(cutoffs="numeric", measure="numeric", perf="character", model="list", roc="data.frame"))

setClass("H2OGLMModel", contains="H2OModel", representation(xval="list"))
setClass("H2OKMeansModel", contains="H2OModel")
setClass("H2ODeepLearningModel", contains="H2OModel", representation(valid="H2OParsedData", xval="list"))
setClass("H2ODRFModel", contains="H2OModel", representation(valid="H2OParsedData", xval="list"))
setClass("H2ONBModel", contains="H2OModel")
setClass("H2OPCAModel", contains="H2OModel")
setClass("H2OGBMModel", contains="H2OModel", representation(valid="H2OParsedData", xval="list"))
setClass("H2OSpeeDRFModel", contains="H2OModel", representation(valid="H2OParsedData", xval="list"))

setClass("H2OGLMGrid", contains="H2OGrid")
setClass("H2OGBMGrid", contains="H2OGrid")
setClass("H2OKMeansGrid", contains="H2OGrid")
setClass("H2ODRFGrid", contains="H2OGrid")
setClass("H2ODeepLearningGrid", contains="H2OGrid")
setClass("H2OSpeeDRFGrid", contains="H2OGrid")
setClass("H2OGLMModelList", representation(models="list", best_model="numeric", lambdas="numeric"))

# Register finalizers for H2O data and model objects
# setMethod("initialize", "H2ORawData", function(.Object, h2o = new("H2OClient"), key = "") {
#   .Object@h2o = h2o
#   .Object@key = key
#   .Object@env = new.env()
#
#   assign("h2o", .Object@h2o, envir = .Object@env)
#   assign("key", .Object@key, envir = .Object@env)
#
#   # Empty keys don't refer to any object in H2O
#   if(key != "") reg.finalizer(.Object@env, .h2o.__finalizer)
#   return(.Object)
# })
#
# setMethod("initialize", "H2OParsedData", function(.Object, h2o = new("H2OClient"), key = "") {
#   .Object@h2o = h2o
#   .Object@key = key
#   .Object@env = new.env()
#
#   assign("h2o", .Object@h2o, envir = .Object@env)
#   assign("key", .Object@key, envir = .Object@env)
#
#   # Empty keys don't refer to any object in H2O
#   if(key != "") reg.finalizer(.Object@env, .h2o.__finalizer)
#   return(.Object)
# })
#
# setMethod("initialize", "H2OModel", function(.Object, key = "", data = new("H2OParsedData"), model = list()) {
#   .Object@key = key
#   .Object@data = data
#   .Object@model = model
#   .Object@env = new.env()
#
#   assign("h2o", .Object@data@h2o, envir = .Object@env)
#   assign("key", .Object@key, envir = .Object@env)
#
#   # Empty keys don't refer to any object in H2O
#   if(key != "") reg.finalizer(.Object@env, .h2o.__finalizer)
#   return(.Object)
# })

#--------------------------------- Class Display Functions ----------------------------------#
setMethod("show", "H2OClient", function(object) {
  cat("IP Address:", object@ip, "\n")
  cat("Port      :", object@port, "\n")
})

setMethod("show", "H2ORawData", function(object) {
  print(object@h2o)
  cat("Raw Data Key:", object@key, "\n")
})

setMethod("show", "H2OParsedData", function(object) {
  print(object@h2o)
  cat("Parsed Data Key:", object@key, "\n\n")
  print(head(object))
})

setMethod("show", "H2OGrid", function(object) {
  print(object@data@h2o)
  cat("Parsed Data Key:", object@data@key, "\n\n")
  cat("Grid Search Model Key:", object@key, "\n")

  temp = data.frame(t(sapply(object@sumtable, c)))
  cat("\nSummary\n"); print(temp)
})

setMethod("show", "H2OKMeansModel", function(object) {
    print(object@data@h2o)
    cat("Parsed Data Key:", object@data@key, "\n\n")
    cat("K-Means Model Key:", object@key)
    
    model = object@model
    cat("\n\nK-means clustering with", length(model$size), "clusters of sizes "); cat(model$size, sep=", ")
    cat("\n\nCluster means:\n"); print(model$centers)
    cat("\nClustering vector:\n"); print(summary(model$cluster))
    cat("\nWithin cluster sum of squares by cluster:\n"); print(model$withinss)
    cat("(between_SS / total_SS = ", round(100*sum(model$betweenss)/model$totss, 1), "%)\n")
    cat("\nAvailable components:\n\n"); print(names(model))
})

setMethod("show", "H2OGLMModel", function(object) {
    print(object@data@h2o)
    cat("Parsed Data Key:", object@data@key, "\n\n")
    cat("GLM2 Model Key:", object@key)
    
    model <- object@model
    cat("\n\nCoefficients:\n"); print(round(model$coefficients,5))
    if(!is.null(model$normalized_coefficients)) {
        cat("\nNormalized Coefficients:\n"); print(round(model$normalized_coefficients,5))
    }
    cat("\nDegrees of Freedom:", model$df.null, "Total (i.e. Null); ", model$df.residual, "Residual")
    cat("\nNull Deviance:    ", round(model$null.deviance,1))
    cat("\nResidual Deviance:", round(model$deviance,1), " AIC:", round(model$aic,1))
    cat("\nDeviance Explained:", round(1-model$deviance/model$null.deviance,5), "\n")
    # cat("\nAvg Training Error Rate:", round(model$train.err,5), "\n")
    
    family <- model$params$family$family
    if(family == "binomial") {
        cat("AUC:", round(model$auc,5), " Best Threshold:", round(model$best_threshold,5))
        cat("\n\nConfusion Matrix:\n"); print(model$confusion)
    }

    if(length(object@xval) > 0) {
        cat("\nCross-Validation Models:\n")
        if(family == "binomial") {
            modelXval <- t(sapply(object@xval, function(x) { c(x@model$rank-1, x@model$auc, 1-x@model$deviance/x@model$null.deviance) }))
            colnames(modelXval) = c("Nonzeros", "AUC", "Deviance Explained")
        } else {
            modelXval <- t(sapply(object@xval, function(x) { c(x@model$rank-1, x@model$aic, 1-x@model$deviance/x@model$null.deviance) }))
            colnames(modelXval) = c("Nonzeros", "AIC", "Deviance Explained")
        }
        rownames(modelXval) <- paste("Model", 1:nrow(modelXval))
        print(modelXval)
    }
})

setMethod("summary","H2OGLMModelList", function(object) {
    summary <- NULL
    if(object@models[[1]]@model$params$family$family == 'binomial'){
        for(m in object@models) {
            model = m@model
            if(is.null(summary)) {
                summary = t(as.matrix(c(model$lambda, model$df.null-model$df.residual,round((1-model$deviance/model$null.deviance),2),round(model$auc,2))))
            } else {
                summary = rbind(summary,c(model$lambda,model$df.null-model$df.residual,round((1-model$deviance/model$null.deviance),2),round(model$auc,2)))
            }
        }
        summary = cbind(1:nrow(summary),summary)
        colnames(summary) <- c("id","lambda","predictors","dev.ratio"," AUC ")
    } else {
        for(m in object@models) {
            model = m@model
            if(is.null(summary)) {
                summary = t(as.matrix(c(model$lambda, model$df.null-model$df.residual,round((1-model$deviance/model$null.deviance),2))))
            } else {
                summary = rbind(summary,c(model$lambda,model$df.null-model$df.residual,round((1-model$deviance/model$null.deviance),2)))
            }
        }
        summary = cbind(1:nrow(summary),summary)
        colnames(summary) <- c("id","lambda","predictors","explained dev")
    }    
    summary
})

setMethod("show", "H2OGLMModelList", function(object) {
    print(summary(object))
    cat("best model:",object@best_model, "\n")
})

setMethod("show", "H2ODeepLearningModel", function(object) {
  print(object@data@h2o)
  cat("Parsed Data Key:", object@data@key, "\n\n")
  cat("Deep Learning Model Key:", object@key)

  model = object@model
  cat("\n\nTraining classification error:", model$train_class_error)
  cat("\nTraining mean square error:", model$train_sqr_error)
  cat("\n\nValidation classification error:", model$valid_class_error)
  cat("\nValidation square error:", model$valid_sqr_error)
  
  if(!is.null(model$confusion)) {
    cat("\n\nConfusion matrix:\n")
    if(is.na(object@valid@key)) {
      if(model$params$nfolds == 0)
        cat("Reported on", object@data@key, "\n")
      else
        cat("Reported on", paste(model$params$nfolds, "-fold cross-validated data", sep = ""), "\n")
    } else
      cat("Reported on", object@valid@key, "\n")
    print(model$confusion)
  }
  
  if(!is.null(model$hit_ratios)) {
    cat("\nHit Ratios for Multi-class Classification:\n")
    print(model$hit_ratios)
  }
  
  if(!is.null(object@xval) && length(object@xval) > 0) {
    cat("\nCross-Validation Models:\n")
    temp = lapply(object@xval, function(x) { cat(" ", x@key, "\n") })
  }
})

setMethod("show", "H2ODRFModel", function(object) {
  print(object@data@h2o)
  cat("Parsed Data Key:", object@data@key, "\n\n")
  cat("Distributed Random Forest Model Key:", object@key)

  model = object@model
  cat("\n\nClasification:", model$params$classification)
  cat("\nNumber of trees:", model$params$ntree)
  cat("\nTree statistics:\n"); print(model$forest)
  
  if(model$params$classification) {
    cat("\nConfusion matrix:\n")
    if(is.na(object@valid@key))
      cat("Reported on", paste(object@model$params$nfolds, "-fold cross-validated data", sep = ""), "\n")
    else
      cat("Reported on", object@valid@key, "\n")
    print(model$confusion)
    
    if(!is.null(model$auc) && !is.null(model$gini))
      cat("\nAUC:", model$auc, "\nGini:", model$gini, "\n")
  }
  if(!is.null(model$varimp)) {
    cat("\nVariable importance:\n"); print(model$varimp)
  }
  cat("\nMean-squared Error by tree:\n"); print(model$mse)
  if(length(object@xval) > 0) {
    cat("\nCross-Validation Models:\n")
    print(sapply(object@xval, function(x) x@key))
  }
})

setMethod("show", "H2OSpeeDRFModel", function(object) {
  print(object@data@h2o)
  cat("Parsed Data Key:", object@data@key, "\n\n")
  cat("SpeeDRF Model Key:", object@key)

  model = object@model
  cat("\n\nClassification:", model$params$classification)
  cat("\nNumber of trees:", model$params$ntree)
  
  if(FALSE){ #model$params$oobee) {
    cat("\nConfusion matrix:\n"); cat("Reported on oobee from", object@valid@key, "\n")
    if(is.na(object@valid@key))
      cat("Reported on oobee from", paste(object@model$params$nfolds, "-fold cross-validated data", sep = ""), "\n")
    else
      cat("Reported on oobee from", object@valid@key, "\n")
  } else {
    cat("\nConfusion matrix:\n");
    if(is.na(object@valid@key))
      cat("Reported on", paste(object@model$params$nfolds, "-fold cross-validated data", sep = ""), "\n")
    else
      cat("Reported on", object@valid@key, "\n")
  }
  print(model$confusion)
 
  if(!is.null(model$varimp)) {
    cat("\nVariable importance:\n"); print(model$varimp)
  }

  #mse <-model$mse[length(model$mse)] # (model$mse[is.na(model$mse) | model$mse <= 0] <- "")

  if (model$mse != -1) {
    cat("\nMean-squared Error from the",model$params$ntree, "trees: "); cat(model$mse, "\n")
  }

  if(length(object@xval) > 0) {
    cat("\nCross-Validation Models:\n")
    print(sapply(object@xval, function(x) x@key))
  }
})

setMethod("show", "H2OPCAModel", function(object) {
  print(object@data@h2o)
  cat("Parsed Data Key:", object@data@key, "\n\n")
  cat("PCA Model Key:", object@key)

  model = object@model
  cat("\n\nStandard deviations:\n", model$sdev)
  cat("\n\nRotation:\n"); print(model$rotation)
})

setMethod("show", "H2ONBModel", function(object) {
  print(object@data@h2o)
  cat("Parsed Data Key:", object@data@key, "\n\n")
  cat("Naive Bayes Model Key:", object@key)
  
  model = object@model
  cat("\n\nA-priori probabilities:\n"); print(model$apriori_prob)
  cat("\n\nConditional probabilities:\n"); print(model$tables)
})

setMethod("show", "H2OGBMModel", function(object) {
  print(object@data@h2o)
  cat("Parsed Data Key:", object@data@key, "\n\n")
  cat("GBM Model Key:", object@key, "\n")

  model = object@model
  if(model$params$distribution %in% c("multinomial", "bernoulli")) {
    cat("\nConfusion matrix:\n")
    if(is.na(object@valid@key))
      cat("Reported on", paste(object@model$params$nfolds, "-fold cross-validated data", sep = ""), "\n")
    else
      cat("Reported on", object@valid@key, "\n")
    print(model$confusion)
    
    if(!is.null(model$auc) && !is.null(model$gini))
      cat("\nAUC:", model$auc, "\nGini:", model$gini, "\n")
  }
  
  if(!is.null(model$varimp)) {
    cat("\nVariable importance:\n"); print(model$varimp)
  }
  cat("\nMean-squared Error by tree:\n"); print(model$err)
  if(length(object@xval) > 0) {
    cat("\nCross-Validation Models:\n")
    print(sapply(object@xval, function(x) x@key))
  }
})

setMethod("show", "H2OPerfModel", function(object) {
  model = object@model
  tmp = t(data.frame(model[-length(model)]))
  
  if(object@perf == "mcc")
    criterion = "MCC"
  else
    criterion = paste(toupper(substring(object@perf, 1, 1)), substring(object@perf, 2), sep = "")
  rownames(tmp) = c("AUC", "Gini", paste("Best Cutoff for", criterion), "F1", "Accuracy", "Error", "Precision", "Recall", "Specificity", "MCC", "Max per Class Error")
  colnames(tmp) = "Value"; print(tmp)
  cat("\n\nConfusion matrix:\n"); print(model$confusion)
})

#--------------------------------- Unique H2O Methods ----------------------------------#
# TODO: s4 year, month impls as well?
h2o.year <- function(x) {
  if(missing(x)) stop('must specify x')
  if(class(x) != 'H2OParsedData' ) stop('x must be an H2OParsedData object')
  res1 <- .h2o.__unop2('year', x)
  .h2o.__binop2("-", res1, 1900)
}

h2o.month <- function(x){
  if(missing(x)) stop('must specify x')
  if(class(x) != 'H2OParsedData') stop('x must be an H2OParsedData object')
  .h2o.__unop2('month', x)
}

year <- function(x) UseMethod('year', x)
year.H2OParsedData <- h2o.year
month <- function(x) UseMethod('month', x)
month.H2OParsedData <- h2o.month

diff.H2OParsedData <- function(x, lag = 1, differences = 1, ...) {
  if(!is.numeric(lag)) stop("lag must be numeric")
  if(!is.numeric(differences)) stop("differences must be numeric")
  
  expr = paste("diff(", paste(x@key, lag, differences, sep = ","), ")", sep = "")
  res = .h2o.__exec2(x@h2o, expr)
  res <- .h2o.exec2(res$dest_key, h2o = x@h2o, res$dest_key)
  res@logic <- FALSE
}

as.h2o <- function(client, object, key = "", header, sep = "") {
  if(missing(client) || class(client) != "H2OClient") stop("client must be a H2OClient object")
  if(missing(object) || !is.numeric(object) && !is.data.frame(object)) stop("object must be numeric or a data frame")
  if(!is.character(key)) stop("key must be of class character")
  if(missing(key) || nchar(key) == 0) {
    key = paste(.TEMP_KEY, ".", .pkg.env$temp_count, sep="")
    .pkg.env$temp_count = (.pkg.env$temp_count + 1) %% .RESULT_MAX
  }
  
  # TODO: Be careful, there might be a limit on how long a vector you can define in console
  if(is.numeric(object) && is.vector(object)) {
    res <- .h2o.__exec2_dest_key(client, paste("c(", paste(object, sep=',', collapse=","), ")", collapse=""), key)
    return(.h2o.exec2(res$dest_key, h2o = client, res$dest_key))
  } else {
    tmpf <- tempfile(fileext=".csv")
    write.csv(object, file=tmpf, quote = TRUE, row.names = FALSE)
    h2f <- h2o.uploadFile(client, tmpf, key=key, header=header, sep=sep)
    unlink(tmpf)
    return(h2f)
  }
}

h2o.exec <- function(expr_to_execute, h2o = NULL, dest_key = "") {
  if (!is.null(h2o) && !.anyH2O(substitute(expr_to_execute), envir = parent.frame())) {
    return(.h2o.exec2(h2o, deparse(substitute(expr_to_execute)), dest_key))
  }
  expr <- .replace_with_keys(substitute( expr_to_execute ), envir = parent.frame())
  res <- NULL
  if (dest_key != "") .pkg.env$DESTKEY <- dest_key
  if (.pkg.env$DESTKEY == "") {
    res <- .h2o.__exec2(.pkg.env$SERVER, deparse(expr))
  } else {
    res <- .h2o.__exec2_dest_key(.pkg.env$SERVER, deparse(expr), .pkg.env$DESTKEY)
  }
  if (.pkg.env$NEWCOL != "") {
    .h2o.__remoteSend(.pkg.env$SERVER, .h2o.__HACK_SETCOLNAMES2, source=.pkg.env$FRAMEKEY,
                       cols=.pkg.env$NUMCOLS, comma_separated_list=.pkg.env$NEWCOL)
  }

  if(res$num_rows == 0 && res$num_cols == 0)
    return(res$scalar)

  key <- res$dest_key
  if (.pkg.env$FRAMEKEY != "") {
    key <- as.character(.pkg.env$FRAMEKEY)
    newFrame <- .h2o.exec2(key, h2o = .pkg.env$SERVER, key)
    topCall <- sys.calls()[[1]]
    idxs <- which( "H2OParsedData" == unlist(lapply(as.list(topCall), .eval_class, envir=parent.frame())))
    obj_name <- as.character(.pkg.env$CURS4)
    if (length(idxs) != 0) obj_name <- as.character(topCall[[idxs]])[1]

    env <- .lookUp(obj_name)
    if (is.null(env)) {
      env <- parent.frame()
    }
    assign(obj_name, newFrame, env)
    return(newFrame)
  }
  .h2o.exec2(key, h2o = .pkg.env$SERVER, key)
}

h2o.cut <- function(x, breaks) {
  if(missing(x)) stop("Must specify data set")
  if(!inherits(x, "H2OParsedData")) stop(cat("\nData must be an H2O data set. Got ", class(x), "\n"))
  if(missing(breaks) || !is.numeric(breaks)) stop("breaks must be a numeric vector")

  nums = ifelse(length(breaks) == 1, breaks, paste("c(", paste(breaks, collapse=","), ")", sep=""))
  expr = paste("cut(", x@key, ",", nums, ")", sep="")
  res = .h2o.__exec2(x@h2o, expr)
  if(res$num_rows == 0 && res$num_cols == 0)   # TODO: If logical operator, need to indicate
    return(res$scalar)
  .h2o.exec2(res$dest_key, h2o = x@h2o, res$dest_key)
}

# TODO: H2O doesn't support any arguments beyond the single H2OParsedData object (with <= 2 cols)
h2o.table <- function(x, return.in.R = FALSE) {
  if(missing(x)) stop("Must specify data set")
  if(!inherits(x, "H2OParsedData")) stop(cat("\nData must be an H2O data set. Got ", class(x), "\n"))
  if(ncol(x) > 2) stop("Unimplemented")
  tb <- .h2o.__unop2("table", x)
  
  if(return.in.R) {
    df <- as.data.frame(tb)
    if(!is.null(df$Count))
      return(xtabs(Count ~ ., data = df))
    rownames(df) <- df$'row.names'
    df$'row.names' <- NULL
    tb <- as.table(as.matrix(df))
    # TODO: Dimension names should be the names of the columns containing the cross-classifying factors
    dimnames(tb) <- list("row.levels" = rownames(tb), "col.levels" = colnames(tb))
  }
  return(tb)
}

h2o.ddply <- function (.data, .variables, .fun = NULL, ..., .progress = 'none') {
  if(missing(.data)) stop('must specify .data')
  if(class(.data) != "H2OParsedData") stop('.data must be an H2OParsedData object')
  if( missing(.variables) ) stop('must specify .variables')
  if( missing(.fun) ) stop('must specify .fun')
  
  mm <- match.call()
  
  # we accept eg .(col1, col2), c('col1', 'col2'), 1:2, c(1,2)
  # as column names.  This is a bit complicated
  if( class(.variables) == 'character'){
    vars <- .variables
    idx <- match(vars, colnames(.data))
  } else if( class(.variables) == 'H2Oquoted' ){
    vars <- as.character(.variables)
    idx <- match(vars, colnames(.data))
  } else if( class(.variables) == 'quoted' ){ # plyr overwrote our . fn
    vars <- names(.variables)
    idx <- match(vars, colnames(.data))
  } else if( class(.variables) == 'integer' ){
    vars <- .variables
    idx <- .variables
  } else if( class(.variables) == 'numeric' ){   # this will happen eg c(1,2,3)
    vars <- .variables
    idx <- as.integer(.variables)
  }
  
  bad <- is.na(idx) | idx < 1 | idx > ncol(.data)
  if( any(bad) ) stop( sprintf('can\'t recognize .variables %s', paste(vars[bad], sep=',')) )
  
  fun_name <- mm[[ '.fun' ]]

  if(identical(as.list(substitute(.fun))[[1]], quote(`function`))) {
    h2o.addFunction(.data@h2o, .fun, "anonymous")
    fun_name <- "anonymous"
  }

  exec_cmd <- sprintf('ddply(%s,c(%s),%s)', .data@key, paste(idx, collapse=','), as.character(fun_name))
  res <- .h2o.__exec2(.data@h2o, exec_cmd)
  .h2o.exec2(res$dest_key, h2o = .data@h2o, res$dest_key)
}
ddply <- h2o.ddply

# TODO: how to avoid masking plyr?
`h2o..` <- function(...) {
  mm <- match.call()
  mm <- mm[-1]
  structure( as.list(mm), class='H2Oquoted')
}

`.` <- `h2o..`

h2o.addFunction <- function(object, fun, name){
  if( missing(object) || class(object) != 'H2OClient' ) stop('must specify h2o connection in object')
  if( missing(fun) ) stop('must specify fun')
  if( !missing(name) ){
    if( class(name) != 'character' ) stop('name must be a name')
    fun_name <- name
  } else {
    fun_name <- match.call()[['fun']]
  }
  src <- paste(deparse(fun), collapse='\n')
  exec_cmd <- sprintf('%s <- %s', as.character(fun_name), src)
  res <- .h2o.__exec2(object, exec_cmd)
}

h2o.unique <- function(x, incomparables = FALSE, ...){
  # NB: we do nothing with incomparables right now
  # NB: we only support MARGIN = 2 (which is the default)

  if(class(x) != "H2OParsedData")
    stop('h2o.unique: x must be an H2OParsedData object')
  if( nrow(x) == 0 | ncol(x) == 0) return(NULL) 
  if( nrow(x) == 1) return(x)

  args <- list(...)
  if( 'MARGIN' %in% names(args) && args[['MARGIN']] != 2 ) stop('h2o.unique: only MARGIN 2 supported')
  .h2o.__unop2("unique", x)
  
#   uniq <- function(df){1}
#   h2o.addFunction(l, uniq)
#   res <- h2o.ddply(x, 1:ncol(x), uniq)
# 
#   res[,1:(ncol(res)-1)]
}
unique.H2OParsedData <- h2o.unique

h2o.runif <- function(x, min = 0, max = 1, seed = -1) {
  if(missing(x)) stop("Must specify data set")
  if(class(x) != "H2OParsedData") stop(cat("\nData must be an H2O data set. Got ", class(x), "\n"))
  if(!is.numeric(min)) stop("min must be a single number")
  if(!is.numeric(max)) stop("max must be a single number")
  if(length(min) > 1 || length(max) > 1) stop("Unimplemented")
  if(min > max) stop("min must be a number less than or equal to max")
  if(!is.numeric(seed)) stop("seed must be an integer >= 0")
  
  expr = paste("runif(", x@key, ",", seed, ")*(", max - min, ")+", min, sep = "")
  res = .h2o.__exec2(x@h2o, expr)
  if(res$num_rows == 0 && res$num_cols == 0)
    return(res$scalar)
  else {
    res <- .h2o.exec2(res$dest_key, h2o = x@h2o, res$dest_key)
    res@logic <- FALSE
    return(res)
  }
}

h2o.anyFactor <- function(x) {
  if(class(x) != "H2OParsedData") stop("x must be an H2OParsedData object")
  x@any_enum
#  as.logical(.h2o.__unop2("any.factor", x))
}

setMethod("colnames", "H2OParsedData", function(x, do.NULL = TRUE, prefix = "col") {
  x@col_names
})

#--------------------------------- Overloaded R Methods ----------------------------------#
#--------------------------------- Slicing ----------------------------------#
# i are the rows, j are the columns. These can be vectors of integers or character strings, or a single logical data object
setMethod("[", "H2OParsedData", function(x, i, j, ..., drop = TRUE) {
  numRows <- nrow(x); numCols <- ncol(x)
  if (!missing(j) && is.numeric(j) && any(abs(j) < 1 || abs(j) > numCols))
    stop("Array index out of bounds")

  if(missing(i) && missing(j)) return(x)
  if(missing(i) && !missing(j)) {
    if(is.character(j)) {
      # return(do.call("$", c(x, j)))
      myCol <- colnames(x)
      if(any(!(j %in% myCol))) stop("Undefined columns selected")
      j <- match(j, myCol)
    }
    # if(is.logical(j)) j = -which(!j)
    if(is.logical(j)) j <- which(j)

    # if(class(j) == "H2OLogicalData")
    if(class(j) == "H2OParsedData" && j@logic)
      expr <- paste(x@key, "[", j@key, ",]", sep="")
    else if(is.numeric(j) || is.integer(j))
      expr <- paste(x@key, "[,c(", paste(j, collapse=","), ")]", sep="")
    else stop(paste("Column index of type", class(j), "unsupported!"))
  } else if(!missing(i) && missing(j)) {
    # treat `i` as a column selector in this case...
    if (is.character(i)) {
      myCol <- colnames(x)
      if (any(!(i %in% myCol))) stop ("Undefined columns selected")
      i <- match(i, myCol)
      if(is.logical(i)) i <- which(i)
      if(class(i) == "H2OParsedData" && i@logic)
        expr <- paste(x@key, "[", i@key, ",]", sep="")
      else if(is.numeric(i) || is.integer(i))
        expr <- paste(x@key, "[,c(", paste(i, collapse=","), ")]", sep="")
      else stop(paste("Column index of type", class(i), "unsupported!"))
    } else {
    # if(is.logical(i)) i = -which(!i)
    if(is.logical(i)) i = which(i)
    # if(class(i) == "H2OLogicalData")
    if(class(i) == "H2OParsedData" && i@logic)
      expr <- paste(x@key, "[", i@key, ",]", sep="")
    else if(is.numeric(i) || is.integer(i))
      expr <- paste(x@key, "[c(", paste(i, collapse=","), "),]", sep="")
    else stop(paste("Row index of type", class(i), "unsupported!"))
   }
  } else {
    # if(is.logical(i)) i = -which(!i)
    if(is.logical(i)) i <- which(i)
    # if(class(i) == "H2OLogicalData") rind = i@key
    if(class(i) == "H2OParsedData" && i@logic) rind = i@key
    else if(is.numeric(i) || is.integer(i))
      rind <- paste("c(", paste(i, collapse=","), ")", sep="")
    else stop(paste("Row index of type", class(i), "unsupported!"))

    if(is.character(j)) {
      # return(do.call("$", c(x, j)))
      myCol <- colnames(x)
      if(any(!(j %in% myCol))) stop("Undefined columns selected")
      j <- match(j, myCol)
    }
    # if(is.logical(j)) j = -which(!j)
    if(is.logical(j)) j <- which(j)
    # if(class(j) == "H2OLogicalData") cind = j@key
    if(class(j) == "H2OParsedData" && j@logic) cind <- j@key
    else if(is.numeric(j) || is.integer(j))
      cind <- paste("c(", paste(j, collapse=","), ")", sep="")
    else stop(paste("Column index of type", class(j), "unsupported!"))
    expr <- paste(x@key, "[", rind, ",", cind, "]", sep="")
  }
  res <- .h2o.__exec2(x@h2o, expr)
  if(res$num_rows == 0 && res$num_cols == 0)
    res$scalar
  else
    .h2o.exec2(res$dest_key, h2o = x@h2o, res$dest_key)
})

setMethod("$", "H2OParsedData", function(x, name) {
  myNames <- colnames(x)
  # if(!(name %in% myNames)) return(NULL)
  if(!(name %in% myNames)) stop(paste("Column", name, "does not exist!"))
  cind <- match(name, myNames)
  expr <- paste(x@key, "[,", cind, "]", sep="")
  res <- .h2o.__exec2(x@h2o, expr)
  if(res$num_rows == 0 && res$num_cols == 0)
    res$scalar
  else
    .h2o.exec2(res$dest_key, h2o = x@h2o, res$dest_key)
})

setMethod("[<-", "H2OParsedData", function(x, i, j, ..., value) {
  numRows = nrow(x); numCols = ncol(x)
  # if((!missing(i) && is.numeric(i) && any(abs(i) < 1 || abs(i) > numRows)) ||
  #     (!missing(j) && is.numeric(j) && any(abs(j) < 1 || abs(j) > numCols)))
  #  stop("Array index out of bounds!")
  if(!(missing(i) || is.numeric(i) || is.character(i)) || !(missing(j) || is.numeric(j) || is.character(j)))
    stop("Row/column types not supported!")
  if(class(value) != "H2OParsedData" && !is.numeric(value))
    stop("value can only be numeric or an H2OParsedData object")
  if(is.numeric(value) && length(value) != 1 && length(value) != numRows)
    stop("value must be either a single number or a vector of length ", numRows)

  if(!missing(i) && is.numeric(i)) {
    if(any(i == 0)) stop("Array index out of bounds")
    if(any(i < 0 && abs(i) > numRows)) stop("Unimplemented: can't extend rows")
    if(min(i) > numRows+1) stop("new rows would leave holes after existing rows")
  }
  if(!missing(j) && is.numeric(j)) {
    if(any(j == 0)) stop("Array index out of bounds")
    if(any(j < 0 && abs(j) > numCols)) stop("Unimplemented: can't extend columns")
    if(min(j) > numCols+1) stop("new columns would leaves holes after existing columns")
  }

  if(missing(i) && missing(j))
    lhs <- x@key
  else if(missing(i) && !missing(j)) {
    if(is.character(j)) {
      myNames <- colnames(x)
      if(any(!(j %in% myNames))) {
        if(length(j) == 1)
          return(do.call("$<-", list(x, j, value)))
        else stop("Unimplemented: undefined column names specified")
      }
      cind <- match(j, myNames)
    } else cind <- j
    cind <- paste("c(", paste(cind, collapse = ","), ")", sep = "")
    lhs <- paste(x@key, "[,", cind, "]", sep = "")
  } else if(!missing(i) && missing(j)) {
      # treat `i` as a column selector in this case...
      if (is.character(i)) {
        myNames <- colnames(x)
        if (any(!(i %in% myNames))) {
          if (length(i) == 1) return(do.call("$<-", list(x, i, value)))
          else stop("Unimplemented: undefined column names specified")
          }
        cind <- match(i, myNames)
        cind <- paste("c(", paste(cind, collapse = ","), ")", sep = "")
        lhs <- paste(x@key, "[,", cind, "]", sep = "")
        } else {
        rind <- paste("c(", paste(i, collapse = ","), ")", sep = "")
        lhs <- paste(x@key, "[", rind, ",]", sep = "")
      }
  } else {
    if(is.character(j)) {
      myNames <- colnames(x)
      if(any(!(j %in% myNames))) stop("Unimplemented: undefined column names specified")
      cind <- match(j, myNames)
      # cind = match(j[j %in% myNames], myNames)
    } else cind <- j
    cind <- paste("c(", paste(cind, collapse = ","), ")", sep = "")
    rind <- paste("c(", paste(i, collapse = ","), ")", sep = "")
    lhs <- paste(x@key, "[", rind, ",", cind, "]", sep = "")
  }

  # rhs = ifelse(class(value) == "H2OParsedData", value@key, paste("c(", paste(value, collapse = ","), ")", sep=""))
  if(class(value) == "H2OParsedData")
    rhs <- value@key
  else
    rhs <- ifelse(length(value) == 1, value, paste("c(", paste(value, collapse = ","), ")", sep=""))
  res <- .h2o.__exec2(x@h2o, paste(lhs, "=", rhs))
  .h2o.exec2(x@key, h2o = x@h2o, x@key)
})

setMethod("$<-", "H2OParsedData", function(x, name, value) {
  if(missing(name) || !is.character(name) || nchar(name) == 0)
    stop("name must be a non-empty string")
  if(class(value) != "H2OParsedData" && !is.numeric(value))
    stop("value can only be numeric or an H2OParsedData object")
  numCols <- ncol(x); numRows <- nrow(x)
  if(is.numeric(value) && length(value) != 1 && length(value) != numRows)
    stop("value must be either a single number or a vector of length ", numRows)
  myNames <- colnames(x); idx <- match(name, myNames)
 
  lhs <- paste(x@key, "[,", ifelse(is.na(idx), numCols+1, idx), "]", sep = "")
  # rhs = ifelse(class(value) == "H2OParsedData", value@key, paste("c(", paste(value, collapse = ","), ")", sep=""))
  if(class(value) == "H2OParsedData")
    rhs <- value@key
  else
    rhs <- ifelse(length(value) == 1, value, paste("c(", paste(value, collapse = ","), ")", sep=""))
  .h2o.__exec2(x@h2o, paste(lhs, "=", rhs))
  
  if(is.na(idx))
    .h2o.__remoteSend(x@h2o, .h2o.__HACK_SETCOLNAMES2, source=x@key, cols=numCols, comma_separated_list=name)
  .h2o.exec2(x@key, h2o = x@h2o, x@key)
})

setMethod("[[", "H2OParsedData", function(x, i, exact = TRUE) {
  if(missing(i)) return(x)
  if(length(i) > 1) stop("[[]] may only select one column")
  if(!i %in% colnames(x) ) { warning(paste("Column", i, "does not exist!")); return(NULL) }
  x[, i]
})

setMethod("[[<-", "H2OParsedData", function(x, i, value) {
  if(class(value) != "H2OParsedData") stop('Can only append H2O data to H2O data')
  if( ncol(value) > 1 ) stop('May only set a single column')
  if( nrow(value) != nrow(x) ) stop(sprintf('Replacement has %d row, data has %d', nrow(value), nrow(x)))

  mm <- match.call()
  col_name <- as.list(i)[[1]]

  cc <- colnames(x)
  if( col_name %in% cc ){
    x[, match( col_name, cc ) ] <- value
  } else {
    x <- cbind(x, value)
    cc <- c( cc, col_name )
    colnames(x) <- cc
  }
  x
})

# Note: right now, all things must be H2OParsedData
cbind.H2OParsedData <- function(..., deparse.level = 1) {
  if(deparse.level != 1) stop("Unimplemented")
  
  l <- list(...)
  # l_dep <- sapply(substitute(placeholderFunction(...))[-1], deparse)
  if(length(l) == 0) stop('cbind requires an H2O parsed dataset')
  
  klass <- 'H2OParsedData'
  h2o <- l[[1]]@h2o
  nrows <- nrow(l[[1]])
  m <- Map(function(elem){ inherits(elem, klass) & elem@h2o@ip == h2o@ip & elem@h2o@port == h2o@port & nrows == nrow(elem) }, l)
  compatible <- Reduce(function(l,r) l & r, x=m, init=T)
  if(!compatible){ stop(paste('cbind: all elements must be of type', klass, 'and in the same H2O instance'))}
  
  # If cbind(x,x), dupe colnames will automatically be renamed by H2O
  # TODO: cbind(df[,1], df[,2]) should retain colnames of original data frame (not temp keys from slice)
  if(is.null(names(l)))
    tmp <- Map(function(x) x@key, l)
  else
    tmp <- mapply(function(x,n) { if(is.null(n) || is.na(n) || nchar(n) == 0) x@key else paste(n, x@key, sep = "=") }, l, names(l))
  
  exec_cmd <- sprintf("cbind(%s)", paste(as.vector(tmp), collapse = ","))
  res <- .h2o.__exec2(h2o, exec_cmd)
  .h2o.exec2(res$dest_key, h2o = h2o, res$dest_key)
}

#--------------------------------- Arithmetic ----------------------------------#
setMethod("+", c("H2OParsedData", "missing"), function(e1, e2) { .h2o.__binop2("+", 0, e1) })
setMethod("-", c("H2OParsedData", "missing"), function(e1, e2) { .h2o.__binop2("-", 0, e1) })

setMethod("+", c("H2OParsedData", "H2OParsedData"), function(e1, e2) { .h2o.__binop2("+", e1, e2) })
setMethod("-", c("H2OParsedData", "H2OParsedData"), function(e1, e2) { .h2o.__binop2("-", e1, e2) })
setMethod("*", c("H2OParsedData", "H2OParsedData"), function(e1, e2) { .h2o.__binop2("*", e1, e2) })
setMethod("/", c("H2OParsedData", "H2OParsedData"), function(e1, e2) { .h2o.__binop2("/", e1, e2) })
setMethod("%%", c("H2OParsedData", "H2OParsedData"), function(e1, e2) { .h2o.__binop2("%", e1, e2) })
setMethod("==", c("H2OParsedData", "H2OParsedData"), function(e1, e2) { .h2o.__binop2("==", e1, e2) })
setMethod(">", c("H2OParsedData", "H2OParsedData"), function(e1, e2) { .h2o.__binop2(">", e1, e2) })
setMethod("<", c("H2OParsedData", "H2OParsedData"), function(e1, e2) { .h2o.__binop2("<", e1, e2) })
setMethod("!=", c("H2OParsedData", "H2OParsedData"), function(e1, e2) { .h2o.__binop2("!=", e1, e2) })
setMethod(">=", c("H2OParsedData", "H2OParsedData"), function(e1, e2) { .h2o.__binop2(">=", e1, e2) })
setMethod("<=", c("H2OParsedData", "H2OParsedData"), function(e1, e2) { .h2o.__binop2("<=", e1, e2) })
setMethod("&", c("H2OParsedData", "H2OParsedData"), function(e1, e2) { .h2o.__binop2("&", e1, e2) })
setMethod("|", c("H2OParsedData", "H2OParsedData"), function(e1, e2) { .h2o.__binop2("|", e1, e2) })
setMethod("%*%", c("H2OParsedData", "H2OParsedData"), function(x, y) { .h2o.__binop2("%*%", x, y) })

setMethod("+", c("numeric", "H2OParsedData"), function(e1, e2) { .h2o.__binop2("+", e1, e2) })
setMethod("-", c("numeric", "H2OParsedData"), function(e1, e2) { .h2o.__binop2("-", e1, e2) })
setMethod("*", c("numeric", "H2OParsedData"), function(e1, e2) { .h2o.__binop2("*", e1, e2) })
setMethod("/", c("numeric", "H2OParsedData"), function(e1, e2) { .h2o.__binop2("/", e1, e2) })
setMethod("%%", c("numeric", "H2OParsedData"), function(e1, e2) { .h2o.__binop2("%", e1, e2) })
setMethod("==", c("numeric", "H2OParsedData"), function(e1, e2) { .h2o.__binop2("==", e1, e2) })
setMethod(">", c("numeric", "H2OParsedData"), function(e1, e2) { .h2o.__binop2(">", e1, e2) })
setMethod("<", c("numeric", "H2OParsedData"), function(e1, e2) { .h2o.__binop2("<", e1, e2) })
setMethod("!=", c("numeric", "H2OParsedData"), function(e1, e2) { .h2o.__binop2("!=", e1, e2) })
setMethod(">=", c("numeric", "H2OParsedData"), function(e1, e2) { .h2o.__binop2(">=", e1, e2) })
setMethod("<=", c("numeric", "H2OParsedData"), function(e1, e2) { .h2o.__binop2("<=", e1, e2) })
setMethod("&", c("numeric", "H2OParsedData"), function(e1, e2) { .h2o.__binop2("&", e1, e2) })
setMethod("|", c("numeric", "H2OParsedData"), function(e1, e2) { .h2o.__binop2("|", e1, e2) })

setMethod("+", c("H2OParsedData", "numeric"), function(e1, e2) { .h2o.__binop2("+", e1, e2) })
setMethod("-", c("H2OParsedData", "numeric"), function(e1, e2) { .h2o.__binop2("-", e1, e2) })
setMethod("*", c("H2OParsedData", "numeric"), function(e1, e2) { .h2o.__binop2("*", e1, e2) })
setMethod("/", c("H2OParsedData", "numeric"), function(e1, e2) { .h2o.__binop2("/", e1, e2) })
setMethod("%%", c("H2OParsedData", "numeric"), function(e1, e2) { .h2o.__binop2("%", e1, e2) })
setMethod("==", c("H2OParsedData", "numeric"), function(e1, e2) { .h2o.__binop2("==", e1, e2) })
setMethod(">", c("H2OParsedData", "numeric"), function(e1, e2) { .h2o.__binop2(">", e1, e2) })
setMethod("<", c("H2OParsedData", "numeric"), function(e1, e2) { .h2o.__binop2("<", e1, e2) })
setMethod("!=", c("H2OParsedData", "numeric"), function(e1, e2) { .h2o.__binop2("!=", e1, e2) })
setMethod(">=", c("H2OParsedData", "numeric"), function(e1, e2) { .h2o.__binop2(">=", e1, e2) })
setMethod("<=", c("H2OParsedData", "numeric"), function(e1, e2) { .h2o.__binop2("<=", e1, e2) })
setMethod("&", c("H2OParsedData", "numeric"), function(e1, e2) { .h2o.__binop2("&", e1, e2) })
setMethod("|", c("H2OParsedData", "numeric"), function(e1, e2) { .h2o.__binop2("|", e1, e2) })

setMethod("&", c("logical", "H2OParsedData"), function(e1, e2) { .h2o.__binop2("&", as.numeric(e1), e2) })
setMethod("|", c("logical", "H2OParsedData"), function(e1, e2) { .h2o.__binop2("|", as.numeric(e1), e2) })
setMethod("&", c("H2OParsedData", "logical"), function(e1, e2) { .h2o.__binop2("&", e1, as.numeric(e2)) })
setMethod("|", c("H2OParsedData", "logical"), function(e1, e2) { .h2o.__binop2("|", e1, as.numeric(e2)) })
setMethod("%/%", c("numeric", "H2OParsedData"), function(e1, e2) {.h2o.__binop2("%/%", as.numeric(e1), e2) })
setMethod("%/%", c("H2OParsedData", "numeric"), function(e1, e2){ .h2o.__binop2("%/%", e1, as.numeric(e2)) })
setMethod("^", c("numeric", "H2OParsedData"), function(e1, e2) {.h2o.__binop2("^", as.numeric(e1), e2) })
setMethod("^", c("H2OParsedData", "numeric"), function(e1, e2){ .h2o.__binop2("^", e1, as.numeric(e2)) })


#'
#' Get the domain mapping of an int and a String
#'
.getDomainMapping <- function(vec, s="") {
  if(class(vec) != "H2OParsedData") stop("Object must be a H2OParsedData object. Input was: ", vec)
  .h2o.__remoteSend(vec@h2o, .h2o.__DOMAIN_MAPPING, src_key = vec@key, str = s)
}

setMethod("==", c("H2OParsedData", "character"), function(e1, e2) {
  m <- .getDomainMapping(e1,e2)$map
  .h2o.__binop2("==", e1, m)
})

setMethod("==", c("character", "H2OParsedData"), function(e1, e2) {
  m <- .getDomainMapping(e2,e1)$map
  .h2o.__binop2("==", m, e2)
})

setMethod("!",       "H2OParsedData", function(x) { .h2o.__unop2("!",     x) })
setMethod("abs",     "H2OParsedData", function(x) { .h2o.__unop2("abs",   x) })
setMethod("sign",    "H2OParsedData", function(x) { .h2o.__unop2("sgn",   x) })
setMethod("sqrt",    "H2OParsedData", function(x) { .h2o.__unop2("sqrt",  x) })
setMethod("ceiling", "H2OParsedData", function(x) { .h2o.__unop2("ceil",  x) })
setMethod("floor",   "H2OParsedData", function(x) { .h2o.__unop2("floor", x) })
setMethod("log",     "H2OParsedData", function(x) { .h2o.__unop2("log",   x) })
setMethod("exp",     "H2OParsedData", function(x) { .h2o.__unop2("exp",   x) })
setMethod("is.na",   "H2OParsedData", function(x) { .h2o.__unop2("is.na", x) })
setMethod("t",       "H2OParsedData", function(x) { .h2o.__unop2("t",     x) })

setMethod("colnames<-", signature(x="H2OParsedData", value="H2OParsedData"),
  function(x, value) {
    if(ncol(value) != ncol(x)) stop("Mismatched number of columns")
    res <- .h2o.__remoteSend(x@h2o, .h2o.__HACK_SETCOLNAMES2, source=x@key, copy_from=value@key)
    x@col_names <- value@col_names
    return(x)
})

setMethod("colnames<-", signature(x="H2OParsedData", value="character"),
  function(x, value) {
    if(any(nchar(value) == 0)) stop("Column names must be of non-zero length")
    else if(any(duplicated(value))) stop("Column names must be unique")
    else if(length(value) != (num = ncol(x))) stop(paste("Must specify a vector of exactly", num, "column names"))
    res <- .h2o.__remoteSend(x@h2o, .h2o.__HACK_SETCOLNAMES2, source=x@key, comma_separated_list=value)
    x@col_names <- value
    return(x)
})

setMethod("names", "H2OParsedData", function(x) { colnames(x) })
setMethod("names<-", "H2OParsedData", function(x, value) { colnames(x) <- value; return(x) })
# setMethod("nrow", "H2OParsedData", function(x) { .h2o.__unop2("nrow", x) })
# setMethod("ncol", "H2OParsedData", function(x) { .h2o.__unop2("ncol", x) })

setMethod("nrow", "H2OParsedData", function(x) {
  x@nrows
})
#  res = .h2o.__remoteSend(x@h2o, .h2o.__PAGE_INSPECT2, src_key=x@key); as.numeric(res$numRows) })

setMethod("ncol", "H2OParsedData", function(x) {
  x@ncols
#  res = .h2o.__remoteSend(x@h2o, .h2o.__PAGE_INSPECT2, src_key=x@key); as.numeric(res$numCols)
})

setMethod("length", "H2OParsedData", function(x) {
  numCols <- ncol(x)
  if (numCols == 1) {
    numRows <- nrow(x)
    return (numRows)      
  }
  return (numCols)
})

setMethod("dim", "H2OParsedData", function(x) {
  c(x@nrows, x@ncols)
#  res = .h2o.__remoteSend(x@h2o, .h2o.__PAGE_INSPECT2, src_key=x@key)
#  as.numeric(c(res$numRows, res$numCols))
})

setMethod("dim<-", "H2OParsedData", function(x, value) { stop("Unimplemented") })

# setMethod("min", "H2OParsedData", function(x, ..., na.rm = FALSE) {
#   if(na.rm) stop("Unimplemented")
#   # res = .h2o.__remoteSend(x@h2o, .h2o.__PAGE_INSPECT2, src_key=x@key)
#   # min(..., sapply(res$cols, function(x) { x$min }), na.rm)
#   min(..., .h2o.__unop2("min", x), na.rm)
# })
#
# setMethod("max", "H2OParsedData", function(x, ..., na.rm = FALSE) {
#   if(na.rm) stop("Unimplemented")
#   # res = .h2o.__remoteSend(x@h2o, .h2o.__PAGE_INSPECT2, src_key=x@key)
#   # max(..., sapply(res$cols, function(x) { x$max }), na.rm)
#   max(..., .h2o.__unop2("max", x), na.rm)
# })

.min_internal <- min
min <- function(..., na.rm = FALSE) {
  idx = sapply(c(...), function(y) { class(y) == "H2OParsedData" })
  
  if(any(idx)) {
    hex.op = ifelse(na.rm, "min.na.rm", "min")
    myVals = c(...); myData = myVals[idx]
    myKeys = sapply(myData, function(y) { y@key })
    expr = paste(hex.op, "(", paste(myKeys, collapse=","), ")", sep = "")
    res = .h2o.__exec2(myData[[1]]@h2o, expr)
    .Primitive("min")(unlist(myVals[!idx]), res$scalar, na.rm = na.rm)
  } else
    .Primitive("min")(..., na.rm = na.rm)
}

.max_internal <- max
max <- function(..., na.rm = FALSE) {
  idx = sapply(c(...), function(y) { class(y) == "H2OParsedData" })
   
  if(any(idx)) {
    hex.op = ifelse(na.rm, "max.na.rm", "max")
    myVals = c(...); myData = myVals[idx]
    myKeys = sapply(myData, function(y) { y@key })
    expr = paste(hex.op, "(", paste(myKeys, collapse=","), ")", sep = "")
    res = .h2o.__exec2(myData[[1]]@h2o, expr)
    .Primitive("max")(unlist(myVals[!idx]), res$scalar, na.rm = na.rm)
  } else
    .Primitive("max")(..., na.rm = na.rm)
}

.sum_internal <- sum
sum <- function(..., na.rm = FALSE) {
  idx = sapply(c(...), function(y) { class(y) == "H2OParsedData" })
  
  if(any(idx)) {
    hex.op = ifelse(na.rm, "sum.na.rm", "sum")
    myVals = c(...); myData = myVals[idx]
    myKeys = sapply(myData, function(y) { y@key })
    expr = paste(hex.op, "(", paste(myKeys, collapse=","), ")", sep = "")
    res = .h2o.__exec2(myData[[1]]@h2o, expr)
    .Primitive("sum")(unlist(myVals[!idx]), res$scalar, na.rm = na.rm)
  } else
    .Primitive("sum")(..., na.rm = na.rm)
}

setMethod("range", "H2OParsedData", function(x) {
  res = .h2o.__remoteSend(x@h2o, .h2o.__PAGE_INSPECT2, src_key=x@key)
  temp = sapply(res$cols, function(x) { c(x$min, x$max) })
  c(min(temp[1,]), max(temp[2,]))
})

mean.H2OParsedData <- function(x, trim = 0, na.rm = FALSE, ...) {
  if(ncol(x) != 1 || trim != 0) stop("Unimplemented")
  if(h2o.anyFactor(x) || dim(x)[2] != 1) {
    warning("argument is not numeric or logical: returning NA")
    return(NA_real_)
  }
  if(!na.rm && .h2o.__unop2("any.na", x)) return(NA)
  .h2o.__unop2("mean", x)
}

setMethod("sd", "H2OParsedData", function(x, na.rm = FALSE) {
  if(ncol(x) != 1) stop("Unimplemented")
  if(dim(x)[2] != 1 || h2o.anyFactor(x)) stop("Could not coerce argument to double. H2O sd requires a single numeric column.")
  if(!na.rm && .h2o.__unop2("any.na", x)) return(NA)
  .h2o.__unop2("sd", x)
})

setMethod("var", "H2OParsedData", function(x, y = NULL, na.rm = FALSE, use) {
  if(!is.null(y) || !missing(use)) stop("Unimplemented")
  if(h2o.anyFactor(x)) stop("x cannot contain any categorical columns")
  if(!na.rm && .h2o.__unop2("any.na", x)) return(NA)
  .h2o.__unop2("var", x)
})

as.data.frame.H2OParsedData <- function(x, ...) {
  if(class(x) != "H2OParsedData") stop("x must be of class H2OParsedData")
  # Versions of R prior to 3.1 should not use hex string.
  # Versions of R including 3.1 and later should use hex string.
  use_hex_string = FALSE
  if (as.numeric(R.Version()$major) >= 3) {
    if (as.numeric(R.Version()$minor) >= 1) {
      use_hex_string = TRUE
    }
  }

  url <- paste('http://', x@h2o@ip, ':', x@h2o@port,
               '/2/DownloadDataset',
               '?src_key=', URLencode(x@key),
               '&hex_string=', as.numeric(use_hex_string),
               sep='')
  ttt <- getURL(url)
  n = nchar(ttt)

  # Delete last 1 or 2 characters if it's a newline.
  # Handle \r\n (for windows) or just \n (for not windows).
  chars_to_trim = 0
  if (n >= 2) {
      c = substr(ttt, n, n)
      if (c == "\n") {
          chars_to_trim = chars_to_trim + 1
      }
      if (chars_to_trim > 0) {
          c = substr(ttt, n-1, n-1)
          if (c == "\r") {
              chars_to_trim = chars_to_trim + 1
          }
      }    
  }

  if (chars_to_trim > 0) {
      ttt2 = substr(ttt, 1, n-chars_to_trim)
      # Is this going to use an extra copy?  Or should we assign directly to ttt?
      ttt = ttt2
  }
  
  # if((df.ncol = ncol(df)) != (x.ncol = ncol(x)))
  #  stop("Stopping conversion: Expected ", x.ncol, " columns, but data frame imported with ", df.ncol)
  # if(x.ncol > .MAX_INSPECT_COL_VIEW)
  #  warning(x@key, " has greater than ", .MAX_INSPECT_COL_VIEW, " columns. This may take awhile...")
  
  # Obtain the correct factor levels for each column
  # res = .h2o.__remoteSend(x@h2o, .h2o.__HACK_LEVELS2, source=x@key, max_ncols=.Machine$integer.max)
  # colClasses = sapply(res$levels, function(x) { ifelse(is.null(x), "numeric", "factor") })

  # Substitute NAs for blank cells rather than skipping
  df <- read.csv((tcon <- textConnection(ttt)), blank.lines.skip = FALSE, ...)
  # df = read.csv(textConnection(ttt), blank.lines.skip = FALSE, colClasses = colClasses, ...)
  close(tcon)
  return(df)
}

as.matrix.H2OParsedData <- function(x, ...) { as.matrix(as.data.frame(x, ...)) }
as.table.H2OParsedData <- function(x, ...) { as.table(as.matrix(x, ...))}

head.H2OParsedData <- function(x, n = 6L, ...) {
  numRows = nrow(x)
  stopifnot(length(n) == 1L)
  n <- ifelse(n < 0L, max(numRows + n, 0L), min(n, numRows))
  if(n == 0) return(data.frame())

  tmp_head <- x[seq_len(n),]
  x.slice = as.data.frame(tmp_head)
  h2o.rm(tmp_head@h2o, tmp_head@key)
  return(x.slice)
}

tail.H2OParsedData <- function(x, n = 6L, ...) {
  stopifnot(length(n) == 1L)
  nrx <- nrow(x)
  n <- ifelse(n < 0L, max(nrx + n, 0L), min(n, nrx))
  if(n == 0) return(data.frame())
  
  idx <- seq.int(to = nrx, length.out = n)
  tmp_tail <- x[idx,]
  x.slice <- as.data.frame(tmp_tail)
  h2o.rm(tmp_tail@h2o, tmp_tail@key)
  rownames(x.slice) <- idx
  return(x.slice)
}

setMethod("as.factor", "H2OParsedData", function(x) { .h2o.__unop2("factor", x) })
setMethod("is.factor", "H2OParsedData", function(x) { as.logical(.h2o.__unop2("is.factor", x)) })

quantile.H2OParsedData <- function(x, probs = seq(0, 1, 0.25), na.rm = FALSE, names = TRUE, type = 7, ...) {
  if((numCols = ncol(x)) != 1) stop("quantile only operates on a single column")
  if(is.factor(x)) stop("factors are not allowed")
  if(!na.rm && .h2o.__unop2("any.na", x)) stop("missing values and NaN's not allowed if 'na.rm' is FALSE")
  if(!is.numeric(probs)) stop("probs must be a numeric vector")
  if(any(probs < 0 | probs > 1)) stop("probs must fall in the range of [0,1]")
  if(type != 2 && type != 7) stop("type must be either 2 (mean interpolation) or 7 (linear interpolation)")
  if(type != 7) stop("Unimplemented: Only type 7 (linear interpolation) is supported from the console")
  
  myProbs <- paste("c(", paste(probs, collapse = ","), ")", sep = "")
  expr <- paste("quantile(", x@key, ",", myProbs, ")", sep = "")
  res <- .h2o.__exec2(x@h2o, expr)
  # res = .h2o.__remoteSend(x@h2o, .h2o.__PAGE_QUANTILES, source_key = x@key, column = 0, quantile = paste(probs, collapse = ","), interpolation_type = type, ...)
  # col <- as.numeric(strsplit(res$result, "\n")[[1]][-1])
  # if(numCols > .MAX_INSPECT_COL_VIEW)
  #   warning(x@key, " has greater than ", .MAX_INSPECT_COL_VIEW, " columns. This may take awhile...")
  # res2 = .h2o.__remoteSend(x@h2o, .h2o.__PAGE_INSPECT, key=res$dest_key, view=res$num_rows, max_column_display=.Machine$integer.max)
  # col <- sapply(res2$rows, function(x) { x[[2]] })
  col <- as.data.frame(new("H2OParsedData", h2o=x@h2o, key=res$dest_key))[[1]]
  if(names) names(col) <- paste(100*probs, "%", sep="")
  return(col)
}

# setMethod("summary", "H2OParsedData", function(object) {
summary.H2OParsedData <- function(object, ...) {
  digits <- 12L
  if(ncol(object) > .MAX_INSPECT_COL_VIEW)
    warning(object@key, " has greater than ", .MAX_INSPECT_COL_VIEW, " columns. This may take awhile...")
  res <- .h2o.__remoteSend(object@h2o, .h2o.__PAGE_SUMMARY2, source=object@key, max_ncols=.Machine$integer.max)
  cols <- sapply(res$summaries, function(col) {
    if(col$stats$type != 'Enum') { # numeric column
      if(is.null(col$stats$mins) || length(col$stats$mins) == 0) col$stats$mins = NaN
      if(is.null(col$stats$maxs) || length(col$stats$maxs) == 0) col$stats$maxs = NaN
      if(is.null(col$stats$pctile))
        params <- format(rep(signif(as.numeric(col$stats$mean), digits), 6), digits = 4)
      else
        params <- format(signif(as.numeric(c(
          col$stats$mins[1],
          col$stats$pctile[4],
          col$stats$pctile[6],
          col$stats$mean,
          col$stats$pctile[8],
          col$stats$maxs[1])), digits), digits = 4)
      result = c(paste("Min.   :", params[1], "  ", sep=""), paste("1st Qu.:", params[2], "  ", sep=""),
                 paste("Median :", params[3], "  ", sep=""), paste("Mean   :", params[4], "  ", sep=""),
                 paste("3rd Qu.:", params[5], "  ", sep=""), paste("Max.   :", params[6], "  ", sep=""))
    }
    else {
      top.ix <- sort.int(col$hcnt, decreasing=TRUE, index.return=TRUE)$ix[1:6]
      if(is.null(col$hbrk)) domains <- top.ix[1:6] else domains <- col$hbrk[top.ix]
      counts <- col$hcnt[top.ix]
      
      # TODO: Make sure "NA's" isn't a legal domain level
      if(!is.null(col$nacnt) && col$nacnt > 0) {
        idx <- ifelse(any(is.na(top.ix)), which(is.na(top.ix))[1], 6)
        domains[idx] <- "NA's"
        counts[idx] <- col$nacnt
      }
      
      # width <- max(cbind(nchar(domains), nchar(counts)))
      width <- c(max(nchar(domains)), max(nchar(counts)))
      result <- paste(domains,
                      sapply(domains, function(x) { ifelse(width[1] == nchar(x), "", paste(rep(' ', width[1] - nchar(x)), collapse='')) }),
                      ":", 
                      sapply(counts, function(y) { ifelse(width[2] == nchar(y), "", paste(rep(' ', width[2] - nchar(y)), collapse='')) }),
                      counts,
                      " ",
                      sep='')
      # result[is.na(top.ix)] <- NA
      result[is.na(domains)] <- NA
      result
    }
  })
  # Filter out rows with nothing in them
  cidx <- apply(cols, 1, function(x) { any(!is.na(x)) })
  if(ncol(cols) == 1) { cols <- as.matrix(cols[cidx,]) } else { cols <- cols[cidx,] }
  # cols <- as.matrix(cols[cidx,])

  result <- as.table(cols)
  rownames(result) <- rep("", nrow(result))
  colnames(result) <- sapply(res$summaries, function(col) col$colname)
  result
}

summary.H2OPCAModel <- function(object, ...) {
  # TODO: Save propVar and cumVar from the Java output instead of computing here
  myVar = object@model$sdev^2
  myProp = myVar/sum(myVar)
  result = rbind(object@model$sdev, myProp, cumsum(myProp))   # Need to limit decimal places to 4
  colnames(result) = paste("PC", seq(1, length(myVar)), sep="")
  rownames(result) = c("Standard deviation", "Proportion of Variance", "Cumulative Proportion")
  
  cat("Importance of components:\n")
  print(result)
}

screeplot.H2OPCAModel <- function(x, npcs = min(10, length(x@model$sdev)), type = "barplot", main = paste("h2o.prcomp(", x@data@key, ")", sep=""), ...) {
  if(type == "barplot")
    barplot(x@model$sdev[1:npcs]^2, main = main, ylab = "Variances", ...)
  else if(type == "lines")
    lines(x@model$sdev[1:npcs]^2, main = main, ylab = "Variances", ...)
  else
    stop("type must be either 'barplot' or 'lines'")
}

.canBeCoercedToLogical <- function(vec) {
  if(class(vec) != "H2OParsedData") stop("Object must be a H2OParsedData object. Input was: ", vec)
  # expects fr to be a vec.
  as.logical(.h2o.__unop2("canBeCoercedToLogical", vec))
}

.check.ifelse.conditions <-
function(test, yes, no, type) {
 if (type == "test") {
   return(class(test) == "H2OParsedData"
            && (is.numeric(yes) || class(yes) == "H2OParsedData" || is.logical(yes))
            && (is.numeric(no) || class(no) == "H2OParsedData" || is.logical(no))
            && (test@logic || .canBeCoercedToLogical(test)))
 }
}

ifelse<-
function (test, yes, no)
{
    if (.check.ifelse.conditions(test, yes, no, "test")) {
      if (is.logical(yes)) yes <- as.numeric(yes)
      if (is.logical(no)) no <- as.numeric(no)
      return(.h2o.__multop2("ifelse", test, yes, no))

    } else if ( class(yes) == "H2OParsedData" && class(test) == "logical") {
      if (is.logical(yes)) yes <- as.numeric(yes)
      if (is.logical(no)) no <- as.numeric(no)
      return(.h2o.__multop2("ifelse", as.numeric(test), yes, no))

    } else if (class(no) == "H2OParsedData" && class(test) == "logical") {
      if (is.logical(yes)) yes <- as.numeric(yes)
      if (is.logical(no)) no <- as.numeric(no)
      return(.h2o.__multop2("ifelse", as.numeric(test), yes, no))
    }
    if (is.atomic(test))
        storage.mode(test) <- "logical"
    else test <- if (isS4(test))
        as(test, "logical")
    else as.logical(test)
    ans <- test
    ok <- !(nas <- is.na(test))
    if (any(test[ok]))
        ans[test & ok] <- rep(yes, length.out = length(ans))[test &
            ok]
    if (any(!test[ok]))
        ans[!test & ok] <- rep(no, length.out = length(ans))[!test &
            ok]
    ans[nas] <- NA
    ans
}

#setMethod("ifelse", signature(test="H2OParsedData", yes="ANY", no="ANY"), function(test, yes, no) {
#  if(!(is.numeric(yes) || class(yes) == "H2OParsedData") || !(is.numeric(no) || class(no) == "H2OParsedData"))
#    stop("Unimplemented")
#  if(!test@logic && !.canBeCoercedToLogical(test)) stop(test@key, " is not a H2O logical data type")
#  h2o.exec(ifelse(test, yes, no))
##  .h2o.__multop2("ifelse", eval(test), yes, no)
#})
##
#setMethod("ifelse", signature(test="logical", yes="H2OParsedData", no="ANY"), function(test, yes, no) {
#  if(length(test) > 1) stop("test must be a single logical value")
#  h2o.exec(ifelse(test, yes, no))
##  .h2o.__multop2("ifelse", as.numeric(test), eval(yes), no)
#})
#
#setMethod("ifelse", signature(test="logical", yes="ANY", no="H2OParsedData"), function(test, yes, no) {
#  if(length(test) > 1) stop("test must be a single logical value")
#  h2o.exec(ifelse(test, yes, no))
##  .h2o.__multop2("ifelse", as.numeric(test), yes, eval(no))
#})
#
#setMethod("ifelse", signature(test="logical", yes="H2OParsedData", no="H2OParsedData"), function(test, yes, no) {
#  if(length(test) > 1) stop("test must be a single logical value")
#  h2o.exec(ifelse(test, yes, no))
##  .h2o.__multop2("ifelse", as.numeric(test), eval(yes), eval(no))
#})
#
setMethod("levels", "H2OParsedData", function(x) {
  # if(ncol(x) != 1) return(NULL)
  if(ncol(x) != 1) stop("Can only retrieve levels of one column.")
  res = .h2o.__remoteSend(x@h2o, .h2o.__HACK_LEVELS2, source = x@key, max_ncols = .Machine$integer.max)
  res$levels[[1]]
})

#----------------------------- Work in Progress -------------------------------#
# TODO: Need to change ... to environment variables and pass to substitute method,
#       Can't figure out how to access outside environment from within lapply
setMethod("apply", "H2OParsedData", function(X, MARGIN, FUN, ...) {
  if(missing(X) || class(X) != "H2OParsedData")
   stop("X must be a H2OParsedData object")
  if(missing(MARGIN) || !(length(MARGIN) <= 2 && all(MARGIN %in% c(1,2))))
    stop("MARGIN must be either 1 (rows), 2 (cols), or a vector containing both")
  if(missing(FUN) || !is.function(FUN))
    stop("FUN must be an R function")
  
  myList <- list(...)
  if(length(myList) > 0) {
    stop("Unimplemented")
    tmp = sapply(myList, function(x) { !class(x) %in% c("H2OParsedData", "numeric") } )
    if(any(tmp)) stop("H2O only recognizes H2OParsedData and numeric objects")
    
    idx = which(sapply(myList, function(x) { class(x) == "H2OParsedData" }))
    # myList <- lapply(myList, function(x) { if(class(x) == "H2OParsedData") x@key else x })
    myList[idx] <- lapply(myList[idx], function(x) { x@key })
    
    # TODO: Substitute in key name for H2OParsedData objects and push over wire to console
    if(any(names(myList) == ""))
      stop("Must specify corresponding variable names of ", myList[names(myList) == ""])
  }
  
  # Substitute in function name: FUN <- match.fun(FUN)
  myfun = deparse(substitute(FUN))
  len = length(myfun)
  if(len > 3 && substr(myfun[1], nchar(myfun[1]), nchar(myfun[1])) == "{" && myfun[len] == "}")
    myfun = paste(myfun[1], paste(myfun[2:(len-1)], collapse = ";"), "}")
  else
    myfun = paste(myfun, collapse = "")
  if(length(MARGIN) > 1)
    params = c(X@key, paste("c(", paste(MARGIN, collapse = ","), ")", sep = ""), myfun)
  else
    params = c(X@key, MARGIN, myfun)
  expr = paste("apply(", paste(params, collapse = ","), ")", sep="")
  res = .h2o.__exec2(X@h2o, expr)
  .h2o.exec2(res$dest_key, h2o = X@h2o, res$dest_key)
})

str.H2OParsedData <- function(object, ...) {
  if (length(l <- list(...)) && any("give.length" == names(l)))
    invisible(NextMethod("str", ...))
  else invisible(NextMethod("str", give.length = FALSE, ...))
  
  if(ncol(object) > .MAX_INSPECT_COL_VIEW)
    warning(object@key, " has greater than ", .MAX_INSPECT_COL_VIEW, " columns. This may take awhile...")
  res = .h2o.__remoteSend(object@h2o, .h2o.__PAGE_INSPECT2, src_key=object@key)
  cat("\nH2O dataset '", object@key, "':\t", res$numRows, " obs. of  ", (p <- res$numCols),
      " variable", if(p != 1) "s", if(p > 0) ":", "\n", sep = "")
  
  cc <- unlist(lapply(res$cols, function(y) y$name))
  width <- max(nchar(cc))
  rows <- res$rows[1:min(res$numRows, 10)]    # TODO: Might need to check rows > 0
  
  res2 = .h2o.__remoteSend(object@h2o, .h2o.__HACK_LEVELS2, source=object@key, max_ncols=.Machine$integer.max)
  for(i in 1:p) {
    cat("$ ", cc[i], rep(' ', width - nchar(cc[i])), ": ", sep = "")
    rhead <- sapply(rows, function(x) { x[i+1] })
    if(is.null(res2$levels[[i]]))
      cat("num  ", paste(rhead, collapse = " "), if(res$numRows > 10) " ...", "\n", sep = "")
    else {
      rlevels = res2$levels[[i]]
      cat("Factor w/ ", (count <- length(rlevels)), " level", if(count != 1) "s", ' "', paste(rlevels[1:min(count, 2)], collapse = '","'), '"', if(count > 2) ",..", ": ", sep = "")
      cat(paste(match(rhead, rlevels), collapse = " "), if(res$numRows > 10) " ...", "\n", sep = "")
    }
  }
}

setMethod("findInterval", "H2OParsedData", function(x, vec, rightmost.closed = FALSE, all.inside = FALSE) {
  if(any(is.na(vec)))
    stop("'vec' contains NAs")
  if(is.unsorted(vec))
    stop("'vec' must be sorted non-decreasingly")
  if(all.inside) stop("Unimplemented")
  
  myVec = paste("c(", .seq_to_string(vec), ")", sep = "")
  expr = paste("findInterval(", x@key, ",", myVec, ",", as.numeric(rightmost.closed), ")", sep = "")
  res = .h2o.__exec2(x@h2o, expr)

  new('H2OParsedData', h2o=x@h2o, key=res$dest_key)
})

# setGeneric("histograms", function(object) { standardGeneric("histograms") })
# setMethod("histograms", "H2OParsedData", function(object) {
#   if(ncol(object) > .MAX_INSPECT_COL_VIEW)
#     warning(object@key, " has greater than ", .MAX_INSPECT_COL_VIEW, " columns. This may take awhile...")
#   res = .h2o.__remoteSend(object@h2o, .h2o.__PAGE_SUMMARY2, source=object@key, max_ncols=.Machine$integer.max)
#   list.of.bins <- lapply(res$summaries, function(x) {
#     if (x$stats$type == 'Enum') {
#       bins <- NULL
#     } else {
#       counts <- x$hcnt
#       breaks <- seq(x$hstart, by=x$hstep, length.out=length(x$hcnt) + 1)
#       bins <- list(counts,breaks)
#       names(bins) <- cbind('counts', 'breaks')
#     }
#     bins
#   })
#   return(list.of.bins)
# })
>>>>>>> 1fa2b134
<|MERGE_RESOLUTION|>--- conflicted
+++ resolved
@@ -1,2881 +1,1445 @@
-<<<<<<< HEAD
-#--------------------------------- Class Definitions ----------------------------------#
-# WARNING: Do NOT touch the env slot! It is used to link garbage collection between R and H2O
-setClass("H2OClient", representation(ip="character", port="numeric"), prototype(ip="127.0.0.1", port=54321))
-setClass("H2ORawData", representation(h2o="H2OClient", key="character"))
-# setClass("H2ORawData", representation(h2o="H2OClient", key="character", env="environment"))
-setClass("H2OParsedData", representation(h2o="H2OClient", key="character", logic="logical", col_names="vector", nrows="numeric", ncols="numeric", any_enum="logical"),
-          prototype(logic=FALSE, col_names="", ncols=-1, nrows=-1, any_enum = FALSE))
-# setClass("H2OParsedData", representation(h2o="H2OClient", key="character", env="environment", logic="logical"), prototype(logic=FALSE))
-setClass("H2OModel", representation(key="character", data="H2OParsedData", model="list", "VIRTUAL"))
-# setClass("H2OModel", representation(key="character", data="H2OParsedData", model="list", env="environment", "VIRTUAL"))
-setClass("H2OGrid", representation(key="character", data="H2OParsedData", model="list", sumtable="list", "VIRTUAL"))
-setClass("H2OPerfModel", representation(cutoffs="numeric", measure="numeric", perf="character", model="list", roc="data.frame"))
-
-setClass("H2OGLMModel", contains="H2OModel", representation(xval="list"))
-setClass("H2OKMeansModel", contains="H2OModel")
-setClass("H2ODeepLearningModel", contains="H2OModel", representation(valid="H2OParsedData", xval="list"))
-setClass("H2ODRFModel", contains="H2OModel", representation(valid="H2OParsedData", xval="list"))
-setClass("H2ONBModel", contains="H2OModel")
-setClass("H2OPCAModel", contains="H2OModel")
-setClass("H2OGBMModel", contains="H2OModel", representation(valid="H2OParsedData", xval="list"))
-setClass("H2OSpeeDRFModel", contains="H2OModel", representation(valid="H2OParsedData", xval="list"))
-
-setClass("H2OGLMGrid", contains="H2OGrid")
-setClass("H2OGBMGrid", contains="H2OGrid")
-setClass("H2OKMeansGrid", contains="H2OGrid")
-setClass("H2ODRFGrid", contains="H2OGrid")
-setClass("H2ODeepLearningGrid", contains="H2OGrid")
-setClass("H2OSpeeDRFGrid", contains="H2OGrid")
-setClass("H2OGLMModelList", representation(models="list", best_model="numeric", lambdas="numeric"))
-
-# Register finalizers for H2O data and model objects
-# setMethod("initialize", "H2ORawData", function(.Object, h2o = new("H2OClient"), key = "") {
-#   .Object@h2o = h2o
-#   .Object@key = key
-#   .Object@env = new.env()
-#
-#   assign("h2o", .Object@h2o, envir = .Object@env)
-#   assign("key", .Object@key, envir = .Object@env)
-#
-#   # Empty keys don't refer to any object in H2O
-#   if(key != "") reg.finalizer(.Object@env, .h2o.__finalizer)
-#   return(.Object)
-# })
-#
-# setMethod("initialize", "H2OParsedData", function(.Object, h2o = new("H2OClient"), key = "") {
-#   .Object@h2o = h2o
-#   .Object@key = key
-#   .Object@env = new.env()
-#
-#   assign("h2o", .Object@h2o, envir = .Object@env)
-#   assign("key", .Object@key, envir = .Object@env)
-#
-#   # Empty keys don't refer to any object in H2O
-#   if(key != "") reg.finalizer(.Object@env, .h2o.__finalizer)
-#   return(.Object)
-# })
-#
-# setMethod("initialize", "H2OModel", function(.Object, key = "", data = new("H2OParsedData"), model = list()) {
-#   .Object@key = key
-#   .Object@data = data
-#   .Object@model = model
-#   .Object@env = new.env()
-#
-#   assign("h2o", .Object@data@h2o, envir = .Object@env)
-#   assign("key", .Object@key, envir = .Object@env)
-#
-#   # Empty keys don't refer to any object in H2O
-#   if(key != "") reg.finalizer(.Object@env, .h2o.__finalizer)
-#   return(.Object)
-# })
-
-#--------------------------------- Class Display Functions ----------------------------------#
-setMethod("show", "H2OClient", function(object) {
-  cat("IP Address:", object@ip, "\n")
-  cat("Port      :", object@port, "\n")
-})
-
-setMethod("show", "H2ORawData", function(object) {
-  print(object@h2o)
-  cat("Raw Data Key:", object@key, "\n")
-})
-
-setMethod("show", "H2OParsedData", function(object) {
-  print(object@h2o)
-  cat("Parsed Data Key:", object@key, "\n\n")
-  print(head(object))
-})
-
-setMethod("show", "H2OGrid", function(object) {
-  print(object@data@h2o)
-  cat("Parsed Data Key:", object@data@key, "\n\n")
-  cat("Grid Search Model Key:", object@key, "\n")
-
-  temp = data.frame(t(sapply(object@sumtable, c)))
-  cat("\nSummary\n"); print(temp)
-})
-
-setMethod("show", "H2OKMeansModel", function(object) {
-    print(object@data@h2o)
-    cat("Parsed Data Key:", object@data@key, "\n\n")
-    cat("K-Means Model Key:", object@key)
-    
-    model = object@model
-    cat("\n\nK-means clustering with", length(model$size), "clusters of sizes "); cat(model$size, sep=", ")
-    cat("\n\nCluster means:\n"); print(model$centers)
-    cat("\nClustering vector:\n"); print(summary(model$cluster))
-    cat("\nWithin cluster sum of squares by cluster:\n"); print(model$withinss)
-    cat("(between_SS / total_SS = ", round(100*sum(model$betweenss)/model$totss, 1), "%)\n")
-    cat("\nAvailable components:\n\n"); print(names(model))
-})
-
-setMethod("show", "H2OGLMModel", function(object) {
-    print(object@data@h2o)
-    cat("Parsed Data Key:", object@data@key, "\n\n")
-    cat("GLM2 Model Key:", object@key)
-    
-    model <- object@model
-    cat("\n\nCoefficients:\n"); print(round(model$coefficients,5))
-    if(!is.null(model$normalized_coefficients)) {
-        cat("\nNormalized Coefficients:\n"); print(round(model$normalized_coefficients,5))
-    }
-    cat("\nDegrees of Freedom:", model$df.null, "Total (i.e. Null); ", model$df.residual, "Residual")
-    cat("\nNull Deviance:    ", round(model$null.deviance,1))
-    cat("\nResidual Deviance:", round(model$deviance,1), " AIC:", round(model$aic,1))
-    cat("\nDeviance Explained:", round(1-model$deviance/model$null.deviance,5), "\n")
-    # cat("\nAvg Training Error Rate:", round(model$train.err,5), "\n")
-    
-    family <- model$params$family$family
-    if(family == "binomial") {
-        cat("AUC:", round(model$auc,5), " Best Threshold:", round(model$best_threshold,5))
-        cat("\n\nConfusion Matrix:\n"); print(model$confusion)
-    }
-
-    if(length(object@xval) > 0) {
-        cat("\nCross-Validation Models:\n")
-        if(family == "binomial") {
-            modelXval <- t(sapply(object@xval, function(x) { c(x@model$rank-1, x@model$auc, 1-x@model$deviance/x@model$null.deviance) }))
-            colnames(modelXval) = c("Nonzeros", "AUC", "Deviance Explained")
-        } else {
-            modelXval <- t(sapply(object@xval, function(x) { c(x@model$rank-1, x@model$aic, 1-x@model$deviance/x@model$null.deviance) }))
-            colnames(modelXval) = c("Nonzeros", "AIC", "Deviance Explained")
-        }
-        rownames(modelXval) <- paste("Model", 1:nrow(modelXval))
-        print(modelXval)
-    }
-})
-
-setMethod("summary","H2OGLMModelList", function(object) {
-    summary <- NULL
-    if(object@models[[1]]@model$params$family$family == 'binomial'){
-        for(m in object@models) {
-            model = m@model
-            if(is.null(summary)) {
-                summary = t(as.matrix(c(model$lambda, model$df.null-model$df.residual,round((1-model$deviance/model$null.deviance),2),round(model$auc,2))))
-            } else {
-                summary = rbind(summary,c(model$lambda,model$df.null-model$df.residual,round((1-model$deviance/model$null.deviance),2),round(model$auc,2)))
-            }
-        }
-        summary = cbind(1:nrow(summary),summary)
-        colnames(summary) <- c("id","lambda","predictors","dev.ratio"," AUC ")
-    } else {
-        for(m in object@models) {
-            model = m@model
-            if(is.null(summary)) {
-                summary = t(as.matrix(c(model$lambda, model$df.null-model$df.residual,round((1-model$deviance/model$null.deviance),2))))
-            } else {
-                summary = rbind(summary,c(model$lambda,model$df.null-model$df.residual,round((1-model$deviance/model$null.deviance),2)))
-            }
-        }
-        summary = cbind(1:nrow(summary),summary)
-        colnames(summary) <- c("id","lambda","predictors","explained dev")
-    }    
-    summary
-})
-
-setMethod("show", "H2OGLMModelList", function(object) {
-    print(summary(object))
-    cat("best model:",object@best_model, "\n")
-})
-
-setMethod("show", "H2ODeepLearningModel", function(object) {
-  print(object@data@h2o)
-  cat("Parsed Data Key:", object@data@key, "\n\n")
-  cat("Deep Learning Model Key:", object@key)
-
-  model = object@model
-  cat("\n\nTraining classification error:", model$train_class_error)
-  cat("\nTraining mean square error:", model$train_sqr_error)
-  cat("\n\nValidation classification error:", model$valid_class_error)
-  cat("\nValidation square error:", model$valid_sqr_error)
-  
-  if(!is.null(model$confusion)) {
-    cat("\n\nConfusion matrix:\n")
-    if(is.na(object@valid@key)) {
-      if(model$params$nfolds == 0)
-        cat("Reported on", object@data@key, "\n")
-      else
-        cat("Reported on", paste(model$params$nfolds, "-fold cross-validated data", sep = ""), "\n")
-    } else
-      cat("Reported on", object@valid@key, "\n")
-    print(model$confusion)
-  }
-  
-  if(!is.null(model$hit_ratios)) {
-    cat("\nHit Ratios for Multi-class Classification:\n")
-    print(model$hit_ratios)
-  }
-  
-  if(!is.null(object@xval) && length(object@xval) > 0) {
-    cat("\nCross-Validation Models:\n")
-    temp = lapply(object@xval, function(x) { cat(" ", x@key, "\n") })
-  }
-})
-
-setMethod("show", "H2ODRFModel", function(object) {
-  print(object@data@h2o)
-  cat("Parsed Data Key:", object@data@key, "\n\n")
-  cat("Distributed Random Forest Model Key:", object@key)
-
-  model = object@model
-  cat("\n\nClasification:", model$params$classification)
-  cat("\nNumber of trees:", model$params$ntree)
-  cat("\nTree statistics:\n"); print(model$forest)
-  
-  if(model$params$classification) {
-    cat("\nConfusion matrix:\n")
-    if(is.na(object@valid@key))
-      cat("Reported on", paste(object@model$params$nfolds, "-fold cross-validated data", sep = ""), "\n")
-    else
-      cat("Reported on", object@valid@key, "\n")
-    print(model$confusion)
-    
-    if(!is.null(model$auc) && !is.null(model$gini))
-      cat("\nAUC:", model$auc, "\nGini:", model$gini, "\n")
-  }
-  if(!is.null(model$varimp)) {
-    cat("\nVariable importance:\n"); print(model$varimp)
-  }
-  cat("\nMean-squared Error by tree:\n"); print(model$mse)
-  if(length(object@xval) > 0) {
-    cat("\nCross-Validation Models:\n")
-    print(sapply(object@xval, function(x) x@key))
-  }
-})
-
-setMethod("show", "H2OSpeeDRFModel", function(object) {
-  print(object@data@h2o)
-  cat("Parsed Data Key:", object@data@key, "\n\n")
-  cat("SpeeDRF Model Key:", object@key)
-
-  model = object@model
-  cat("\n\nClassification:", model$params$classification)
-  cat("\nNumber of trees:", model$params$ntree)
-  
-  if(FALSE){ #model$params$oobee) {
-    cat("\nConfusion matrix:\n"); cat("Reported on oobee from", object@valid@key, "\n")
-    if(is.na(object@valid@key))
-      cat("Reported on oobee from", paste(object@model$params$nfolds, "-fold cross-validated data", sep = ""), "\n")
-    else
-      cat("Reported on oobee from", object@valid@key, "\n")
-  } else {
-    cat("\nConfusion matrix:\n");
-    if(is.na(object@valid@key))
-      cat("Reported on", paste(object@model$params$nfolds, "-fold cross-validated data", sep = ""), "\n")
-    else
-      cat("Reported on", object@valid@key, "\n")
-  }
-  print(model$confusion)
- 
-  if(!is.null(model$varimp)) {
-    cat("\nVariable importance:\n"); print(model$varimp)
-  }
-
-  #mse <-model$mse[length(model$mse)] # (model$mse[is.na(model$mse) | model$mse <= 0] <- "")
-
-  if (model$mse != -1) {
-    cat("\nMean-squared Error from the",model$params$ntree, "trees: "); cat(model$mse, "\n")
-  }
-
-  if(length(object@xval) > 0) {
-    cat("\nCross-Validation Models:\n")
-    print(sapply(object@xval, function(x) x@key))
-  }
-})
-
-setMethod("show", "H2OPCAModel", function(object) {
-  print(object@data@h2o)
-  cat("Parsed Data Key:", object@data@key, "\n\n")
-  cat("PCA Model Key:", object@key)
-
-  model = object@model
-  cat("\n\nStandard deviations:\n", model$sdev)
-  cat("\n\nRotation:\n"); print(model$rotation)
-})
-
-setMethod("show", "H2ONBModel", function(object) {
-  print(object@data@h2o)
-  cat("Parsed Data Key:", object@data@key, "\n\n")
-  cat("Naive Bayes Model Key:", object@key)
-  
-  model = object@model
-  cat("\n\nA-priori probabilities:\n"); print(model$apriori_prob)
-  cat("\n\nConditional probabilities:\n"); print(model$tables)
-})
-
-setMethod("show", "H2OGBMModel", function(object) {
-  print(object@data@h2o)
-  cat("Parsed Data Key:", object@data@key, "\n\n")
-  cat("GBM Model Key:", object@key, "\n")
-
-  model = object@model
-  if(model$params$distribution %in% c("multinomial", "bernoulli")) {
-    cat("\nConfusion matrix:\n")
-    if(is.na(object@valid@key))
-      cat("Reported on", paste(object@model$params$nfolds, "-fold cross-validated data", sep = ""), "\n")
-    else
-      cat("Reported on", object@valid@key, "\n")
-    print(model$confusion)
-    
-    if(!is.null(model$auc) && !is.null(model$gini))
-      cat("\nAUC:", model$auc, "\nGini:", model$gini, "\n")
-  }
-  
-  if(!is.null(model$varimp)) {
-    cat("\nVariable importance:\n"); print(model$varimp)
-  }
-  cat("\nMean-squared Error by tree:\n"); print(model$err)
-  if(length(object@xval) > 0) {
-    cat("\nCross-Validation Models:\n")
-    print(sapply(object@xval, function(x) x@key))
-  }
-})
-
-setMethod("show", "H2OPerfModel", function(object) {
-  model = object@model
-  tmp = t(data.frame(model[-length(model)]))
-  
-  if(object@perf == "mcc")
-    criterion = "MCC"
-  else
-    criterion = paste(toupper(substring(object@perf, 1, 1)), substring(object@perf, 2), sep = "")
-  rownames(tmp) = c("AUC", "Gini", paste("Best Cutoff for", criterion), "F1", "Accuracy", "Error", "Precision", "Recall", "Specificity", "MCC", "Max per Class Error")
-  colnames(tmp) = "Value"; print(tmp)
-  cat("\n\nConfusion matrix:\n"); print(model$confusion)
-})
-
-#--------------------------------- Unique H2O Methods ----------------------------------#
-# TODO: s4 year, month impls as well?
-h2o.year <- function(x) {
-  if(missing(x)) stop('must specify x')
-  if(class(x) != 'H2OParsedData' ) stop('x must be an H2OParsedData object')
-  res1 <- .h2o.__unop2('year', x)
-  .h2o.__binop2("-", res1, 1900)
-}
-
-h2o.month <- function(x){
-  if(missing(x)) stop('must specify x')
-  if(class(x) != 'H2OParsedData') stop('x must be an H2OParsedData object')
-  .h2o.__unop2('month', x)
-}
-
-year <- function(x) UseMethod('year', x)
-year.H2OParsedData <- h2o.year
-month <- function(x) UseMethod('month', x)
-month.H2OParsedData <- h2o.month
-
-diff.H2OParsedData <- function(x, lag = 1, differences = 1, ...) {
-  if(!is.numeric(lag)) stop("lag must be numeric")
-  if(!is.numeric(differences)) stop("differences must be numeric")
-  
-  expr = paste("diff(", paste(x@key, lag, differences, sep = ","), ")", sep = "")
-  res = .h2o.__exec2(x@h2o, expr)
-  res <- .h2o.exec2(res$dest_key, h2o = x@h2o, res$dest_key)
-  res@logic <- FALSE
-}
-
-as.h2o <- function(client, object, key = "", header, sep = "") {
-  if(missing(client) || class(client) != "H2OClient") stop("client must be a H2OClient object")
-  if(missing(object) || !is.numeric(object) && !is.data.frame(object)) stop("object must be numeric or a data frame")
-  if(!is.character(key)) stop("key must be of class character")
-  if(missing(key) || nchar(key) == 0) {
-    key = paste(.TEMP_KEY, ".", .pkg.env$temp_count, sep="")
-    .pkg.env$temp_count = (.pkg.env$temp_count + 1) %% .RESULT_MAX
-  }
-  
-  # TODO: Be careful, there might be a limit on how long a vector you can define in console
-  if(is.numeric(object) && is.vector(object)) {
-    res <- .h2o.__exec2_dest_key(client, paste("c(", paste(object, sep=',', collapse=","), ")", collapse=""), key)
-    return(.h2o.exec2(res$dest_key, h2o = client, res$dest_key))
-  } else {
-    tmpf <- tempfile(fileext=".csv")
-    write.csv(object, file=tmpf, quote = TRUE, row.names = FALSE)
-    h2f <- h2o.uploadFile(client, tmpf, key=key, header=header, sep=sep)
-    unlink(tmpf)
-    return(h2f)
-  }
-}
-
-h2o.exec <- function(expr_to_execute, h2o = NULL, dest_key = "") {
-  if (!is.null(h2o) && !.anyH2O(substitute(expr_to_execute), envir = parent.frame())) {
-    return(.h2o.exec2(h2o, deparse(substitute(expr_to_execute)), dest_key))
-  }
-  expr <- .replace_with_keys(substitute( expr_to_execute ), envir = parent.frame())
-  res <- NULL
-  if (dest_key != "") .pkg.env$DESTKEY <- dest_key
-  if (.pkg.env$DESTKEY == "") {
-    res <- .h2o.__exec2(.pkg.env$SERVER, deparse(expr))
-  } else {
-    res <- .h2o.__exec2_dest_key(.pkg.env$SERVER, deparse(expr), .pkg.env$DESTKEY)
-  }
-  if (.pkg.env$NEWCOL != "") {
-    .h2o.__remoteSend(.pkg.env$SERVER, .h2o.__HACK_SETCOLNAMES2, source=.pkg.env$FRAMEKEY,
-                       cols=.pkg.env$NUMCOLS, comma_separated_list=.pkg.env$NEWCOL)
-  }
-
-  if(res$num_rows == 0 && res$num_cols == 0)
-    return(res$scalar)
-
-  key <- res$dest_key
-  if (.pkg.env$FRAMEKEY != "") {
-    key <- as.character(.pkg.env$FRAMEKEY)
-    newFrame <- .h2o.exec2(key, h2o = .pkg.env$SERVER, key)
-    topCall <- sys.calls()[[1]]
-    idxs <- which( "H2OParsedData" == unlist(lapply(as.list(topCall), .eval_class, envir=parent.frame())))
-    obj_name <- as.character(.pkg.env$CURS4)
-    if (length(idxs) != 0) obj_name <- as.character(topCall[[idxs]])[1]
-
-    env <- .lookUp(obj_name)
-    if (is.null(env)) {
-      env <- parent.frame()
-    }
-    assign(obj_name, newFrame, env)
-    return(newFrame)
-  }
-  .h2o.exec2(key, h2o = .pkg.env$SERVER, key)
-}
-
-h2o.cut <- function(x, breaks) {
-  if(missing(x)) stop("Must specify data set")
-  if(!inherits(x, "H2OParsedData")) stop(cat("\nData must be an H2O data set. Got ", class(x), "\n"))
-  if(missing(breaks) || !is.numeric(breaks)) stop("breaks must be a numeric vector")
-
-  nums = ifelse(length(breaks) == 1, breaks, paste("c(", paste(breaks, collapse=","), ")", sep=""))
-  expr = paste("cut(", x@key, ",", nums, ")", sep="")
-  res = .h2o.__exec2(x@h2o, expr)
-  if(res$num_rows == 0 && res$num_cols == 0)   # TODO: If logical operator, need to indicate
-    return(res$scalar)
-  .h2o.exec2(res$dest_key, h2o = x@h2o, res$dest_key)
-}
-
-# TODO: H2O doesn't support any arguments beyond the single H2OParsedData object (with <= 2 cols)
-h2o.table <- function(x, return.in.R = FALSE) {
-  if(missing(x)) stop("Must specify data set")
-  if(!inherits(x, "H2OParsedData")) stop(cat("\nData must be an H2O data set. Got ", class(x), "\n"))
-  if(ncol(x) > 2) stop("Unimplemented")
-  tb <- .h2o.__unop2("table", x)
-  
-  if(return.in.R) {
-    df <- as.data.frame(tb)
-    if(!is.null(df$Count))
-      return(xtabs(Count ~ ., data = df))
-    rownames(df) <- df$'row.names'
-    df$'row.names' <- NULL
-    tb <- as.table(as.matrix(df))
-    # TODO: Dimension names should be the names of the columns containing the cross-classifying factors
-    dimnames(tb) <- list("row.levels" = rownames(tb), "col.levels" = colnames(tb))
-  }
-  return(tb)
-}
-
-h2o.ddply <- function (.data, .variables, .fun = NULL, ..., .progress = 'none') {
-  if(missing(.data)) stop('must specify .data')
-  if(class(.data) != "H2OParsedData") stop('.data must be an H2OParsedData object')
-  if( missing(.variables) ) stop('must specify .variables')
-  if( missing(.fun) ) stop('must specify .fun')
-  
-  mm <- match.call()
-  
-  # we accept eg .(col1, col2), c('col1', 'col2'), 1:2, c(1,2)
-  # as column names.  This is a bit complicated
-  if( class(.variables) == 'character'){
-    vars <- .variables
-    idx <- match(vars, colnames(.data))
-  } else if( class(.variables) == 'H2Oquoted' ){
-    vars <- as.character(.variables)
-    idx <- match(vars, colnames(.data))
-  } else if( class(.variables) == 'quoted' ){ # plyr overwrote our . fn
-    vars <- names(.variables)
-    idx <- match(vars, colnames(.data))
-  } else if( class(.variables) == 'integer' ){
-    vars <- .variables
-    idx <- .variables
-  } else if( class(.variables) == 'numeric' ){   # this will happen eg c(1,2,3)
-    vars <- .variables
-    idx <- as.integer(.variables)
-  }
-  
-  bad <- is.na(idx) | idx < 1 | idx > ncol(.data)
-  if( any(bad) ) stop( sprintf('can\'t recognize .variables %s', paste(vars[bad], sep=',')) )
-  
-  fun_name <- mm[[ '.fun' ]]
-
-  if(identical(as.list(substitute(.fun))[[1]], quote(`function`))) {
-    h2o.addFunction(.data@h2o, .fun, "anonymous")
-    fun_name <- "anonymous"
-  }
-
-  exec_cmd <- sprintf('ddply(%s,c(%s),%s)', .data@key, paste(idx, collapse=','), as.character(fun_name))
-  res <- .h2o.__exec2(.data@h2o, exec_cmd)
-  .h2o.exec2(res$dest_key, h2o = .data@h2o, res$dest_key)
-}
-ddply <- h2o.ddply
-
-# TODO: how to avoid masking plyr?
-`h2o..` <- function(...) {
-  mm <- match.call()
-  mm <- mm[-1]
-  structure( as.list(mm), class='H2Oquoted')
-}
-
-`.` <- `h2o..`
-
-h2o.addFunction <- function(object, fun, name){
-  if( missing(object) || class(object) != 'H2OClient' ) stop('must specify h2o connection in object')
-  if( missing(fun) ) stop('must specify fun')
-  if( !missing(name) ){
-    if( class(name) != 'character' ) stop('name must be a name')
-    fun_name <- name
-  } else {
-    fun_name <- match.call()[['fun']]
-  }
-  src <- paste(deparse(fun), collapse='\n')
-  exec_cmd <- sprintf('%s <- %s', as.character(fun_name), src)
-  res <- .h2o.__exec2(object, exec_cmd)
-}
-
-h2o.unique <- function(x, incomparables = FALSE, ...){
-  # NB: we do nothing with incomparables right now
-  # NB: we only support MARGIN = 2 (which is the default)
-
-  if(class(x) != "H2OParsedData")
-    stop('h2o.unique: x must be an H2OParsedData object')
-  if( nrow(x) == 0 | ncol(x) == 0) return(NULL) 
-  if( nrow(x) == 1) return(x)
-
-  args <- list(...)
-  if( 'MARGIN' %in% names(args) && args[['MARGIN']] != 2 ) stop('h2o.unique: only MARGIN 2 supported')
-  .h2o.__unop2("unique", x)
-  
-#   uniq <- function(df){1}
-#   h2o.addFunction(l, uniq)
-#   res <- h2o.ddply(x, 1:ncol(x), uniq)
-# 
-#   res[,1:(ncol(res)-1)]
-}
-unique.H2OParsedData <- h2o.unique
-
-h2o.runif <- function(x, min = 0, max = 1, seed = -1) {
-  if(missing(x)) stop("Must specify data set")
-  if(class(x) != "H2OParsedData") stop(cat("\nData must be an H2O data set. Got ", class(x), "\n"))
-  if(!is.numeric(min)) stop("min must be a single number")
-  if(!is.numeric(max)) stop("max must be a single number")
-  if(length(min) > 1 || length(max) > 1) stop("Unimplemented")
-  if(min > max) stop("min must be a number less than or equal to max")
-  if(!is.numeric(seed)) stop("seed must be an integer >= 0")
-  
-  expr = paste("runif(", x@key, ",", seed, ")*(", max - min, ")+", min, sep = "")
-  res = .h2o.__exec2(x@h2o, expr)
-  if(res$num_rows == 0 && res$num_cols == 0)
-    return(res$scalar)
-  else {
-    res <- .h2o.exec2(res$dest_key, h2o = x@h2o, res$dest_key)
-    res@logic <- FALSE
-    return(res)
-  }
-}
-
-h2o.anyFactor <- function(x) {
-  if(class(x) != "H2OParsedData") stop("x must be an H2OParsedData object")
-  x@any_enum
-#  as.logical(.h2o.__unop2("any.factor", x))
-}
-
-setMethod("colnames", "H2OParsedData", function(x, do.NULL = TRUE, prefix = "col") {
-  x@col_names
-})
-
-#--------------------------------- Overloaded R Methods ----------------------------------#
-#--------------------------------- Slicing ----------------------------------#
-# i are the rows, j are the columns. These can be vectors of integers or character strings, or a single logical data object
-setMethod("[", "H2OParsedData", function(x, i, j, ..., drop = TRUE) {
-  numRows <- nrow(x); numCols <- ncol(x)
-  if (!missing(j) && is.numeric(j) && any(abs(j) < 1 || abs(j) > numCols))
-    stop("Array index out of bounds")
-
-  if(missing(i) && missing(j)) return(x)
-  if(missing(i) && !missing(j)) {
-    if(is.character(j)) {
-      # return(do.call("$", c(x, j)))
-      myCol <- colnames(x)
-      if(any(!(j %in% myCol))) stop("Undefined columns selected")
-      j <- match(j, myCol)
-    }
-    # if(is.logical(j)) j = -which(!j)
-    if(is.logical(j)) j <- which(j)
-
-    # if(class(j) == "H2OLogicalData")
-    if(class(j) == "H2OParsedData" && j@logic)
-      expr <- paste(x@key, "[", j@key, ",]", sep="")
-    else if(is.numeric(j) || is.integer(j))
-      expr <- paste(x@key, "[,c(", paste(j, collapse=","), ")]", sep="")
-    else stop(paste("Column index of type", class(j), "unsupported!"))
-  } else if(!missing(i) && missing(j)) {
-    # treat `i` as a column selector in this case...
-    if (is.character(i)) {
-      myCol <- colnames(x)
-      if (any(!(i %in% myCol))) stop ("Undefined columns selected")
-      i <- match(i, myCol)
-      if(is.logical(i)) i <- which(i)
-      if(class(i) == "H2OParsedData" && i@logic)
-        expr <- paste(x@key, "[", i@key, ",]", sep="")
-      else if(is.numeric(i) || is.integer(i))
-        expr <- paste(x@key, "[,c(", paste(i, collapse=","), ")]", sep="")
-      else stop(paste("Column index of type", class(i), "unsupported!"))
-    } else {
-    # if(is.logical(i)) i = -which(!i)
-    if(is.logical(i)) i = which(i)
-    # if(class(i) == "H2OLogicalData")
-    if(class(i) == "H2OParsedData" && i@logic)
-      expr <- paste(x@key, "[", i@key, ",]", sep="")
-    else if(is.numeric(i) || is.integer(i))
-      expr <- paste(x@key, "[c(", paste(i, collapse=","), "),]", sep="")
-    else stop(paste("Row index of type", class(i), "unsupported!"))
-   }
-  } else {
-    # if(is.logical(i)) i = -which(!i)
-    if(is.logical(i)) i <- which(i)
-    # if(class(i) == "H2OLogicalData") rind = i@key
-    if(class(i) == "H2OParsedData" && i@logic) rind = i@key
-    else if(is.numeric(i) || is.integer(i))
-      rind <- paste("c(", paste(i, collapse=","), ")", sep="")
-    else stop(paste("Row index of type", class(i), "unsupported!"))
-
-    if(is.character(j)) {
-      # return(do.call("$", c(x, j)))
-      myCol <- colnames(x)
-      if(any(!(j %in% myCol))) stop("Undefined columns selected")
-      j <- match(j, myCol)
-    }
-    # if(is.logical(j)) j = -which(!j)
-    if(is.logical(j)) j <- which(j)
-    # if(class(j) == "H2OLogicalData") cind = j@key
-    if(class(j) == "H2OParsedData" && j@logic) cind <- j@key
-    else if(is.numeric(j) || is.integer(j))
-      cind <- paste("c(", paste(j, collapse=","), ")", sep="")
-    else stop(paste("Column index of type", class(j), "unsupported!"))
-    expr <- paste(x@key, "[", rind, ",", cind, "]", sep="")
-  }
-  res <- .h2o.__exec2(x@h2o, expr)
-  if(res$num_rows == 0 && res$num_cols == 0)
-    res$scalar
-  else
-    .h2o.exec2(res$dest_key, h2o = x@h2o, res$dest_key)
-})
-
-setMethod("$", "H2OParsedData", function(x, name) {
-  myNames <- colnames(x)
-  # if(!(name %in% myNames)) return(NULL)
-  if(!(name %in% myNames)) stop(paste("Column", name, "does not exist!"))
-  cind <- match(name, myNames)
-  expr <- paste(x@key, "[,", cind, "]", sep="")
-  res <- .h2o.__exec2(x@h2o, expr)
-  if(res$num_rows == 0 && res$num_cols == 0)
-    res$scalar
-  else
-    .h2o.exec2(res$dest_key, h2o = x@h2o, res$dest_key)
-})
-
-setMethod("[<-", "H2OParsedData", function(x, i, j, ..., value) {
-  numRows = nrow(x); numCols = ncol(x)
-  # if((!missing(i) && is.numeric(i) && any(abs(i) < 1 || abs(i) > numRows)) ||
-  #     (!missing(j) && is.numeric(j) && any(abs(j) < 1 || abs(j) > numCols)))
-  #  stop("Array index out of bounds!")
-  if(!(missing(i) || is.numeric(i) || is.character(i)) || !(missing(j) || is.numeric(j) || is.character(j)))
-    stop("Row/column types not supported!")
-  if(class(value) != "H2OParsedData" && !is.numeric(value))
-    stop("value can only be numeric or an H2OParsedData object")
-  if(is.numeric(value) && length(value) != 1 && length(value) != numRows)
-    stop("value must be either a single number or a vector of length ", numRows)
-
-  if(!missing(i) && is.numeric(i)) {
-    if(any(i == 0)) stop("Array index out of bounds")
-    if(any(i < 0 && abs(i) > numRows)) stop("Unimplemented: can't extend rows")
-    if(min(i) > numRows+1) stop("new rows would leave holes after existing rows")
-  }
-  if(!missing(j) && is.numeric(j)) {
-    if(any(j == 0)) stop("Array index out of bounds")
-    if(any(j < 0 && abs(j) > numCols)) stop("Unimplemented: can't extend columns")
-    if(min(j) > numCols+1) stop("new columns would leaves holes after existing columns")
-  }
-
-  if(missing(i) && missing(j))
-    lhs <- x@key
-  else if(missing(i) && !missing(j)) {
-    if(is.character(j)) {
-      myNames <- colnames(x)
-      if(any(!(j %in% myNames))) {
-        if(length(j) == 1)
-          return(do.call("$<-", list(x, j, value)))
-        else stop("Unimplemented: undefined column names specified")
-      }
-      cind <- match(j, myNames)
-    } else cind <- j
-    cind <- paste("c(", paste(cind, collapse = ","), ")", sep = "")
-    lhs <- paste(x@key, "[,", cind, "]", sep = "")
-  } else if(!missing(i) && missing(j)) {
-      # treat `i` as a column selector in this case...
-      if (is.character(i)) {
-        myNames <- colnames(x)
-        if (any(!(i %in% myNames))) {
-          if (length(i) == 1) return(do.call("$<-", list(x, i, value)))
-          else stop("Unimplemented: undefined column names specified")
-          }
-        cind <- match(i, myNames)
-        cind <- paste("c(", paste(cind, collapse = ","), ")", sep = "")
-        lhs <- paste(x@key, "[,", cind, "]", sep = "")
-        } else {
-        rind <- paste("c(", paste(i, collapse = ","), ")", sep = "")
-        lhs <- paste(x@key, "[", rind, ",]", sep = "")
-      }
-  } else {
-    if(is.character(j)) {
-      myNames <- colnames(x)
-      if(any(!(j %in% myNames))) stop("Unimplemented: undefined column names specified")
-      cind <- match(j, myNames)
-      # cind = match(j[j %in% myNames], myNames)
-    } else cind <- j
-    cind <- paste("c(", paste(cind, collapse = ","), ")", sep = "")
-    rind <- paste("c(", paste(i, collapse = ","), ")", sep = "")
-    lhs <- paste(x@key, "[", rind, ",", cind, "]", sep = "")
-  }
-
-  # rhs = ifelse(class(value) == "H2OParsedData", value@key, paste("c(", paste(value, collapse = ","), ")", sep=""))
-  if(class(value) == "H2OParsedData")
-    rhs <- value@key
-  else
-    rhs <- ifelse(length(value) == 1, value, paste("c(", paste(value, collapse = ","), ")", sep=""))
-  res <- .h2o.__exec2(x@h2o, paste(lhs, "=", rhs))
-  .h2o.exec2(x@key, h2o = x@h2o, x@key)
-})
-
-setMethod("$<-", "H2OParsedData", function(x, name, value) {
-  if(missing(name) || !is.character(name) || nchar(name) == 0)
-    stop("name must be a non-empty string")
-  if(class(value) != "H2OParsedData" && !is.numeric(value))
-    stop("value can only be numeric or an H2OParsedData object")
-  numCols <- ncol(x); numRows <- nrow(x)
-  if(is.numeric(value) && length(value) != 1 && length(value) != numRows)
-    stop("value must be either a single number or a vector of length ", numRows)
-  myNames <- colnames(x); idx <- match(name, myNames)
- 
-  lhs <- paste(x@key, "[,", ifelse(is.na(idx), numCols+1, idx), "]", sep = "")
-  # rhs = ifelse(class(value) == "H2OParsedData", value@key, paste("c(", paste(value, collapse = ","), ")", sep=""))
-  if(class(value) == "H2OParsedData")
-    rhs <- value@key
-  else
-    rhs <- ifelse(length(value) == 1, value, paste("c(", paste(value, collapse = ","), ")", sep=""))
-  .h2o.__exec2(x@h2o, paste(lhs, "=", rhs))
-  
-  if(is.na(idx))
-    .h2o.__remoteSend(x@h2o, .h2o.__HACK_SETCOLNAMES2, source=x@key, cols=numCols, comma_separated_list=name)
-  .h2o.exec2(x@key, h2o = x@h2o, x@key)
-})
-
-setMethod("[[", "H2OParsedData", function(x, i, exact = TRUE) {
-  if(missing(i)) return(x)
-  if(length(i) > 1) stop("[[]] may only select one column")
-  if(!i %in% colnames(x) ) { warning(paste("Column", i, "does not exist!")); return(NULL) }
-  x[, i]
-})
-
-setMethod("[[<-", "H2OParsedData", function(x, i, value) {
-  if(class(value) != "H2OParsedData") stop('Can only append H2O data to H2O data')
-  if( ncol(value) > 1 ) stop('May only set a single column')
-  if( nrow(value) != nrow(x) ) stop(sprintf('Replacement has %d row, data has %d', nrow(value), nrow(x)))
-
-  mm <- match.call()
-  col_name <- as.list(i)[[1]]
-
-  cc <- colnames(x)
-  if( col_name %in% cc ){
-    x[, match( col_name, cc ) ] <- value
-  } else {
-    x <- cbind(x, value)
-    cc <- c( cc, col_name )
-    colnames(x) <- cc
-  }
-  x
-})
-
-# Note: right now, all things must be H2OParsedData
-cbind.H2OParsedData <- function(..., deparse.level = 1) {
-  if(deparse.level != 1) stop("Unimplemented")
-  
-  l <- list(...)
-  # l_dep <- sapply(substitute(placeholderFunction(...))[-1], deparse)
-  if(length(l) == 0) stop('cbind requires an H2O parsed dataset')
-  
-  klass <- 'H2OParsedData'
-  h2o <- l[[1]]@h2o
-  nrows <- nrow(l[[1]])
-  m <- Map(function(elem){ inherits(elem, klass) & elem@h2o@ip == h2o@ip & elem@h2o@port == h2o@port & nrows == nrow(elem) }, l)
-  compatible <- Reduce(function(l,r) l & r, x=m, init=T)
-  if(!compatible){ stop(paste('cbind: all elements must be of type', klass, 'and in the same H2O instance'))}
-  
-  # If cbind(x,x), dupe colnames will automatically be renamed by H2O
-  # TODO: cbind(df[,1], df[,2]) should retain colnames of original data frame (not temp keys from slice)
-  if(is.null(names(l)))
-    tmp <- Map(function(x) x@key, l)
-  else
-    tmp <- mapply(function(x,n) { if(is.null(n) || is.na(n) || nchar(n) == 0) x@key else paste(n, x@key, sep = "=") }, l, names(l))
-  
-  exec_cmd <- sprintf("cbind(%s)", paste(as.vector(tmp), collapse = ","))
-  res <- .h2o.__exec2(h2o, exec_cmd)
-  .h2o.exec2(res$dest_key, h2o = h2o, res$dest_key)
-}
-
-#--------------------------------- Arithmetic ----------------------------------#
-setMethod("+", c("H2OParsedData", "missing"), function(e1, e2) { .h2o.__binop2("+", 0, e1) })
-setMethod("-", c("H2OParsedData", "missing"), function(e1, e2) { .h2o.__binop2("-", 0, e1) })
-
-setMethod("+", c("H2OParsedData", "H2OParsedData"), function(e1, e2) { .h2o.__binop2("+", e1, e2) })
-setMethod("-", c("H2OParsedData", "H2OParsedData"), function(e1, e2) { .h2o.__binop2("-", e1, e2) })
-setMethod("*", c("H2OParsedData", "H2OParsedData"), function(e1, e2) { .h2o.__binop2("*", e1, e2) })
-setMethod("/", c("H2OParsedData", "H2OParsedData"), function(e1, e2) { .h2o.__binop2("/", e1, e2) })
-setMethod("%%", c("H2OParsedData", "H2OParsedData"), function(e1, e2) { .h2o.__binop2("%", e1, e2) })
-setMethod("==", c("H2OParsedData", "H2OParsedData"), function(e1, e2) { .h2o.__binop2("==", e1, e2) })
-setMethod(">", c("H2OParsedData", "H2OParsedData"), function(e1, e2) { .h2o.__binop2(">", e1, e2) })
-setMethod("<", c("H2OParsedData", "H2OParsedData"), function(e1, e2) { .h2o.__binop2("<", e1, e2) })
-setMethod("!=", c("H2OParsedData", "H2OParsedData"), function(e1, e2) { .h2o.__binop2("!=", e1, e2) })
-setMethod(">=", c("H2OParsedData", "H2OParsedData"), function(e1, e2) { .h2o.__binop2(">=", e1, e2) })
-setMethod("<=", c("H2OParsedData", "H2OParsedData"), function(e1, e2) { .h2o.__binop2("<=", e1, e2) })
-setMethod("&", c("H2OParsedData", "H2OParsedData"), function(e1, e2) { .h2o.__binop2("&", e1, e2) })
-setMethod("|", c("H2OParsedData", "H2OParsedData"), function(e1, e2) { .h2o.__binop2("|", e1, e2) })
-setMethod("%*%", c("H2OParsedData", "H2OParsedData"), function(x, y) { .h2o.__binop2("%*%", x, y) })
-
-setMethod("+", c("numeric", "H2OParsedData"), function(e1, e2) { .h2o.__binop2("+", e1, e2) })
-setMethod("-", c("numeric", "H2OParsedData"), function(e1, e2) { .h2o.__binop2("-", e1, e2) })
-setMethod("*", c("numeric", "H2OParsedData"), function(e1, e2) { .h2o.__binop2("*", e1, e2) })
-setMethod("/", c("numeric", "H2OParsedData"), function(e1, e2) { .h2o.__binop2("/", e1, e2) })
-setMethod("%%", c("numeric", "H2OParsedData"), function(e1, e2) { .h2o.__binop2("%", e1, e2) })
-setMethod("==", c("numeric", "H2OParsedData"), function(e1, e2) { .h2o.__binop2("==", e1, e2) })
-setMethod(">", c("numeric", "H2OParsedData"), function(e1, e2) { .h2o.__binop2(">", e1, e2) })
-setMethod("<", c("numeric", "H2OParsedData"), function(e1, e2) { .h2o.__binop2("<", e1, e2) })
-setMethod("!=", c("numeric", "H2OParsedData"), function(e1, e2) { .h2o.__binop2("!=", e1, e2) })
-setMethod(">=", c("numeric", "H2OParsedData"), function(e1, e2) { .h2o.__binop2(">=", e1, e2) })
-setMethod("<=", c("numeric", "H2OParsedData"), function(e1, e2) { .h2o.__binop2("<=", e1, e2) })
-setMethod("&", c("numeric", "H2OParsedData"), function(e1, e2) { .h2o.__binop2("&", e1, e2) })
-setMethod("|", c("numeric", "H2OParsedData"), function(e1, e2) { .h2o.__binop2("|", e1, e2) })
-
-setMethod("+", c("H2OParsedData", "numeric"), function(e1, e2) { .h2o.__binop2("+", e1, e2) })
-setMethod("-", c("H2OParsedData", "numeric"), function(e1, e2) { .h2o.__binop2("-", e1, e2) })
-setMethod("*", c("H2OParsedData", "numeric"), function(e1, e2) { .h2o.__binop2("*", e1, e2) })
-setMethod("/", c("H2OParsedData", "numeric"), function(e1, e2) { .h2o.__binop2("/", e1, e2) })
-setMethod("%%", c("H2OParsedData", "numeric"), function(e1, e2) { .h2o.__binop2("%", e1, e2) })
-setMethod("==", c("H2OParsedData", "numeric"), function(e1, e2) { .h2o.__binop2("==", e1, e2) })
-setMethod(">", c("H2OParsedData", "numeric"), function(e1, e2) { .h2o.__binop2(">", e1, e2) })
-setMethod("<", c("H2OParsedData", "numeric"), function(e1, e2) { .h2o.__binop2("<", e1, e2) })
-setMethod("!=", c("H2OParsedData", "numeric"), function(e1, e2) { .h2o.__binop2("!=", e1, e2) })
-setMethod(">=", c("H2OParsedData", "numeric"), function(e1, e2) { .h2o.__binop2(">=", e1, e2) })
-setMethod("<=", c("H2OParsedData", "numeric"), function(e1, e2) { .h2o.__binop2("<=", e1, e2) })
-setMethod("&", c("H2OParsedData", "numeric"), function(e1, e2) { .h2o.__binop2("&", e1, e2) })
-setMethod("|", c("H2OParsedData", "numeric"), function(e1, e2) { .h2o.__binop2("|", e1, e2) })
-
-setMethod("&", c("logical", "H2OParsedData"), function(e1, e2) { .h2o.__binop2("&", as.numeric(e1), e2) })
-setMethod("|", c("logical", "H2OParsedData"), function(e1, e2) { .h2o.__binop2("|", as.numeric(e1), e2) })
-setMethod("&", c("H2OParsedData", "logical"), function(e1, e2) { .h2o.__binop2("&", e1, as.numeric(e2)) })
-setMethod("|", c("H2OParsedData", "logical"), function(e1, e2) { .h2o.__binop2("|", e1, as.numeric(e2)) })
-setMethod("%/%", c("numeric", "H2OParsedData"), function(e1, e2) {.h2o.__binop2("%/%", as.numeric(e1), e2) })
-setMethod("%/%", c("H2OParsedData", "numeric"), function(e1, e2){ .h2o.__binop2("%/%", e1, as.numeric(e2)) })
-setMethod("^", c("numeric", "H2OParsedData"), function(e1, e2) {.h2o.__binop2("^", as.numeric(e1), e2) })
-setMethod("^", c("H2OParsedData", "numeric"), function(e1, e2){ .h2o.__binop2("^", e1, as.numeric(e2)) })
-
-
-#'
-#' Get the domain mapping of an int and a String
-#'
-.getDomainMapping <- function(vec, s="") {
-  if(class(vec) != "H2OParsedData") stop("Object must be a H2OParsedData object. Input was: ", vec)
-  .h2o.__remoteSend(vec@h2o, .h2o.__DOMAIN_MAPPING, src_key = vec@key, str = s)
-}
-
-setMethod("==", c("H2OParsedData", "character"), function(e1, e2) {
-  m <- .getDomainMapping(e1,e2)$map
-  .h2o.__binop2("==", e1, m)
-})
-
-setMethod("==", c("character", "H2OParsedData"), function(e1, e2) {
-  m <- .getDomainMapping(e2,e1)$map
-  .h2o.__binop2("==", m, e2)
-})
-
-setMethod("!",       "H2OParsedData", function(x) { .h2o.__unop2("!",     x) })
-setMethod("abs",     "H2OParsedData", function(x) { .h2o.__unop2("abs",   x) })
-setMethod("sign",    "H2OParsedData", function(x) { .h2o.__unop2("sgn",   x) })
-setMethod("sqrt",    "H2OParsedData", function(x) { .h2o.__unop2("sqrt",  x) })
-setMethod("ceiling", "H2OParsedData", function(x) { .h2o.__unop2("ceil",  x) })
-setMethod("floor",   "H2OParsedData", function(x) { .h2o.__unop2("floor", x) })
-setMethod("trunc",   "H2OParsedData", function(x) { .h2o.__unop2("trunc", x) })
-setMethod("log",     "H2OParsedData", function(x) { .h2o.__unop2("log",   x) })
-setMethod("exp",     "H2OParsedData", function(x) { .h2o.__unop2("exp",   x) })
-setMethod("is.na",   "H2OParsedData", function(x) { .h2o.__unop2("is.na", x) })
-setMethod("t",       "H2OParsedData", function(x) { .h2o.__unop2("t",     x) })
-
-setMethod("colnames<-", signature(x="H2OParsedData", value="H2OParsedData"),
-  function(x, value) {
-    if(ncol(value) != ncol(x)) stop("Mismatched number of columns")
-    res <- .h2o.__remoteSend(x@h2o, .h2o.__HACK_SETCOLNAMES2, source=x@key, copy_from=value@key)
-    x@col_names <- value@col_names
-    return(x)
-})
-
-setMethod("colnames<-", signature(x="H2OParsedData", value="character"),
-  function(x, value) {
-    if(any(nchar(value) == 0)) stop("Column names must be of non-zero length")
-    else if(any(duplicated(value))) stop("Column names must be unique")
-    else if(length(value) != (num = ncol(x))) stop(paste("Must specify a vector of exactly", num, "column names"))
-    res <- .h2o.__remoteSend(x@h2o, .h2o.__HACK_SETCOLNAMES2, source=x@key, comma_separated_list=value)
-    x@col_names <- value
-    return(x)
-})
-
-setMethod("names", "H2OParsedData", function(x) { colnames(x) })
-setMethod("names<-", "H2OParsedData", function(x, value) { colnames(x) <- value; return(x) })
-# setMethod("nrow", "H2OParsedData", function(x) { .h2o.__unop2("nrow", x) })
-# setMethod("ncol", "H2OParsedData", function(x) { .h2o.__unop2("ncol", x) })
-
-setMethod("nrow", "H2OParsedData", function(x) {
-  x@nrows
-})
-#  res = .h2o.__remoteSend(x@h2o, .h2o.__PAGE_INSPECT2, src_key=x@key); as.numeric(res$numRows) })
-
-setMethod("ncol", "H2OParsedData", function(x) {
-  x@ncols
-#  res = .h2o.__remoteSend(x@h2o, .h2o.__PAGE_INSPECT2, src_key=x@key); as.numeric(res$numCols)
-})
-
-setMethod("length", "H2OParsedData", function(x) {
-  numCols <- ncol(x)
-  if (numCols == 1) {
-    numRows <- nrow(x)
-    return (numRows)      
-  }
-  return (numCols)
-})
-
-setMethod("dim", "H2OParsedData", function(x) {
-  c(x@nrows, x@ncols)
-#  res = .h2o.__remoteSend(x@h2o, .h2o.__PAGE_INSPECT2, src_key=x@key)
-#  as.numeric(c(res$numRows, res$numCols))
-})
-
-setMethod("dim<-", "H2OParsedData", function(x, value) { stop("Unimplemented") })
-
-# setMethod("min", "H2OParsedData", function(x, ..., na.rm = FALSE) {
-#   if(na.rm) stop("Unimplemented")
-#   # res = .h2o.__remoteSend(x@h2o, .h2o.__PAGE_INSPECT2, src_key=x@key)
-#   # min(..., sapply(res$cols, function(x) { x$min }), na.rm)
-#   min(..., .h2o.__unop2("min", x), na.rm)
-# })
-#
-# setMethod("max", "H2OParsedData", function(x, ..., na.rm = FALSE) {
-#   if(na.rm) stop("Unimplemented")
-#   # res = .h2o.__remoteSend(x@h2o, .h2o.__PAGE_INSPECT2, src_key=x@key)
-#   # max(..., sapply(res$cols, function(x) { x$max }), na.rm)
-#   max(..., .h2o.__unop2("max", x), na.rm)
-# })
-
-.min_internal <- min
-min <- function(..., na.rm = FALSE) {
-  idx = sapply(c(...), function(y) { class(y) == "H2OParsedData" })
-  
-  if(any(idx)) {
-    hex.op = ifelse(na.rm, "min.na.rm", "min")
-    myVals = c(...); myData = myVals[idx]
-    myKeys = sapply(myData, function(y) { y@key })
-    expr = paste(hex.op, "(", paste(myKeys, collapse=","), ")", sep = "")
-    res = .h2o.__exec2(myData[[1]]@h2o, expr)
-    .Primitive("min")(unlist(myVals[!idx]), res$scalar, na.rm = na.rm)
-  } else
-    .Primitive("min")(..., na.rm = na.rm)
-}
-
-.max_internal <- max
-max <- function(..., na.rm = FALSE) {
-  idx = sapply(c(...), function(y) { class(y) == "H2OParsedData" })
-   
-  if(any(idx)) {
-    hex.op = ifelse(na.rm, "max.na.rm", "max")
-    myVals = c(...); myData = myVals[idx]
-    myKeys = sapply(myData, function(y) { y@key })
-    expr = paste(hex.op, "(", paste(myKeys, collapse=","), ")", sep = "")
-    res = .h2o.__exec2(myData[[1]]@h2o, expr)
-    .Primitive("max")(unlist(myVals[!idx]), res$scalar, na.rm = na.rm)
-  } else
-    .Primitive("max")(..., na.rm = na.rm)
-}
-
-.sum_internal <- sum
-sum <- function(..., na.rm = FALSE) {
-  idx = sapply(c(...), function(y) { class(y) == "H2OParsedData" })
-  
-  if(any(idx)) {
-    hex.op = ifelse(na.rm, "sum.na.rm", "sum")
-    myVals = c(...); myData = myVals[idx]
-    myKeys = sapply(myData, function(y) { y@key })
-    expr = paste(hex.op, "(", paste(myKeys, collapse=","), ")", sep = "")
-    res = .h2o.__exec2(myData[[1]]@h2o, expr)
-    .Primitive("sum")(unlist(myVals[!idx]), res$scalar, na.rm = na.rm)
-  } else
-    .Primitive("sum")(..., na.rm = na.rm)
-}
-
-setMethod("range", "H2OParsedData", function(x) {
-  res = .h2o.__remoteSend(x@h2o, .h2o.__PAGE_INSPECT2, src_key=x@key)
-  temp = sapply(res$cols, function(x) { c(x$min, x$max) })
-  c(min(temp[1,]), max(temp[2,]))
-})
-
-mean.H2OParsedData <- function(x, trim = 0, na.rm = FALSE, ...) {
-  if(ncol(x) != 1 || trim != 0) stop("Unimplemented")
-  if(h2o.anyFactor(x) || dim(x)[2] != 1) {
-    warning("argument is not numeric or logical: returning NA")
-    return(NA_real_)
-  }
-  if(!na.rm && .h2o.__unop2("any.na", x)) return(NA)
-  .h2o.__unop2("mean", x)
-}
-
-round.H2OParsedData <- function(x, digits = 0) {
-  if(length(digits) > 1 || !is.numeric(digits)) stop("digits must be a single number")
-  if(digits < 0) digits = 10^(-digits)
-  
-  expr <- paste("round(", paste(x@key, digits, sep = ","), ")", sep = "")
-  res <- .h2o.__exec2(x@h2o, expr)
-  if(res$num_rows == 0 && res$num_cols == 0)
-    return(res$scalar)
-  .h2o.exec2(expr = res$dest_key, h2o = x@h2o, dest_key = res$dest_key)
-}
-
-setMethod("sd", "H2OParsedData", function(x, na.rm = FALSE) {
-  if(ncol(x) != 1) stop("Unimplemented")
-  if(dim(x)[2] != 1 || h2o.anyFactor(x)) stop("Could not coerce argument to double. H2O sd requires a single numeric column.")
-  if(!na.rm && .h2o.__unop2("any.na", x)) return(NA)
-  .h2o.__unop2("sd", x)
-})
-
-setMethod("var", "H2OParsedData", function(x, y = NULL, na.rm = FALSE, use) {
-  if(!is.null(y) || !missing(use)) stop("Unimplemented")
-  if(h2o.anyFactor(x)) stop("x cannot contain any categorical columns")
-  if(!na.rm && .h2o.__unop2("any.na", x)) return(NA)
-  .h2o.__unop2("var", x)
-})
-
-as.data.frame.H2OParsedData <- function(x, ...) {
-  if(class(x) != "H2OParsedData") stop("x must be of class H2OParsedData")
-  # Versions of R prior to 3.1 should not use hex string.
-  # Versions of R including 3.1 and later should use hex string.
-  use_hex_string = FALSE
-  if (as.numeric(R.Version()$major) >= 3) {
-    if (as.numeric(R.Version()$minor) >= 1) {
-      use_hex_string = TRUE
-    }
-  }
-
-  url <- paste('http://', x@h2o@ip, ':', x@h2o@port,
-               '/2/DownloadDataset',
-               '?src_key=', URLencode(x@key),
-               '&hex_string=', as.numeric(use_hex_string),
-               sep='')
-  ttt <- getURL(url)
-  n = nchar(ttt)
-
-  # Delete last 1 or 2 characters if it's a newline.
-  # Handle \r\n (for windows) or just \n (for not windows).
-  chars_to_trim = 0
-  if (n >= 2) {
-      c = substr(ttt, n, n)
-      if (c == "\n") {
-          chars_to_trim = chars_to_trim + 1
-      }
-      if (chars_to_trim > 0) {
-          c = substr(ttt, n-1, n-1)
-          if (c == "\r") {
-              chars_to_trim = chars_to_trim + 1
-          }
-      }    
-  }
-
-  if (chars_to_trim > 0) {
-      ttt2 = substr(ttt, 1, n-chars_to_trim)
-      # Is this going to use an extra copy?  Or should we assign directly to ttt?
-      ttt = ttt2
-  }
-  
-  # if((df.ncol = ncol(df)) != (x.ncol = ncol(x)))
-  #  stop("Stopping conversion: Expected ", x.ncol, " columns, but data frame imported with ", df.ncol)
-  # if(x.ncol > .MAX_INSPECT_COL_VIEW)
-  #  warning(x@key, " has greater than ", .MAX_INSPECT_COL_VIEW, " columns. This may take awhile...")
-  
-  # Obtain the correct factor levels for each column
-  # res = .h2o.__remoteSend(x@h2o, .h2o.__HACK_LEVELS2, source=x@key, max_ncols=.Machine$integer.max)
-  # colClasses = sapply(res$levels, function(x) { ifelse(is.null(x), "numeric", "factor") })
-
-  # Substitute NAs for blank cells rather than skipping
-  df <- read.csv((tcon <- textConnection(ttt)), blank.lines.skip = FALSE, ...)
-  # df = read.csv(textConnection(ttt), blank.lines.skip = FALSE, colClasses = colClasses, ...)
-  close(tcon)
-  return(df)
-}
-
-as.matrix.H2OParsedData <- function(x, ...) { as.matrix(as.data.frame(x, ...)) }
-as.table.H2OParsedData <- function(x, ...) { as.table(as.matrix(x, ...))}
-
-head.H2OParsedData <- function(x, n = 6L, ...) {
-  numRows = nrow(x)
-  stopifnot(length(n) == 1L)
-  n <- ifelse(n < 0L, max(numRows + n, 0L), min(n, numRows))
-  if(n == 0) return(data.frame())
-
-  tmp_head <- x[seq_len(n),]
-  x.slice = as.data.frame(tmp_head)
-  h2o.rm(tmp_head@h2o, tmp_head@key)
-  return(x.slice)
-}
-
-tail.H2OParsedData <- function(x, n = 6L, ...) {
-  stopifnot(length(n) == 1L)
-  nrx <- nrow(x)
-  n <- ifelse(n < 0L, max(nrx + n, 0L), min(n, nrx))
-  if(n == 0) return(data.frame())
-  
-  idx <- seq.int(to = nrx, length.out = n)
-  tmp_tail <- x[idx,]
-  x.slice <- as.data.frame(tmp_tail)
-  h2o.rm(tmp_tail@h2o, tmp_tail@key)
-  rownames(x.slice) <- idx
-  return(x.slice)
-}
-
-setMethod("as.factor", "H2OParsedData", function(x) { .h2o.__unop2("factor", x) })
-setMethod("is.factor", "H2OParsedData", function(x) { as.logical(.h2o.__unop2("is.factor", x)) })
-
-quantile.H2OParsedData <- function(x, probs = seq(0, 1, 0.25), na.rm = FALSE, names = TRUE, type = 7, ...) {
-  if((numCols = ncol(x)) != 1) stop("quantile only operates on a single column")
-  if(is.factor(x)) stop("factors are not allowed")
-  if(!na.rm && .h2o.__unop2("any.na", x)) stop("missing values and NaN's not allowed if 'na.rm' is FALSE")
-  if(!is.numeric(probs)) stop("probs must be a numeric vector")
-  if(any(probs < 0 | probs > 1)) stop("probs must fall in the range of [0,1]")
-  if(type != 2 && type != 7) stop("type must be either 2 (mean interpolation) or 7 (linear interpolation)")
-  if(type != 7) stop("Unimplemented: Only type 7 (linear interpolation) is supported from the console")
-  
-  myProbs <- paste("c(", paste(probs, collapse = ","), ")", sep = "")
-  expr <- paste("quantile(", x@key, ",", myProbs, ")", sep = "")
-  res <- .h2o.__exec2(x@h2o, expr)
-  # res = .h2o.__remoteSend(x@h2o, .h2o.__PAGE_QUANTILES, source_key = x@key, column = 0, quantile = paste(probs, collapse = ","), interpolation_type = type, ...)
-  # col <- as.numeric(strsplit(res$result, "\n")[[1]][-1])
-  # if(numCols > .MAX_INSPECT_COL_VIEW)
-  #   warning(x@key, " has greater than ", .MAX_INSPECT_COL_VIEW, " columns. This may take awhile...")
-  # res2 = .h2o.__remoteSend(x@h2o, .h2o.__PAGE_INSPECT, key=res$dest_key, view=res$num_rows, max_column_display=.Machine$integer.max)
-  # col <- sapply(res2$rows, function(x) { x[[2]] })
-  col <- as.data.frame(new("H2OParsedData", h2o=x@h2o, key=res$dest_key))[[1]]
-  if(names) names(col) <- paste(100*probs, "%", sep="")
-  return(col)
-}
-
-# setMethod("summary", "H2OParsedData", function(object) {
-summary.H2OParsedData <- function(object, ...) {
-  digits <- 12L
-  if(ncol(object) > .MAX_INSPECT_COL_VIEW)
-    warning(object@key, " has greater than ", .MAX_INSPECT_COL_VIEW, " columns. This may take awhile...")
-  res <- .h2o.__remoteSend(object@h2o, .h2o.__PAGE_SUMMARY2, source=object@key, max_ncols=.Machine$integer.max)
-  cols <- sapply(res$summaries, function(col) {
-    if(col$stats$type != 'Enum') { # numeric column
-      if(is.null(col$stats$mins) || length(col$stats$mins) == 0) col$stats$mins = NaN
-      if(is.null(col$stats$maxs) || length(col$stats$maxs) == 0) col$stats$maxs = NaN
-      if(is.null(col$stats$pctile))
-        params <- format(rep(signif(as.numeric(col$stats$mean), digits), 6), digits = 4)
-      else
-        params <- format(signif(as.numeric(c(
-          col$stats$mins[1],
-          col$stats$pctile[4],
-          col$stats$pctile[6],
-          col$stats$mean,
-          col$stats$pctile[8],
-          col$stats$maxs[1])), digits), digits = 4)
-      result = c(paste("Min.   :", params[1], "  ", sep=""), paste("1st Qu.:", params[2], "  ", sep=""),
-                 paste("Median :", params[3], "  ", sep=""), paste("Mean   :", params[4], "  ", sep=""),
-                 paste("3rd Qu.:", params[5], "  ", sep=""), paste("Max.   :", params[6], "  ", sep=""))
-    }
-    else {
-      top.ix <- sort.int(col$hcnt, decreasing=TRUE, index.return=TRUE)$ix[1:6]
-      if(is.null(col$hbrk)) domains <- top.ix[1:6] else domains <- col$hbrk[top.ix]
-      counts <- col$hcnt[top.ix]
-      
-      # TODO: Make sure "NA's" isn't a legal domain level
-      if(!is.null(col$nacnt) && col$nacnt > 0) {
-        idx <- ifelse(any(is.na(top.ix)), which(is.na(top.ix))[1], 6)
-        domains[idx] <- "NA's"
-        counts[idx] <- col$nacnt
-      }
-      
-      # width <- max(cbind(nchar(domains), nchar(counts)))
-      width <- c(max(nchar(domains)), max(nchar(counts)))
-      result <- paste(domains,
-                      sapply(domains, function(x) { ifelse(width[1] == nchar(x), "", paste(rep(' ', width[1] - nchar(x)), collapse='')) }),
-                      ":", 
-                      sapply(counts, function(y) { ifelse(width[2] == nchar(y), "", paste(rep(' ', width[2] - nchar(y)), collapse='')) }),
-                      counts,
-                      " ",
-                      sep='')
-      # result[is.na(top.ix)] <- NA
-      result[is.na(domains)] <- NA
-      result
-    }
-  })
-  # Filter out rows with nothing in them
-  cidx <- apply(cols, 1, function(x) { any(!is.na(x)) })
-  if(ncol(cols) == 1) { cols <- as.matrix(cols[cidx,]) } else { cols <- cols[cidx,] }
-  # cols <- as.matrix(cols[cidx,])
-
-  result <- as.table(cols)
-  rownames(result) <- rep("", nrow(result))
-  colnames(result) <- sapply(res$summaries, function(col) col$colname)
-  result
-}
-
-summary.H2OPCAModel <- function(object, ...) {
-  # TODO: Save propVar and cumVar from the Java output instead of computing here
-  myVar = object@model$sdev^2
-  myProp = myVar/sum(myVar)
-  result = rbind(object@model$sdev, myProp, cumsum(myProp))   # Need to limit decimal places to 4
-  colnames(result) = paste("PC", seq(1, length(myVar)), sep="")
-  rownames(result) = c("Standard deviation", "Proportion of Variance", "Cumulative Proportion")
-  
-  cat("Importance of components:\n")
-  print(result)
-}
-
-screeplot.H2OPCAModel <- function(x, npcs = min(10, length(x@model$sdev)), type = "barplot", main = paste("h2o.prcomp(", x@data@key, ")", sep=""), ...) {
-  if(type == "barplot")
-    barplot(x@model$sdev[1:npcs]^2, main = main, ylab = "Variances", ...)
-  else if(type == "lines")
-    lines(x@model$sdev[1:npcs]^2, main = main, ylab = "Variances", ...)
-  else
-    stop("type must be either 'barplot' or 'lines'")
-}
-
-.canBeCoercedToLogical <- function(vec) {
-  if(class(vec) != "H2OParsedData") stop("Object must be a H2OParsedData object. Input was: ", vec)
-  # expects fr to be a vec.
-  as.logical(.h2o.__unop2("canBeCoercedToLogical", vec))
-}
-
-.check.ifelse.conditions <-
-function(test, yes, no, type) {
- if (type == "test") {
-   return(class(test) == "H2OParsedData"
-            && (is.numeric(yes) || class(yes) == "H2OParsedData" || is.logical(yes))
-            && (is.numeric(no) || class(no) == "H2OParsedData" || is.logical(no))
-            && (test@logic || .canBeCoercedToLogical(test)))
- }
-}
-
-ifelse<-
-function (test, yes, no)
-{
-    if (.check.ifelse.conditions(test, yes, no, "test")) {
-      if (is.logical(yes)) yes <- as.numeric(yes)
-      if (is.logical(no)) no <- as.numeric(no)
-      return(.h2o.__multop2("ifelse", test, yes, no))
-
-    } else if ( class(yes) == "H2OParsedData" && class(test) == "logical") {
-      if (is.logical(yes)) yes <- as.numeric(yes)
-      if (is.logical(no)) no <- as.numeric(no)
-      return(.h2o.__multop2("ifelse", as.numeric(test), yes, no))
-
-    } else if (class(no) == "H2OParsedData" && class(test) == "logical") {
-      if (is.logical(yes)) yes <- as.numeric(yes)
-      if (is.logical(no)) no <- as.numeric(no)
-      return(.h2o.__multop2("ifelse", as.numeric(test), yes, no))
-    }
-    if (is.atomic(test))
-        storage.mode(test) <- "logical"
-    else test <- if (isS4(test))
-        as(test, "logical")
-    else as.logical(test)
-    ans <- test
-    ok <- !(nas <- is.na(test))
-    if (any(test[ok]))
-        ans[test & ok] <- rep(yes, length.out = length(ans))[test &
-            ok]
-    if (any(!test[ok]))
-        ans[!test & ok] <- rep(no, length.out = length(ans))[!test &
-            ok]
-    ans[nas] <- NA
-    ans
-}
-
-#setMethod("ifelse", signature(test="H2OParsedData", yes="ANY", no="ANY"), function(test, yes, no) {
-#  if(!(is.numeric(yes) || class(yes) == "H2OParsedData") || !(is.numeric(no) || class(no) == "H2OParsedData"))
-#    stop("Unimplemented")
-#  if(!test@logic && !.canBeCoercedToLogical(test)) stop(test@key, " is not a H2O logical data type")
-#  h2o.exec(ifelse(test, yes, no))
-##  .h2o.__multop2("ifelse", eval(test), yes, no)
-#})
-##
-#setMethod("ifelse", signature(test="logical", yes="H2OParsedData", no="ANY"), function(test, yes, no) {
-#  if(length(test) > 1) stop("test must be a single logical value")
-#  h2o.exec(ifelse(test, yes, no))
-##  .h2o.__multop2("ifelse", as.numeric(test), eval(yes), no)
-#})
-#
-#setMethod("ifelse", signature(test="logical", yes="ANY", no="H2OParsedData"), function(test, yes, no) {
-#  if(length(test) > 1) stop("test must be a single logical value")
-#  h2o.exec(ifelse(test, yes, no))
-##  .h2o.__multop2("ifelse", as.numeric(test), yes, eval(no))
-#})
-#
-#setMethod("ifelse", signature(test="logical", yes="H2OParsedData", no="H2OParsedData"), function(test, yes, no) {
-#  if(length(test) > 1) stop("test must be a single logical value")
-#  h2o.exec(ifelse(test, yes, no))
-##  .h2o.__multop2("ifelse", as.numeric(test), eval(yes), eval(no))
-#})
-#
-setMethod("levels", "H2OParsedData", function(x) {
-  # if(ncol(x) != 1) return(NULL)
-  if(ncol(x) != 1) stop("Can only retrieve levels of one column.")
-  res = .h2o.__remoteSend(x@h2o, .h2o.__HACK_LEVELS2, source = x@key, max_ncols = .Machine$integer.max)
-  res$levels[[1]]
-})
-
-#----------------------------- Work in Progress -------------------------------#
-# TODO: Need to change ... to environment variables and pass to substitute method,
-#       Can't figure out how to access outside environment from within lapply
-setMethod("apply", "H2OParsedData", function(X, MARGIN, FUN, ...) {
-  if(missing(X) || class(X) != "H2OParsedData")
-   stop("X must be a H2OParsedData object")
-  if(missing(MARGIN) || !(length(MARGIN) <= 2 && all(MARGIN %in% c(1,2))))
-    stop("MARGIN must be either 1 (rows), 2 (cols), or a vector containing both")
-  if(missing(FUN) || !is.function(FUN))
-    stop("FUN must be an R function")
-  
-  myList <- list(...)
-  if(length(myList) > 0) {
-    stop("Unimplemented")
-    tmp = sapply(myList, function(x) { !class(x) %in% c("H2OParsedData", "numeric") } )
-    if(any(tmp)) stop("H2O only recognizes H2OParsedData and numeric objects")
-    
-    idx = which(sapply(myList, function(x) { class(x) == "H2OParsedData" }))
-    # myList <- lapply(myList, function(x) { if(class(x) == "H2OParsedData") x@key else x })
-    myList[idx] <- lapply(myList[idx], function(x) { x@key })
-    
-    # TODO: Substitute in key name for H2OParsedData objects and push over wire to console
-    if(any(names(myList) == ""))
-      stop("Must specify corresponding variable names of ", myList[names(myList) == ""])
-  }
-  
-  # Substitute in function name: FUN <- match.fun(FUN)
-  myfun = deparse(substitute(FUN))
-  len = length(myfun)
-  if(len > 3 && substr(myfun[1], nchar(myfun[1]), nchar(myfun[1])) == "{" && myfun[len] == "}")
-    myfun = paste(myfun[1], paste(myfun[2:(len-1)], collapse = ";"), "}")
-  else
-    myfun = paste(myfun, collapse = "")
-  if(length(MARGIN) > 1)
-    params = c(X@key, paste("c(", paste(MARGIN, collapse = ","), ")", sep = ""), myfun)
-  else
-    params = c(X@key, MARGIN, myfun)
-  expr = paste("apply(", paste(params, collapse = ","), ")", sep="")
-  res = .h2o.__exec2(X@h2o, expr)
-  .h2o.exec2(res$dest_key, h2o = X@h2o, res$dest_key)
-})
-
-str.H2OParsedData <- function(object, ...) {
-  if (length(l <- list(...)) && any("give.length" == names(l)))
-    invisible(NextMethod("str", ...))
-  else invisible(NextMethod("str", give.length = FALSE, ...))
-  
-  if(ncol(object) > .MAX_INSPECT_COL_VIEW)
-    warning(object@key, " has greater than ", .MAX_INSPECT_COL_VIEW, " columns. This may take awhile...")
-  res = .h2o.__remoteSend(object@h2o, .h2o.__PAGE_INSPECT, key=object@key, max_column_display=.Machine$integer.max)
-  cat("\nH2O dataset '", object@key, "':\t", res$num_rows, " obs. of  ", (p <- res$num_cols), 
-      " variable", if(p != 1) "s", if(p > 0) ":", "\n", sep = "")
-  
-  cc <- unlist(lapply(res$cols, function(y) y$name))
-  width <- max(nchar(cc))
-  rows <- res$rows[1:min(res$num_rows, 10)]    # TODO: Might need to check rows > 0
-  
-  res2 = .h2o.__remoteSend(object@h2o, .h2o.__HACK_LEVELS2, source=object@key, max_ncols=.Machine$integer.max)
-  for(i in 1:p) {
-    cat("$ ", cc[i], rep(' ', width - nchar(cc[i])), ": ", sep = "")
-    rhead <- sapply(rows, function(x) { x[i+1] })
-    if(is.null(res2$levels[[i]]))
-      cat("num  ", paste(rhead, collapse = " "), if(res$num_rows > 10) " ...", "\n", sep = "")
-    else {
-      rlevels = res2$levels[[i]]
-      cat("Factor w/ ", (count <- length(rlevels)), " level", if(count != 1) "s", ' "', paste(rlevels[1:min(count, 2)], collapse = '","'), '"', if(count > 2) ",..", ": ", sep = "")
-      cat(paste(match(rhead, rlevels), collapse = " "), if(res$num_rows > 10) " ...", "\n", sep = "")
-    }
-  }
-}
-
-setMethod("findInterval", "H2OParsedData", function(x, vec, rightmost.closed = FALSE, all.inside = FALSE) {
-  if(any(is.na(vec)))
-    stop("'vec' contains NAs")
-  if(is.unsorted(vec))
-    stop("'vec' must be sorted non-decreasingly")
-  if(all.inside) stop("Unimplemented")
-  
-  myVec = paste("c(", .seq_to_string(vec), ")", sep = "")
-  expr = paste("findInterval(", x@key, ",", myVec, ",", as.numeric(rightmost.closed), ")", sep = "")
-  res = .h2o.__exec2(x@h2o, expr)
-
-  new('H2OParsedData', h2o=x@h2o, key=res$dest_key)
-})
-
-# setGeneric("histograms", function(object) { standardGeneric("histograms") })
-# setMethod("histograms", "H2OParsedData", function(object) {
-#   if(ncol(object) > .MAX_INSPECT_COL_VIEW)
-#     warning(object@key, " has greater than ", .MAX_INSPECT_COL_VIEW, " columns. This may take awhile...")
-#   res = .h2o.__remoteSend(object@h2o, .h2o.__PAGE_SUMMARY2, source=object@key, max_ncols=.Machine$integer.max)
-#   list.of.bins <- lapply(res$summaries, function(x) {
-#     if (x$stats$type == 'Enum') {
-#       bins <- NULL
-#     } else {
-#       counts <- x$hcnt
-#       breaks <- seq(x$hstart, by=x$hstep, length.out=length(x$hcnt) + 1)
-#       bins <- list(counts,breaks)
-#       names(bins) <- cbind('counts', 'breaks')
-#     }
-#     bins
-#   })
-#   return(list.of.bins)
-# })
-=======
-#--------------------------------- Class Definitions ----------------------------------#
-# WARNING: Do NOT touch the env slot! It is used to link garbage collection between R and H2O
-setClass("H2OClient", representation(ip="character", port="numeric"), prototype(ip="127.0.0.1", port=54321))
-setClass("H2ORawData", representation(h2o="H2OClient", key="character"))
-# setClass("H2ORawData", representation(h2o="H2OClient", key="character", env="environment"))
-setClass("H2OParsedData", representation(h2o="H2OClient", key="character", logic="logical", col_names="vector", nrows="numeric", ncols="numeric", any_enum="logical"),
-          prototype(logic=FALSE, col_names="", ncols=-1, nrows=-1, any_enum = FALSE))
-# setClass("H2OParsedData", representation(h2o="H2OClient", key="character", env="environment", logic="logical"), prototype(logic=FALSE))
-setClass("H2OModel", representation(key="character", data="H2OParsedData", model="list", "VIRTUAL"))
-# setClass("H2OModel", representation(key="character", data="H2OParsedData", model="list", env="environment", "VIRTUAL"))
-setClass("H2OGrid", representation(key="character", data="H2OParsedData", model="list", sumtable="list", "VIRTUAL"))
-setClass("H2OPerfModel", representation(cutoffs="numeric", measure="numeric", perf="character", model="list", roc="data.frame"))
-
-setClass("H2OGLMModel", contains="H2OModel", representation(xval="list"))
-setClass("H2OKMeansModel", contains="H2OModel")
-setClass("H2ODeepLearningModel", contains="H2OModel", representation(valid="H2OParsedData", xval="list"))
-setClass("H2ODRFModel", contains="H2OModel", representation(valid="H2OParsedData", xval="list"))
-setClass("H2ONBModel", contains="H2OModel")
-setClass("H2OPCAModel", contains="H2OModel")
-setClass("H2OGBMModel", contains="H2OModel", representation(valid="H2OParsedData", xval="list"))
-setClass("H2OSpeeDRFModel", contains="H2OModel", representation(valid="H2OParsedData", xval="list"))
-
-setClass("H2OGLMGrid", contains="H2OGrid")
-setClass("H2OGBMGrid", contains="H2OGrid")
-setClass("H2OKMeansGrid", contains="H2OGrid")
-setClass("H2ODRFGrid", contains="H2OGrid")
-setClass("H2ODeepLearningGrid", contains="H2OGrid")
-setClass("H2OSpeeDRFGrid", contains="H2OGrid")
-setClass("H2OGLMModelList", representation(models="list", best_model="numeric", lambdas="numeric"))
-
-# Register finalizers for H2O data and model objects
-# setMethod("initialize", "H2ORawData", function(.Object, h2o = new("H2OClient"), key = "") {
-#   .Object@h2o = h2o
-#   .Object@key = key
-#   .Object@env = new.env()
-#
-#   assign("h2o", .Object@h2o, envir = .Object@env)
-#   assign("key", .Object@key, envir = .Object@env)
-#
-#   # Empty keys don't refer to any object in H2O
-#   if(key != "") reg.finalizer(.Object@env, .h2o.__finalizer)
-#   return(.Object)
-# })
-#
-# setMethod("initialize", "H2OParsedData", function(.Object, h2o = new("H2OClient"), key = "") {
-#   .Object@h2o = h2o
-#   .Object@key = key
-#   .Object@env = new.env()
-#
-#   assign("h2o", .Object@h2o, envir = .Object@env)
-#   assign("key", .Object@key, envir = .Object@env)
-#
-#   # Empty keys don't refer to any object in H2O
-#   if(key != "") reg.finalizer(.Object@env, .h2o.__finalizer)
-#   return(.Object)
-# })
-#
-# setMethod("initialize", "H2OModel", function(.Object, key = "", data = new("H2OParsedData"), model = list()) {
-#   .Object@key = key
-#   .Object@data = data
-#   .Object@model = model
-#   .Object@env = new.env()
-#
-#   assign("h2o", .Object@data@h2o, envir = .Object@env)
-#   assign("key", .Object@key, envir = .Object@env)
-#
-#   # Empty keys don't refer to any object in H2O
-#   if(key != "") reg.finalizer(.Object@env, .h2o.__finalizer)
-#   return(.Object)
-# })
-
-#--------------------------------- Class Display Functions ----------------------------------#
-setMethod("show", "H2OClient", function(object) {
-  cat("IP Address:", object@ip, "\n")
-  cat("Port      :", object@port, "\n")
-})
-
-setMethod("show", "H2ORawData", function(object) {
-  print(object@h2o)
-  cat("Raw Data Key:", object@key, "\n")
-})
-
-setMethod("show", "H2OParsedData", function(object) {
-  print(object@h2o)
-  cat("Parsed Data Key:", object@key, "\n\n")
-  print(head(object))
-})
-
-setMethod("show", "H2OGrid", function(object) {
-  print(object@data@h2o)
-  cat("Parsed Data Key:", object@data@key, "\n\n")
-  cat("Grid Search Model Key:", object@key, "\n")
-
-  temp = data.frame(t(sapply(object@sumtable, c)))
-  cat("\nSummary\n"); print(temp)
-})
-
-setMethod("show", "H2OKMeansModel", function(object) {
-    print(object@data@h2o)
-    cat("Parsed Data Key:", object@data@key, "\n\n")
-    cat("K-Means Model Key:", object@key)
-    
-    model = object@model
-    cat("\n\nK-means clustering with", length(model$size), "clusters of sizes "); cat(model$size, sep=", ")
-    cat("\n\nCluster means:\n"); print(model$centers)
-    cat("\nClustering vector:\n"); print(summary(model$cluster))
-    cat("\nWithin cluster sum of squares by cluster:\n"); print(model$withinss)
-    cat("(between_SS / total_SS = ", round(100*sum(model$betweenss)/model$totss, 1), "%)\n")
-    cat("\nAvailable components:\n\n"); print(names(model))
-})
-
-setMethod("show", "H2OGLMModel", function(object) {
-    print(object@data@h2o)
-    cat("Parsed Data Key:", object@data@key, "\n\n")
-    cat("GLM2 Model Key:", object@key)
-    
-    model <- object@model
-    cat("\n\nCoefficients:\n"); print(round(model$coefficients,5))
-    if(!is.null(model$normalized_coefficients)) {
-        cat("\nNormalized Coefficients:\n"); print(round(model$normalized_coefficients,5))
-    }
-    cat("\nDegrees of Freedom:", model$df.null, "Total (i.e. Null); ", model$df.residual, "Residual")
-    cat("\nNull Deviance:    ", round(model$null.deviance,1))
-    cat("\nResidual Deviance:", round(model$deviance,1), " AIC:", round(model$aic,1))
-    cat("\nDeviance Explained:", round(1-model$deviance/model$null.deviance,5), "\n")
-    # cat("\nAvg Training Error Rate:", round(model$train.err,5), "\n")
-    
-    family <- model$params$family$family
-    if(family == "binomial") {
-        cat("AUC:", round(model$auc,5), " Best Threshold:", round(model$best_threshold,5))
-        cat("\n\nConfusion Matrix:\n"); print(model$confusion)
-    }
-
-    if(length(object@xval) > 0) {
-        cat("\nCross-Validation Models:\n")
-        if(family == "binomial") {
-            modelXval <- t(sapply(object@xval, function(x) { c(x@model$rank-1, x@model$auc, 1-x@model$deviance/x@model$null.deviance) }))
-            colnames(modelXval) = c("Nonzeros", "AUC", "Deviance Explained")
-        } else {
-            modelXval <- t(sapply(object@xval, function(x) { c(x@model$rank-1, x@model$aic, 1-x@model$deviance/x@model$null.deviance) }))
-            colnames(modelXval) = c("Nonzeros", "AIC", "Deviance Explained")
-        }
-        rownames(modelXval) <- paste("Model", 1:nrow(modelXval))
-        print(modelXval)
-    }
-})
-
-setMethod("summary","H2OGLMModelList", function(object) {
-    summary <- NULL
-    if(object@models[[1]]@model$params$family$family == 'binomial'){
-        for(m in object@models) {
-            model = m@model
-            if(is.null(summary)) {
-                summary = t(as.matrix(c(model$lambda, model$df.null-model$df.residual,round((1-model$deviance/model$null.deviance),2),round(model$auc,2))))
-            } else {
-                summary = rbind(summary,c(model$lambda,model$df.null-model$df.residual,round((1-model$deviance/model$null.deviance),2),round(model$auc,2)))
-            }
-        }
-        summary = cbind(1:nrow(summary),summary)
-        colnames(summary) <- c("id","lambda","predictors","dev.ratio"," AUC ")
-    } else {
-        for(m in object@models) {
-            model = m@model
-            if(is.null(summary)) {
-                summary = t(as.matrix(c(model$lambda, model$df.null-model$df.residual,round((1-model$deviance/model$null.deviance),2))))
-            } else {
-                summary = rbind(summary,c(model$lambda,model$df.null-model$df.residual,round((1-model$deviance/model$null.deviance),2)))
-            }
-        }
-        summary = cbind(1:nrow(summary),summary)
-        colnames(summary) <- c("id","lambda","predictors","explained dev")
-    }    
-    summary
-})
-
-setMethod("show", "H2OGLMModelList", function(object) {
-    print(summary(object))
-    cat("best model:",object@best_model, "\n")
-})
-
-setMethod("show", "H2ODeepLearningModel", function(object) {
-  print(object@data@h2o)
-  cat("Parsed Data Key:", object@data@key, "\n\n")
-  cat("Deep Learning Model Key:", object@key)
-
-  model = object@model
-  cat("\n\nTraining classification error:", model$train_class_error)
-  cat("\nTraining mean square error:", model$train_sqr_error)
-  cat("\n\nValidation classification error:", model$valid_class_error)
-  cat("\nValidation square error:", model$valid_sqr_error)
-  
-  if(!is.null(model$confusion)) {
-    cat("\n\nConfusion matrix:\n")
-    if(is.na(object@valid@key)) {
-      if(model$params$nfolds == 0)
-        cat("Reported on", object@data@key, "\n")
-      else
-        cat("Reported on", paste(model$params$nfolds, "-fold cross-validated data", sep = ""), "\n")
-    } else
-      cat("Reported on", object@valid@key, "\n")
-    print(model$confusion)
-  }
-  
-  if(!is.null(model$hit_ratios)) {
-    cat("\nHit Ratios for Multi-class Classification:\n")
-    print(model$hit_ratios)
-  }
-  
-  if(!is.null(object@xval) && length(object@xval) > 0) {
-    cat("\nCross-Validation Models:\n")
-    temp = lapply(object@xval, function(x) { cat(" ", x@key, "\n") })
-  }
-})
-
-setMethod("show", "H2ODRFModel", function(object) {
-  print(object@data@h2o)
-  cat("Parsed Data Key:", object@data@key, "\n\n")
-  cat("Distributed Random Forest Model Key:", object@key)
-
-  model = object@model
-  cat("\n\nClasification:", model$params$classification)
-  cat("\nNumber of trees:", model$params$ntree)
-  cat("\nTree statistics:\n"); print(model$forest)
-  
-  if(model$params$classification) {
-    cat("\nConfusion matrix:\n")
-    if(is.na(object@valid@key))
-      cat("Reported on", paste(object@model$params$nfolds, "-fold cross-validated data", sep = ""), "\n")
-    else
-      cat("Reported on", object@valid@key, "\n")
-    print(model$confusion)
-    
-    if(!is.null(model$auc) && !is.null(model$gini))
-      cat("\nAUC:", model$auc, "\nGini:", model$gini, "\n")
-  }
-  if(!is.null(model$varimp)) {
-    cat("\nVariable importance:\n"); print(model$varimp)
-  }
-  cat("\nMean-squared Error by tree:\n"); print(model$mse)
-  if(length(object@xval) > 0) {
-    cat("\nCross-Validation Models:\n")
-    print(sapply(object@xval, function(x) x@key))
-  }
-})
-
-setMethod("show", "H2OSpeeDRFModel", function(object) {
-  print(object@data@h2o)
-  cat("Parsed Data Key:", object@data@key, "\n\n")
-  cat("SpeeDRF Model Key:", object@key)
-
-  model = object@model
-  cat("\n\nClassification:", model$params$classification)
-  cat("\nNumber of trees:", model$params$ntree)
-  
-  if(FALSE){ #model$params$oobee) {
-    cat("\nConfusion matrix:\n"); cat("Reported on oobee from", object@valid@key, "\n")
-    if(is.na(object@valid@key))
-      cat("Reported on oobee from", paste(object@model$params$nfolds, "-fold cross-validated data", sep = ""), "\n")
-    else
-      cat("Reported on oobee from", object@valid@key, "\n")
-  } else {
-    cat("\nConfusion matrix:\n");
-    if(is.na(object@valid@key))
-      cat("Reported on", paste(object@model$params$nfolds, "-fold cross-validated data", sep = ""), "\n")
-    else
-      cat("Reported on", object@valid@key, "\n")
-  }
-  print(model$confusion)
- 
-  if(!is.null(model$varimp)) {
-    cat("\nVariable importance:\n"); print(model$varimp)
-  }
-
-  #mse <-model$mse[length(model$mse)] # (model$mse[is.na(model$mse) | model$mse <= 0] <- "")
-
-  if (model$mse != -1) {
-    cat("\nMean-squared Error from the",model$params$ntree, "trees: "); cat(model$mse, "\n")
-  }
-
-  if(length(object@xval) > 0) {
-    cat("\nCross-Validation Models:\n")
-    print(sapply(object@xval, function(x) x@key))
-  }
-})
-
-setMethod("show", "H2OPCAModel", function(object) {
-  print(object@data@h2o)
-  cat("Parsed Data Key:", object@data@key, "\n\n")
-  cat("PCA Model Key:", object@key)
-
-  model = object@model
-  cat("\n\nStandard deviations:\n", model$sdev)
-  cat("\n\nRotation:\n"); print(model$rotation)
-})
-
-setMethod("show", "H2ONBModel", function(object) {
-  print(object@data@h2o)
-  cat("Parsed Data Key:", object@data@key, "\n\n")
-  cat("Naive Bayes Model Key:", object@key)
-  
-  model = object@model
-  cat("\n\nA-priori probabilities:\n"); print(model$apriori_prob)
-  cat("\n\nConditional probabilities:\n"); print(model$tables)
-})
-
-setMethod("show", "H2OGBMModel", function(object) {
-  print(object@data@h2o)
-  cat("Parsed Data Key:", object@data@key, "\n\n")
-  cat("GBM Model Key:", object@key, "\n")
-
-  model = object@model
-  if(model$params$distribution %in% c("multinomial", "bernoulli")) {
-    cat("\nConfusion matrix:\n")
-    if(is.na(object@valid@key))
-      cat("Reported on", paste(object@model$params$nfolds, "-fold cross-validated data", sep = ""), "\n")
-    else
-      cat("Reported on", object@valid@key, "\n")
-    print(model$confusion)
-    
-    if(!is.null(model$auc) && !is.null(model$gini))
-      cat("\nAUC:", model$auc, "\nGini:", model$gini, "\n")
-  }
-  
-  if(!is.null(model$varimp)) {
-    cat("\nVariable importance:\n"); print(model$varimp)
-  }
-  cat("\nMean-squared Error by tree:\n"); print(model$err)
-  if(length(object@xval) > 0) {
-    cat("\nCross-Validation Models:\n")
-    print(sapply(object@xval, function(x) x@key))
-  }
-})
-
-setMethod("show", "H2OPerfModel", function(object) {
-  model = object@model
-  tmp = t(data.frame(model[-length(model)]))
-  
-  if(object@perf == "mcc")
-    criterion = "MCC"
-  else
-    criterion = paste(toupper(substring(object@perf, 1, 1)), substring(object@perf, 2), sep = "")
-  rownames(tmp) = c("AUC", "Gini", paste("Best Cutoff for", criterion), "F1", "Accuracy", "Error", "Precision", "Recall", "Specificity", "MCC", "Max per Class Error")
-  colnames(tmp) = "Value"; print(tmp)
-  cat("\n\nConfusion matrix:\n"); print(model$confusion)
-})
-
-#--------------------------------- Unique H2O Methods ----------------------------------#
-# TODO: s4 year, month impls as well?
-h2o.year <- function(x) {
-  if(missing(x)) stop('must specify x')
-  if(class(x) != 'H2OParsedData' ) stop('x must be an H2OParsedData object')
-  res1 <- .h2o.__unop2('year', x)
-  .h2o.__binop2("-", res1, 1900)
-}
-
-h2o.month <- function(x){
-  if(missing(x)) stop('must specify x')
-  if(class(x) != 'H2OParsedData') stop('x must be an H2OParsedData object')
-  .h2o.__unop2('month', x)
-}
-
-year <- function(x) UseMethod('year', x)
-year.H2OParsedData <- h2o.year
-month <- function(x) UseMethod('month', x)
-month.H2OParsedData <- h2o.month
-
-diff.H2OParsedData <- function(x, lag = 1, differences = 1, ...) {
-  if(!is.numeric(lag)) stop("lag must be numeric")
-  if(!is.numeric(differences)) stop("differences must be numeric")
-  
-  expr = paste("diff(", paste(x@key, lag, differences, sep = ","), ")", sep = "")
-  res = .h2o.__exec2(x@h2o, expr)
-  res <- .h2o.exec2(res$dest_key, h2o = x@h2o, res$dest_key)
-  res@logic <- FALSE
-}
-
-as.h2o <- function(client, object, key = "", header, sep = "") {
-  if(missing(client) || class(client) != "H2OClient") stop("client must be a H2OClient object")
-  if(missing(object) || !is.numeric(object) && !is.data.frame(object)) stop("object must be numeric or a data frame")
-  if(!is.character(key)) stop("key must be of class character")
-  if(missing(key) || nchar(key) == 0) {
-    key = paste(.TEMP_KEY, ".", .pkg.env$temp_count, sep="")
-    .pkg.env$temp_count = (.pkg.env$temp_count + 1) %% .RESULT_MAX
-  }
-  
-  # TODO: Be careful, there might be a limit on how long a vector you can define in console
-  if(is.numeric(object) && is.vector(object)) {
-    res <- .h2o.__exec2_dest_key(client, paste("c(", paste(object, sep=',', collapse=","), ")", collapse=""), key)
-    return(.h2o.exec2(res$dest_key, h2o = client, res$dest_key))
-  } else {
-    tmpf <- tempfile(fileext=".csv")
-    write.csv(object, file=tmpf, quote = TRUE, row.names = FALSE)
-    h2f <- h2o.uploadFile(client, tmpf, key=key, header=header, sep=sep)
-    unlink(tmpf)
-    return(h2f)
-  }
-}
-
-h2o.exec <- function(expr_to_execute, h2o = NULL, dest_key = "") {
-  if (!is.null(h2o) && !.anyH2O(substitute(expr_to_execute), envir = parent.frame())) {
-    return(.h2o.exec2(h2o, deparse(substitute(expr_to_execute)), dest_key))
-  }
-  expr <- .replace_with_keys(substitute( expr_to_execute ), envir = parent.frame())
-  res <- NULL
-  if (dest_key != "") .pkg.env$DESTKEY <- dest_key
-  if (.pkg.env$DESTKEY == "") {
-    res <- .h2o.__exec2(.pkg.env$SERVER, deparse(expr))
-  } else {
-    res <- .h2o.__exec2_dest_key(.pkg.env$SERVER, deparse(expr), .pkg.env$DESTKEY)
-  }
-  if (.pkg.env$NEWCOL != "") {
-    .h2o.__remoteSend(.pkg.env$SERVER, .h2o.__HACK_SETCOLNAMES2, source=.pkg.env$FRAMEKEY,
-                       cols=.pkg.env$NUMCOLS, comma_separated_list=.pkg.env$NEWCOL)
-  }
-
-  if(res$num_rows == 0 && res$num_cols == 0)
-    return(res$scalar)
-
-  key <- res$dest_key
-  if (.pkg.env$FRAMEKEY != "") {
-    key <- as.character(.pkg.env$FRAMEKEY)
-    newFrame <- .h2o.exec2(key, h2o = .pkg.env$SERVER, key)
-    topCall <- sys.calls()[[1]]
-    idxs <- which( "H2OParsedData" == unlist(lapply(as.list(topCall), .eval_class, envir=parent.frame())))
-    obj_name <- as.character(.pkg.env$CURS4)
-    if (length(idxs) != 0) obj_name <- as.character(topCall[[idxs]])[1]
-
-    env <- .lookUp(obj_name)
-    if (is.null(env)) {
-      env <- parent.frame()
-    }
-    assign(obj_name, newFrame, env)
-    return(newFrame)
-  }
-  .h2o.exec2(key, h2o = .pkg.env$SERVER, key)
-}
-
-h2o.cut <- function(x, breaks) {
-  if(missing(x)) stop("Must specify data set")
-  if(!inherits(x, "H2OParsedData")) stop(cat("\nData must be an H2O data set. Got ", class(x), "\n"))
-  if(missing(breaks) || !is.numeric(breaks)) stop("breaks must be a numeric vector")
-
-  nums = ifelse(length(breaks) == 1, breaks, paste("c(", paste(breaks, collapse=","), ")", sep=""))
-  expr = paste("cut(", x@key, ",", nums, ")", sep="")
-  res = .h2o.__exec2(x@h2o, expr)
-  if(res$num_rows == 0 && res$num_cols == 0)   # TODO: If logical operator, need to indicate
-    return(res$scalar)
-  .h2o.exec2(res$dest_key, h2o = x@h2o, res$dest_key)
-}
-
-# TODO: H2O doesn't support any arguments beyond the single H2OParsedData object (with <= 2 cols)
-h2o.table <- function(x, return.in.R = FALSE) {
-  if(missing(x)) stop("Must specify data set")
-  if(!inherits(x, "H2OParsedData")) stop(cat("\nData must be an H2O data set. Got ", class(x), "\n"))
-  if(ncol(x) > 2) stop("Unimplemented")
-  tb <- .h2o.__unop2("table", x)
-  
-  if(return.in.R) {
-    df <- as.data.frame(tb)
-    if(!is.null(df$Count))
-      return(xtabs(Count ~ ., data = df))
-    rownames(df) <- df$'row.names'
-    df$'row.names' <- NULL
-    tb <- as.table(as.matrix(df))
-    # TODO: Dimension names should be the names of the columns containing the cross-classifying factors
-    dimnames(tb) <- list("row.levels" = rownames(tb), "col.levels" = colnames(tb))
-  }
-  return(tb)
-}
-
-h2o.ddply <- function (.data, .variables, .fun = NULL, ..., .progress = 'none') {
-  if(missing(.data)) stop('must specify .data')
-  if(class(.data) != "H2OParsedData") stop('.data must be an H2OParsedData object')
-  if( missing(.variables) ) stop('must specify .variables')
-  if( missing(.fun) ) stop('must specify .fun')
-  
-  mm <- match.call()
-  
-  # we accept eg .(col1, col2), c('col1', 'col2'), 1:2, c(1,2)
-  # as column names.  This is a bit complicated
-  if( class(.variables) == 'character'){
-    vars <- .variables
-    idx <- match(vars, colnames(.data))
-  } else if( class(.variables) == 'H2Oquoted' ){
-    vars <- as.character(.variables)
-    idx <- match(vars, colnames(.data))
-  } else if( class(.variables) == 'quoted' ){ # plyr overwrote our . fn
-    vars <- names(.variables)
-    idx <- match(vars, colnames(.data))
-  } else if( class(.variables) == 'integer' ){
-    vars <- .variables
-    idx <- .variables
-  } else if( class(.variables) == 'numeric' ){   # this will happen eg c(1,2,3)
-    vars <- .variables
-    idx <- as.integer(.variables)
-  }
-  
-  bad <- is.na(idx) | idx < 1 | idx > ncol(.data)
-  if( any(bad) ) stop( sprintf('can\'t recognize .variables %s', paste(vars[bad], sep=',')) )
-  
-  fun_name <- mm[[ '.fun' ]]
-
-  if(identical(as.list(substitute(.fun))[[1]], quote(`function`))) {
-    h2o.addFunction(.data@h2o, .fun, "anonymous")
-    fun_name <- "anonymous"
-  }
-
-  exec_cmd <- sprintf('ddply(%s,c(%s),%s)', .data@key, paste(idx, collapse=','), as.character(fun_name))
-  res <- .h2o.__exec2(.data@h2o, exec_cmd)
-  .h2o.exec2(res$dest_key, h2o = .data@h2o, res$dest_key)
-}
-ddply <- h2o.ddply
-
-# TODO: how to avoid masking plyr?
-`h2o..` <- function(...) {
-  mm <- match.call()
-  mm <- mm[-1]
-  structure( as.list(mm), class='H2Oquoted')
-}
-
-`.` <- `h2o..`
-
-h2o.addFunction <- function(object, fun, name){
-  if( missing(object) || class(object) != 'H2OClient' ) stop('must specify h2o connection in object')
-  if( missing(fun) ) stop('must specify fun')
-  if( !missing(name) ){
-    if( class(name) != 'character' ) stop('name must be a name')
-    fun_name <- name
-  } else {
-    fun_name <- match.call()[['fun']]
-  }
-  src <- paste(deparse(fun), collapse='\n')
-  exec_cmd <- sprintf('%s <- %s', as.character(fun_name), src)
-  res <- .h2o.__exec2(object, exec_cmd)
-}
-
-h2o.unique <- function(x, incomparables = FALSE, ...){
-  # NB: we do nothing with incomparables right now
-  # NB: we only support MARGIN = 2 (which is the default)
-
-  if(class(x) != "H2OParsedData")
-    stop('h2o.unique: x must be an H2OParsedData object')
-  if( nrow(x) == 0 | ncol(x) == 0) return(NULL) 
-  if( nrow(x) == 1) return(x)
-
-  args <- list(...)
-  if( 'MARGIN' %in% names(args) && args[['MARGIN']] != 2 ) stop('h2o.unique: only MARGIN 2 supported')
-  .h2o.__unop2("unique", x)
-  
-#   uniq <- function(df){1}
-#   h2o.addFunction(l, uniq)
-#   res <- h2o.ddply(x, 1:ncol(x), uniq)
-# 
-#   res[,1:(ncol(res)-1)]
-}
-unique.H2OParsedData <- h2o.unique
-
-h2o.runif <- function(x, min = 0, max = 1, seed = -1) {
-  if(missing(x)) stop("Must specify data set")
-  if(class(x) != "H2OParsedData") stop(cat("\nData must be an H2O data set. Got ", class(x), "\n"))
-  if(!is.numeric(min)) stop("min must be a single number")
-  if(!is.numeric(max)) stop("max must be a single number")
-  if(length(min) > 1 || length(max) > 1) stop("Unimplemented")
-  if(min > max) stop("min must be a number less than or equal to max")
-  if(!is.numeric(seed)) stop("seed must be an integer >= 0")
-  
-  expr = paste("runif(", x@key, ",", seed, ")*(", max - min, ")+", min, sep = "")
-  res = .h2o.__exec2(x@h2o, expr)
-  if(res$num_rows == 0 && res$num_cols == 0)
-    return(res$scalar)
-  else {
-    res <- .h2o.exec2(res$dest_key, h2o = x@h2o, res$dest_key)
-    res@logic <- FALSE
-    return(res)
-  }
-}
-
-h2o.anyFactor <- function(x) {
-  if(class(x) != "H2OParsedData") stop("x must be an H2OParsedData object")
-  x@any_enum
-#  as.logical(.h2o.__unop2("any.factor", x))
-}
-
-setMethod("colnames", "H2OParsedData", function(x, do.NULL = TRUE, prefix = "col") {
-  x@col_names
-})
-
-#--------------------------------- Overloaded R Methods ----------------------------------#
-#--------------------------------- Slicing ----------------------------------#
-# i are the rows, j are the columns. These can be vectors of integers or character strings, or a single logical data object
-setMethod("[", "H2OParsedData", function(x, i, j, ..., drop = TRUE) {
-  numRows <- nrow(x); numCols <- ncol(x)
-  if (!missing(j) && is.numeric(j) && any(abs(j) < 1 || abs(j) > numCols))
-    stop("Array index out of bounds")
-
-  if(missing(i) && missing(j)) return(x)
-  if(missing(i) && !missing(j)) {
-    if(is.character(j)) {
-      # return(do.call("$", c(x, j)))
-      myCol <- colnames(x)
-      if(any(!(j %in% myCol))) stop("Undefined columns selected")
-      j <- match(j, myCol)
-    }
-    # if(is.logical(j)) j = -which(!j)
-    if(is.logical(j)) j <- which(j)
-
-    # if(class(j) == "H2OLogicalData")
-    if(class(j) == "H2OParsedData" && j@logic)
-      expr <- paste(x@key, "[", j@key, ",]", sep="")
-    else if(is.numeric(j) || is.integer(j))
-      expr <- paste(x@key, "[,c(", paste(j, collapse=","), ")]", sep="")
-    else stop(paste("Column index of type", class(j), "unsupported!"))
-  } else if(!missing(i) && missing(j)) {
-    # treat `i` as a column selector in this case...
-    if (is.character(i)) {
-      myCol <- colnames(x)
-      if (any(!(i %in% myCol))) stop ("Undefined columns selected")
-      i <- match(i, myCol)
-      if(is.logical(i)) i <- which(i)
-      if(class(i) == "H2OParsedData" && i@logic)
-        expr <- paste(x@key, "[", i@key, ",]", sep="")
-      else if(is.numeric(i) || is.integer(i))
-        expr <- paste(x@key, "[,c(", paste(i, collapse=","), ")]", sep="")
-      else stop(paste("Column index of type", class(i), "unsupported!"))
-    } else {
-    # if(is.logical(i)) i = -which(!i)
-    if(is.logical(i)) i = which(i)
-    # if(class(i) == "H2OLogicalData")
-    if(class(i) == "H2OParsedData" && i@logic)
-      expr <- paste(x@key, "[", i@key, ",]", sep="")
-    else if(is.numeric(i) || is.integer(i))
-      expr <- paste(x@key, "[c(", paste(i, collapse=","), "),]", sep="")
-    else stop(paste("Row index of type", class(i), "unsupported!"))
-   }
-  } else {
-    # if(is.logical(i)) i = -which(!i)
-    if(is.logical(i)) i <- which(i)
-    # if(class(i) == "H2OLogicalData") rind = i@key
-    if(class(i) == "H2OParsedData" && i@logic) rind = i@key
-    else if(is.numeric(i) || is.integer(i))
-      rind <- paste("c(", paste(i, collapse=","), ")", sep="")
-    else stop(paste("Row index of type", class(i), "unsupported!"))
-
-    if(is.character(j)) {
-      # return(do.call("$", c(x, j)))
-      myCol <- colnames(x)
-      if(any(!(j %in% myCol))) stop("Undefined columns selected")
-      j <- match(j, myCol)
-    }
-    # if(is.logical(j)) j = -which(!j)
-    if(is.logical(j)) j <- which(j)
-    # if(class(j) == "H2OLogicalData") cind = j@key
-    if(class(j) == "H2OParsedData" && j@logic) cind <- j@key
-    else if(is.numeric(j) || is.integer(j))
-      cind <- paste("c(", paste(j, collapse=","), ")", sep="")
-    else stop(paste("Column index of type", class(j), "unsupported!"))
-    expr <- paste(x@key, "[", rind, ",", cind, "]", sep="")
-  }
-  res <- .h2o.__exec2(x@h2o, expr)
-  if(res$num_rows == 0 && res$num_cols == 0)
-    res$scalar
-  else
-    .h2o.exec2(res$dest_key, h2o = x@h2o, res$dest_key)
-})
-
-setMethod("$", "H2OParsedData", function(x, name) {
-  myNames <- colnames(x)
-  # if(!(name %in% myNames)) return(NULL)
-  if(!(name %in% myNames)) stop(paste("Column", name, "does not exist!"))
-  cind <- match(name, myNames)
-  expr <- paste(x@key, "[,", cind, "]", sep="")
-  res <- .h2o.__exec2(x@h2o, expr)
-  if(res$num_rows == 0 && res$num_cols == 0)
-    res$scalar
-  else
-    .h2o.exec2(res$dest_key, h2o = x@h2o, res$dest_key)
-})
-
-setMethod("[<-", "H2OParsedData", function(x, i, j, ..., value) {
-  numRows = nrow(x); numCols = ncol(x)
-  # if((!missing(i) && is.numeric(i) && any(abs(i) < 1 || abs(i) > numRows)) ||
-  #     (!missing(j) && is.numeric(j) && any(abs(j) < 1 || abs(j) > numCols)))
-  #  stop("Array index out of bounds!")
-  if(!(missing(i) || is.numeric(i) || is.character(i)) || !(missing(j) || is.numeric(j) || is.character(j)))
-    stop("Row/column types not supported!")
-  if(class(value) != "H2OParsedData" && !is.numeric(value))
-    stop("value can only be numeric or an H2OParsedData object")
-  if(is.numeric(value) && length(value) != 1 && length(value) != numRows)
-    stop("value must be either a single number or a vector of length ", numRows)
-
-  if(!missing(i) && is.numeric(i)) {
-    if(any(i == 0)) stop("Array index out of bounds")
-    if(any(i < 0 && abs(i) > numRows)) stop("Unimplemented: can't extend rows")
-    if(min(i) > numRows+1) stop("new rows would leave holes after existing rows")
-  }
-  if(!missing(j) && is.numeric(j)) {
-    if(any(j == 0)) stop("Array index out of bounds")
-    if(any(j < 0 && abs(j) > numCols)) stop("Unimplemented: can't extend columns")
-    if(min(j) > numCols+1) stop("new columns would leaves holes after existing columns")
-  }
-
-  if(missing(i) && missing(j))
-    lhs <- x@key
-  else if(missing(i) && !missing(j)) {
-    if(is.character(j)) {
-      myNames <- colnames(x)
-      if(any(!(j %in% myNames))) {
-        if(length(j) == 1)
-          return(do.call("$<-", list(x, j, value)))
-        else stop("Unimplemented: undefined column names specified")
-      }
-      cind <- match(j, myNames)
-    } else cind <- j
-    cind <- paste("c(", paste(cind, collapse = ","), ")", sep = "")
-    lhs <- paste(x@key, "[,", cind, "]", sep = "")
-  } else if(!missing(i) && missing(j)) {
-      # treat `i` as a column selector in this case...
-      if (is.character(i)) {
-        myNames <- colnames(x)
-        if (any(!(i %in% myNames))) {
-          if (length(i) == 1) return(do.call("$<-", list(x, i, value)))
-          else stop("Unimplemented: undefined column names specified")
-          }
-        cind <- match(i, myNames)
-        cind <- paste("c(", paste(cind, collapse = ","), ")", sep = "")
-        lhs <- paste(x@key, "[,", cind, "]", sep = "")
-        } else {
-        rind <- paste("c(", paste(i, collapse = ","), ")", sep = "")
-        lhs <- paste(x@key, "[", rind, ",]", sep = "")
-      }
-  } else {
-    if(is.character(j)) {
-      myNames <- colnames(x)
-      if(any(!(j %in% myNames))) stop("Unimplemented: undefined column names specified")
-      cind <- match(j, myNames)
-      # cind = match(j[j %in% myNames], myNames)
-    } else cind <- j
-    cind <- paste("c(", paste(cind, collapse = ","), ")", sep = "")
-    rind <- paste("c(", paste(i, collapse = ","), ")", sep = "")
-    lhs <- paste(x@key, "[", rind, ",", cind, "]", sep = "")
-  }
-
-  # rhs = ifelse(class(value) == "H2OParsedData", value@key, paste("c(", paste(value, collapse = ","), ")", sep=""))
-  if(class(value) == "H2OParsedData")
-    rhs <- value@key
-  else
-    rhs <- ifelse(length(value) == 1, value, paste("c(", paste(value, collapse = ","), ")", sep=""))
-  res <- .h2o.__exec2(x@h2o, paste(lhs, "=", rhs))
-  .h2o.exec2(x@key, h2o = x@h2o, x@key)
-})
-
-setMethod("$<-", "H2OParsedData", function(x, name, value) {
-  if(missing(name) || !is.character(name) || nchar(name) == 0)
-    stop("name must be a non-empty string")
-  if(class(value) != "H2OParsedData" && !is.numeric(value))
-    stop("value can only be numeric or an H2OParsedData object")
-  numCols <- ncol(x); numRows <- nrow(x)
-  if(is.numeric(value) && length(value) != 1 && length(value) != numRows)
-    stop("value must be either a single number or a vector of length ", numRows)
-  myNames <- colnames(x); idx <- match(name, myNames)
- 
-  lhs <- paste(x@key, "[,", ifelse(is.na(idx), numCols+1, idx), "]", sep = "")
-  # rhs = ifelse(class(value) == "H2OParsedData", value@key, paste("c(", paste(value, collapse = ","), ")", sep=""))
-  if(class(value) == "H2OParsedData")
-    rhs <- value@key
-  else
-    rhs <- ifelse(length(value) == 1, value, paste("c(", paste(value, collapse = ","), ")", sep=""))
-  .h2o.__exec2(x@h2o, paste(lhs, "=", rhs))
-  
-  if(is.na(idx))
-    .h2o.__remoteSend(x@h2o, .h2o.__HACK_SETCOLNAMES2, source=x@key, cols=numCols, comma_separated_list=name)
-  .h2o.exec2(x@key, h2o = x@h2o, x@key)
-})
-
-setMethod("[[", "H2OParsedData", function(x, i, exact = TRUE) {
-  if(missing(i)) return(x)
-  if(length(i) > 1) stop("[[]] may only select one column")
-  if(!i %in% colnames(x) ) { warning(paste("Column", i, "does not exist!")); return(NULL) }
-  x[, i]
-})
-
-setMethod("[[<-", "H2OParsedData", function(x, i, value) {
-  if(class(value) != "H2OParsedData") stop('Can only append H2O data to H2O data')
-  if( ncol(value) > 1 ) stop('May only set a single column')
-  if( nrow(value) != nrow(x) ) stop(sprintf('Replacement has %d row, data has %d', nrow(value), nrow(x)))
-
-  mm <- match.call()
-  col_name <- as.list(i)[[1]]
-
-  cc <- colnames(x)
-  if( col_name %in% cc ){
-    x[, match( col_name, cc ) ] <- value
-  } else {
-    x <- cbind(x, value)
-    cc <- c( cc, col_name )
-    colnames(x) <- cc
-  }
-  x
-})
-
-# Note: right now, all things must be H2OParsedData
-cbind.H2OParsedData <- function(..., deparse.level = 1) {
-  if(deparse.level != 1) stop("Unimplemented")
-  
-  l <- list(...)
-  # l_dep <- sapply(substitute(placeholderFunction(...))[-1], deparse)
-  if(length(l) == 0) stop('cbind requires an H2O parsed dataset')
-  
-  klass <- 'H2OParsedData'
-  h2o <- l[[1]]@h2o
-  nrows <- nrow(l[[1]])
-  m <- Map(function(elem){ inherits(elem, klass) & elem@h2o@ip == h2o@ip & elem@h2o@port == h2o@port & nrows == nrow(elem) }, l)
-  compatible <- Reduce(function(l,r) l & r, x=m, init=T)
-  if(!compatible){ stop(paste('cbind: all elements must be of type', klass, 'and in the same H2O instance'))}
-  
-  # If cbind(x,x), dupe colnames will automatically be renamed by H2O
-  # TODO: cbind(df[,1], df[,2]) should retain colnames of original data frame (not temp keys from slice)
-  if(is.null(names(l)))
-    tmp <- Map(function(x) x@key, l)
-  else
-    tmp <- mapply(function(x,n) { if(is.null(n) || is.na(n) || nchar(n) == 0) x@key else paste(n, x@key, sep = "=") }, l, names(l))
-  
-  exec_cmd <- sprintf("cbind(%s)", paste(as.vector(tmp), collapse = ","))
-  res <- .h2o.__exec2(h2o, exec_cmd)
-  .h2o.exec2(res$dest_key, h2o = h2o, res$dest_key)
-}
-
-#--------------------------------- Arithmetic ----------------------------------#
-setMethod("+", c("H2OParsedData", "missing"), function(e1, e2) { .h2o.__binop2("+", 0, e1) })
-setMethod("-", c("H2OParsedData", "missing"), function(e1, e2) { .h2o.__binop2("-", 0, e1) })
-
-setMethod("+", c("H2OParsedData", "H2OParsedData"), function(e1, e2) { .h2o.__binop2("+", e1, e2) })
-setMethod("-", c("H2OParsedData", "H2OParsedData"), function(e1, e2) { .h2o.__binop2("-", e1, e2) })
-setMethod("*", c("H2OParsedData", "H2OParsedData"), function(e1, e2) { .h2o.__binop2("*", e1, e2) })
-setMethod("/", c("H2OParsedData", "H2OParsedData"), function(e1, e2) { .h2o.__binop2("/", e1, e2) })
-setMethod("%%", c("H2OParsedData", "H2OParsedData"), function(e1, e2) { .h2o.__binop2("%", e1, e2) })
-setMethod("==", c("H2OParsedData", "H2OParsedData"), function(e1, e2) { .h2o.__binop2("==", e1, e2) })
-setMethod(">", c("H2OParsedData", "H2OParsedData"), function(e1, e2) { .h2o.__binop2(">", e1, e2) })
-setMethod("<", c("H2OParsedData", "H2OParsedData"), function(e1, e2) { .h2o.__binop2("<", e1, e2) })
-setMethod("!=", c("H2OParsedData", "H2OParsedData"), function(e1, e2) { .h2o.__binop2("!=", e1, e2) })
-setMethod(">=", c("H2OParsedData", "H2OParsedData"), function(e1, e2) { .h2o.__binop2(">=", e1, e2) })
-setMethod("<=", c("H2OParsedData", "H2OParsedData"), function(e1, e2) { .h2o.__binop2("<=", e1, e2) })
-setMethod("&", c("H2OParsedData", "H2OParsedData"), function(e1, e2) { .h2o.__binop2("&", e1, e2) })
-setMethod("|", c("H2OParsedData", "H2OParsedData"), function(e1, e2) { .h2o.__binop2("|", e1, e2) })
-setMethod("%*%", c("H2OParsedData", "H2OParsedData"), function(x, y) { .h2o.__binop2("%*%", x, y) })
-
-setMethod("+", c("numeric", "H2OParsedData"), function(e1, e2) { .h2o.__binop2("+", e1, e2) })
-setMethod("-", c("numeric", "H2OParsedData"), function(e1, e2) { .h2o.__binop2("-", e1, e2) })
-setMethod("*", c("numeric", "H2OParsedData"), function(e1, e2) { .h2o.__binop2("*", e1, e2) })
-setMethod("/", c("numeric", "H2OParsedData"), function(e1, e2) { .h2o.__binop2("/", e1, e2) })
-setMethod("%%", c("numeric", "H2OParsedData"), function(e1, e2) { .h2o.__binop2("%", e1, e2) })
-setMethod("==", c("numeric", "H2OParsedData"), function(e1, e2) { .h2o.__binop2("==", e1, e2) })
-setMethod(">", c("numeric", "H2OParsedData"), function(e1, e2) { .h2o.__binop2(">", e1, e2) })
-setMethod("<", c("numeric", "H2OParsedData"), function(e1, e2) { .h2o.__binop2("<", e1, e2) })
-setMethod("!=", c("numeric", "H2OParsedData"), function(e1, e2) { .h2o.__binop2("!=", e1, e2) })
-setMethod(">=", c("numeric", "H2OParsedData"), function(e1, e2) { .h2o.__binop2(">=", e1, e2) })
-setMethod("<=", c("numeric", "H2OParsedData"), function(e1, e2) { .h2o.__binop2("<=", e1, e2) })
-setMethod("&", c("numeric", "H2OParsedData"), function(e1, e2) { .h2o.__binop2("&", e1, e2) })
-setMethod("|", c("numeric", "H2OParsedData"), function(e1, e2) { .h2o.__binop2("|", e1, e2) })
-
-setMethod("+", c("H2OParsedData", "numeric"), function(e1, e2) { .h2o.__binop2("+", e1, e2) })
-setMethod("-", c("H2OParsedData", "numeric"), function(e1, e2) { .h2o.__binop2("-", e1, e2) })
-setMethod("*", c("H2OParsedData", "numeric"), function(e1, e2) { .h2o.__binop2("*", e1, e2) })
-setMethod("/", c("H2OParsedData", "numeric"), function(e1, e2) { .h2o.__binop2("/", e1, e2) })
-setMethod("%%", c("H2OParsedData", "numeric"), function(e1, e2) { .h2o.__binop2("%", e1, e2) })
-setMethod("==", c("H2OParsedData", "numeric"), function(e1, e2) { .h2o.__binop2("==", e1, e2) })
-setMethod(">", c("H2OParsedData", "numeric"), function(e1, e2) { .h2o.__binop2(">", e1, e2) })
-setMethod("<", c("H2OParsedData", "numeric"), function(e1, e2) { .h2o.__binop2("<", e1, e2) })
-setMethod("!=", c("H2OParsedData", "numeric"), function(e1, e2) { .h2o.__binop2("!=", e1, e2) })
-setMethod(">=", c("H2OParsedData", "numeric"), function(e1, e2) { .h2o.__binop2(">=", e1, e2) })
-setMethod("<=", c("H2OParsedData", "numeric"), function(e1, e2) { .h2o.__binop2("<=", e1, e2) })
-setMethod("&", c("H2OParsedData", "numeric"), function(e1, e2) { .h2o.__binop2("&", e1, e2) })
-setMethod("|", c("H2OParsedData", "numeric"), function(e1, e2) { .h2o.__binop2("|", e1, e2) })
-
-setMethod("&", c("logical", "H2OParsedData"), function(e1, e2) { .h2o.__binop2("&", as.numeric(e1), e2) })
-setMethod("|", c("logical", "H2OParsedData"), function(e1, e2) { .h2o.__binop2("|", as.numeric(e1), e2) })
-setMethod("&", c("H2OParsedData", "logical"), function(e1, e2) { .h2o.__binop2("&", e1, as.numeric(e2)) })
-setMethod("|", c("H2OParsedData", "logical"), function(e1, e2) { .h2o.__binop2("|", e1, as.numeric(e2)) })
-setMethod("%/%", c("numeric", "H2OParsedData"), function(e1, e2) {.h2o.__binop2("%/%", as.numeric(e1), e2) })
-setMethod("%/%", c("H2OParsedData", "numeric"), function(e1, e2){ .h2o.__binop2("%/%", e1, as.numeric(e2)) })
-setMethod("^", c("numeric", "H2OParsedData"), function(e1, e2) {.h2o.__binop2("^", as.numeric(e1), e2) })
-setMethod("^", c("H2OParsedData", "numeric"), function(e1, e2){ .h2o.__binop2("^", e1, as.numeric(e2)) })
-
-
-#'
-#' Get the domain mapping of an int and a String
-#'
-.getDomainMapping <- function(vec, s="") {
-  if(class(vec) != "H2OParsedData") stop("Object must be a H2OParsedData object. Input was: ", vec)
-  .h2o.__remoteSend(vec@h2o, .h2o.__DOMAIN_MAPPING, src_key = vec@key, str = s)
-}
-
-setMethod("==", c("H2OParsedData", "character"), function(e1, e2) {
-  m <- .getDomainMapping(e1,e2)$map
-  .h2o.__binop2("==", e1, m)
-})
-
-setMethod("==", c("character", "H2OParsedData"), function(e1, e2) {
-  m <- .getDomainMapping(e2,e1)$map
-  .h2o.__binop2("==", m, e2)
-})
-
-setMethod("!",       "H2OParsedData", function(x) { .h2o.__unop2("!",     x) })
-setMethod("abs",     "H2OParsedData", function(x) { .h2o.__unop2("abs",   x) })
-setMethod("sign",    "H2OParsedData", function(x) { .h2o.__unop2("sgn",   x) })
-setMethod("sqrt",    "H2OParsedData", function(x) { .h2o.__unop2("sqrt",  x) })
-setMethod("ceiling", "H2OParsedData", function(x) { .h2o.__unop2("ceil",  x) })
-setMethod("floor",   "H2OParsedData", function(x) { .h2o.__unop2("floor", x) })
-setMethod("log",     "H2OParsedData", function(x) { .h2o.__unop2("log",   x) })
-setMethod("exp",     "H2OParsedData", function(x) { .h2o.__unop2("exp",   x) })
-setMethod("is.na",   "H2OParsedData", function(x) { .h2o.__unop2("is.na", x) })
-setMethod("t",       "H2OParsedData", function(x) { .h2o.__unop2("t",     x) })
-
-setMethod("colnames<-", signature(x="H2OParsedData", value="H2OParsedData"),
-  function(x, value) {
-    if(ncol(value) != ncol(x)) stop("Mismatched number of columns")
-    res <- .h2o.__remoteSend(x@h2o, .h2o.__HACK_SETCOLNAMES2, source=x@key, copy_from=value@key)
-    x@col_names <- value@col_names
-    return(x)
-})
-
-setMethod("colnames<-", signature(x="H2OParsedData", value="character"),
-  function(x, value) {
-    if(any(nchar(value) == 0)) stop("Column names must be of non-zero length")
-    else if(any(duplicated(value))) stop("Column names must be unique")
-    else if(length(value) != (num = ncol(x))) stop(paste("Must specify a vector of exactly", num, "column names"))
-    res <- .h2o.__remoteSend(x@h2o, .h2o.__HACK_SETCOLNAMES2, source=x@key, comma_separated_list=value)
-    x@col_names <- value
-    return(x)
-})
-
-setMethod("names", "H2OParsedData", function(x) { colnames(x) })
-setMethod("names<-", "H2OParsedData", function(x, value) { colnames(x) <- value; return(x) })
-# setMethod("nrow", "H2OParsedData", function(x) { .h2o.__unop2("nrow", x) })
-# setMethod("ncol", "H2OParsedData", function(x) { .h2o.__unop2("ncol", x) })
-
-setMethod("nrow", "H2OParsedData", function(x) {
-  x@nrows
-})
-#  res = .h2o.__remoteSend(x@h2o, .h2o.__PAGE_INSPECT2, src_key=x@key); as.numeric(res$numRows) })
-
-setMethod("ncol", "H2OParsedData", function(x) {
-  x@ncols
-#  res = .h2o.__remoteSend(x@h2o, .h2o.__PAGE_INSPECT2, src_key=x@key); as.numeric(res$numCols)
-})
-
-setMethod("length", "H2OParsedData", function(x) {
-  numCols <- ncol(x)
-  if (numCols == 1) {
-    numRows <- nrow(x)
-    return (numRows)      
-  }
-  return (numCols)
-})
-
-setMethod("dim", "H2OParsedData", function(x) {
-  c(x@nrows, x@ncols)
-#  res = .h2o.__remoteSend(x@h2o, .h2o.__PAGE_INSPECT2, src_key=x@key)
-#  as.numeric(c(res$numRows, res$numCols))
-})
-
-setMethod("dim<-", "H2OParsedData", function(x, value) { stop("Unimplemented") })
-
-# setMethod("min", "H2OParsedData", function(x, ..., na.rm = FALSE) {
-#   if(na.rm) stop("Unimplemented")
-#   # res = .h2o.__remoteSend(x@h2o, .h2o.__PAGE_INSPECT2, src_key=x@key)
-#   # min(..., sapply(res$cols, function(x) { x$min }), na.rm)
-#   min(..., .h2o.__unop2("min", x), na.rm)
-# })
-#
-# setMethod("max", "H2OParsedData", function(x, ..., na.rm = FALSE) {
-#   if(na.rm) stop("Unimplemented")
-#   # res = .h2o.__remoteSend(x@h2o, .h2o.__PAGE_INSPECT2, src_key=x@key)
-#   # max(..., sapply(res$cols, function(x) { x$max }), na.rm)
-#   max(..., .h2o.__unop2("max", x), na.rm)
-# })
-
-.min_internal <- min
-min <- function(..., na.rm = FALSE) {
-  idx = sapply(c(...), function(y) { class(y) == "H2OParsedData" })
-  
-  if(any(idx)) {
-    hex.op = ifelse(na.rm, "min.na.rm", "min")
-    myVals = c(...); myData = myVals[idx]
-    myKeys = sapply(myData, function(y) { y@key })
-    expr = paste(hex.op, "(", paste(myKeys, collapse=","), ")", sep = "")
-    res = .h2o.__exec2(myData[[1]]@h2o, expr)
-    .Primitive("min")(unlist(myVals[!idx]), res$scalar, na.rm = na.rm)
-  } else
-    .Primitive("min")(..., na.rm = na.rm)
-}
-
-.max_internal <- max
-max <- function(..., na.rm = FALSE) {
-  idx = sapply(c(...), function(y) { class(y) == "H2OParsedData" })
-   
-  if(any(idx)) {
-    hex.op = ifelse(na.rm, "max.na.rm", "max")
-    myVals = c(...); myData = myVals[idx]
-    myKeys = sapply(myData, function(y) { y@key })
-    expr = paste(hex.op, "(", paste(myKeys, collapse=","), ")", sep = "")
-    res = .h2o.__exec2(myData[[1]]@h2o, expr)
-    .Primitive("max")(unlist(myVals[!idx]), res$scalar, na.rm = na.rm)
-  } else
-    .Primitive("max")(..., na.rm = na.rm)
-}
-
-.sum_internal <- sum
-sum <- function(..., na.rm = FALSE) {
-  idx = sapply(c(...), function(y) { class(y) == "H2OParsedData" })
-  
-  if(any(idx)) {
-    hex.op = ifelse(na.rm, "sum.na.rm", "sum")
-    myVals = c(...); myData = myVals[idx]
-    myKeys = sapply(myData, function(y) { y@key })
-    expr = paste(hex.op, "(", paste(myKeys, collapse=","), ")", sep = "")
-    res = .h2o.__exec2(myData[[1]]@h2o, expr)
-    .Primitive("sum")(unlist(myVals[!idx]), res$scalar, na.rm = na.rm)
-  } else
-    .Primitive("sum")(..., na.rm = na.rm)
-}
-
-setMethod("range", "H2OParsedData", function(x) {
-  res = .h2o.__remoteSend(x@h2o, .h2o.__PAGE_INSPECT2, src_key=x@key)
-  temp = sapply(res$cols, function(x) { c(x$min, x$max) })
-  c(min(temp[1,]), max(temp[2,]))
-})
-
-mean.H2OParsedData <- function(x, trim = 0, na.rm = FALSE, ...) {
-  if(ncol(x) != 1 || trim != 0) stop("Unimplemented")
-  if(h2o.anyFactor(x) || dim(x)[2] != 1) {
-    warning("argument is not numeric or logical: returning NA")
-    return(NA_real_)
-  }
-  if(!na.rm && .h2o.__unop2("any.na", x)) return(NA)
-  .h2o.__unop2("mean", x)
-}
-
-setMethod("sd", "H2OParsedData", function(x, na.rm = FALSE) {
-  if(ncol(x) != 1) stop("Unimplemented")
-  if(dim(x)[2] != 1 || h2o.anyFactor(x)) stop("Could not coerce argument to double. H2O sd requires a single numeric column.")
-  if(!na.rm && .h2o.__unop2("any.na", x)) return(NA)
-  .h2o.__unop2("sd", x)
-})
-
-setMethod("var", "H2OParsedData", function(x, y = NULL, na.rm = FALSE, use) {
-  if(!is.null(y) || !missing(use)) stop("Unimplemented")
-  if(h2o.anyFactor(x)) stop("x cannot contain any categorical columns")
-  if(!na.rm && .h2o.__unop2("any.na", x)) return(NA)
-  .h2o.__unop2("var", x)
-})
-
-as.data.frame.H2OParsedData <- function(x, ...) {
-  if(class(x) != "H2OParsedData") stop("x must be of class H2OParsedData")
-  # Versions of R prior to 3.1 should not use hex string.
-  # Versions of R including 3.1 and later should use hex string.
-  use_hex_string = FALSE
-  if (as.numeric(R.Version()$major) >= 3) {
-    if (as.numeric(R.Version()$minor) >= 1) {
-      use_hex_string = TRUE
-    }
-  }
-
-  url <- paste('http://', x@h2o@ip, ':', x@h2o@port,
-               '/2/DownloadDataset',
-               '?src_key=', URLencode(x@key),
-               '&hex_string=', as.numeric(use_hex_string),
-               sep='')
-  ttt <- getURL(url)
-  n = nchar(ttt)
-
-  # Delete last 1 or 2 characters if it's a newline.
-  # Handle \r\n (for windows) or just \n (for not windows).
-  chars_to_trim = 0
-  if (n >= 2) {
-      c = substr(ttt, n, n)
-      if (c == "\n") {
-          chars_to_trim = chars_to_trim + 1
-      }
-      if (chars_to_trim > 0) {
-          c = substr(ttt, n-1, n-1)
-          if (c == "\r") {
-              chars_to_trim = chars_to_trim + 1
-          }
-      }    
-  }
-
-  if (chars_to_trim > 0) {
-      ttt2 = substr(ttt, 1, n-chars_to_trim)
-      # Is this going to use an extra copy?  Or should we assign directly to ttt?
-      ttt = ttt2
-  }
-  
-  # if((df.ncol = ncol(df)) != (x.ncol = ncol(x)))
-  #  stop("Stopping conversion: Expected ", x.ncol, " columns, but data frame imported with ", df.ncol)
-  # if(x.ncol > .MAX_INSPECT_COL_VIEW)
-  #  warning(x@key, " has greater than ", .MAX_INSPECT_COL_VIEW, " columns. This may take awhile...")
-  
-  # Obtain the correct factor levels for each column
-  # res = .h2o.__remoteSend(x@h2o, .h2o.__HACK_LEVELS2, source=x@key, max_ncols=.Machine$integer.max)
-  # colClasses = sapply(res$levels, function(x) { ifelse(is.null(x), "numeric", "factor") })
-
-  # Substitute NAs for blank cells rather than skipping
-  df <- read.csv((tcon <- textConnection(ttt)), blank.lines.skip = FALSE, ...)
-  # df = read.csv(textConnection(ttt), blank.lines.skip = FALSE, colClasses = colClasses, ...)
-  close(tcon)
-  return(df)
-}
-
-as.matrix.H2OParsedData <- function(x, ...) { as.matrix(as.data.frame(x, ...)) }
-as.table.H2OParsedData <- function(x, ...) { as.table(as.matrix(x, ...))}
-
-head.H2OParsedData <- function(x, n = 6L, ...) {
-  numRows = nrow(x)
-  stopifnot(length(n) == 1L)
-  n <- ifelse(n < 0L, max(numRows + n, 0L), min(n, numRows))
-  if(n == 0) return(data.frame())
-
-  tmp_head <- x[seq_len(n),]
-  x.slice = as.data.frame(tmp_head)
-  h2o.rm(tmp_head@h2o, tmp_head@key)
-  return(x.slice)
-}
-
-tail.H2OParsedData <- function(x, n = 6L, ...) {
-  stopifnot(length(n) == 1L)
-  nrx <- nrow(x)
-  n <- ifelse(n < 0L, max(nrx + n, 0L), min(n, nrx))
-  if(n == 0) return(data.frame())
-  
-  idx <- seq.int(to = nrx, length.out = n)
-  tmp_tail <- x[idx,]
-  x.slice <- as.data.frame(tmp_tail)
-  h2o.rm(tmp_tail@h2o, tmp_tail@key)
-  rownames(x.slice) <- idx
-  return(x.slice)
-}
-
-setMethod("as.factor", "H2OParsedData", function(x) { .h2o.__unop2("factor", x) })
-setMethod("is.factor", "H2OParsedData", function(x) { as.logical(.h2o.__unop2("is.factor", x)) })
-
-quantile.H2OParsedData <- function(x, probs = seq(0, 1, 0.25), na.rm = FALSE, names = TRUE, type = 7, ...) {
-  if((numCols = ncol(x)) != 1) stop("quantile only operates on a single column")
-  if(is.factor(x)) stop("factors are not allowed")
-  if(!na.rm && .h2o.__unop2("any.na", x)) stop("missing values and NaN's not allowed if 'na.rm' is FALSE")
-  if(!is.numeric(probs)) stop("probs must be a numeric vector")
-  if(any(probs < 0 | probs > 1)) stop("probs must fall in the range of [0,1]")
-  if(type != 2 && type != 7) stop("type must be either 2 (mean interpolation) or 7 (linear interpolation)")
-  if(type != 7) stop("Unimplemented: Only type 7 (linear interpolation) is supported from the console")
-  
-  myProbs <- paste("c(", paste(probs, collapse = ","), ")", sep = "")
-  expr <- paste("quantile(", x@key, ",", myProbs, ")", sep = "")
-  res <- .h2o.__exec2(x@h2o, expr)
-  # res = .h2o.__remoteSend(x@h2o, .h2o.__PAGE_QUANTILES, source_key = x@key, column = 0, quantile = paste(probs, collapse = ","), interpolation_type = type, ...)
-  # col <- as.numeric(strsplit(res$result, "\n")[[1]][-1])
-  # if(numCols > .MAX_INSPECT_COL_VIEW)
-  #   warning(x@key, " has greater than ", .MAX_INSPECT_COL_VIEW, " columns. This may take awhile...")
-  # res2 = .h2o.__remoteSend(x@h2o, .h2o.__PAGE_INSPECT, key=res$dest_key, view=res$num_rows, max_column_display=.Machine$integer.max)
-  # col <- sapply(res2$rows, function(x) { x[[2]] })
-  col <- as.data.frame(new("H2OParsedData", h2o=x@h2o, key=res$dest_key))[[1]]
-  if(names) names(col) <- paste(100*probs, "%", sep="")
-  return(col)
-}
-
-# setMethod("summary", "H2OParsedData", function(object) {
-summary.H2OParsedData <- function(object, ...) {
-  digits <- 12L
-  if(ncol(object) > .MAX_INSPECT_COL_VIEW)
-    warning(object@key, " has greater than ", .MAX_INSPECT_COL_VIEW, " columns. This may take awhile...")
-  res <- .h2o.__remoteSend(object@h2o, .h2o.__PAGE_SUMMARY2, source=object@key, max_ncols=.Machine$integer.max)
-  cols <- sapply(res$summaries, function(col) {
-    if(col$stats$type != 'Enum') { # numeric column
-      if(is.null(col$stats$mins) || length(col$stats$mins) == 0) col$stats$mins = NaN
-      if(is.null(col$stats$maxs) || length(col$stats$maxs) == 0) col$stats$maxs = NaN
-      if(is.null(col$stats$pctile))
-        params <- format(rep(signif(as.numeric(col$stats$mean), digits), 6), digits = 4)
-      else
-        params <- format(signif(as.numeric(c(
-          col$stats$mins[1],
-          col$stats$pctile[4],
-          col$stats$pctile[6],
-          col$stats$mean,
-          col$stats$pctile[8],
-          col$stats$maxs[1])), digits), digits = 4)
-      result = c(paste("Min.   :", params[1], "  ", sep=""), paste("1st Qu.:", params[2], "  ", sep=""),
-                 paste("Median :", params[3], "  ", sep=""), paste("Mean   :", params[4], "  ", sep=""),
-                 paste("3rd Qu.:", params[5], "  ", sep=""), paste("Max.   :", params[6], "  ", sep=""))
-    }
-    else {
-      top.ix <- sort.int(col$hcnt, decreasing=TRUE, index.return=TRUE)$ix[1:6]
-      if(is.null(col$hbrk)) domains <- top.ix[1:6] else domains <- col$hbrk[top.ix]
-      counts <- col$hcnt[top.ix]
-      
-      # TODO: Make sure "NA's" isn't a legal domain level
-      if(!is.null(col$nacnt) && col$nacnt > 0) {
-        idx <- ifelse(any(is.na(top.ix)), which(is.na(top.ix))[1], 6)
-        domains[idx] <- "NA's"
-        counts[idx] <- col$nacnt
-      }
-      
-      # width <- max(cbind(nchar(domains), nchar(counts)))
-      width <- c(max(nchar(domains)), max(nchar(counts)))
-      result <- paste(domains,
-                      sapply(domains, function(x) { ifelse(width[1] == nchar(x), "", paste(rep(' ', width[1] - nchar(x)), collapse='')) }),
-                      ":", 
-                      sapply(counts, function(y) { ifelse(width[2] == nchar(y), "", paste(rep(' ', width[2] - nchar(y)), collapse='')) }),
-                      counts,
-                      " ",
-                      sep='')
-      # result[is.na(top.ix)] <- NA
-      result[is.na(domains)] <- NA
-      result
-    }
-  })
-  # Filter out rows with nothing in them
-  cidx <- apply(cols, 1, function(x) { any(!is.na(x)) })
-  if(ncol(cols) == 1) { cols <- as.matrix(cols[cidx,]) } else { cols <- cols[cidx,] }
-  # cols <- as.matrix(cols[cidx,])
-
-  result <- as.table(cols)
-  rownames(result) <- rep("", nrow(result))
-  colnames(result) <- sapply(res$summaries, function(col) col$colname)
-  result
-}
-
-summary.H2OPCAModel <- function(object, ...) {
-  # TODO: Save propVar and cumVar from the Java output instead of computing here
-  myVar = object@model$sdev^2
-  myProp = myVar/sum(myVar)
-  result = rbind(object@model$sdev, myProp, cumsum(myProp))   # Need to limit decimal places to 4
-  colnames(result) = paste("PC", seq(1, length(myVar)), sep="")
-  rownames(result) = c("Standard deviation", "Proportion of Variance", "Cumulative Proportion")
-  
-  cat("Importance of components:\n")
-  print(result)
-}
-
-screeplot.H2OPCAModel <- function(x, npcs = min(10, length(x@model$sdev)), type = "barplot", main = paste("h2o.prcomp(", x@data@key, ")", sep=""), ...) {
-  if(type == "barplot")
-    barplot(x@model$sdev[1:npcs]^2, main = main, ylab = "Variances", ...)
-  else if(type == "lines")
-    lines(x@model$sdev[1:npcs]^2, main = main, ylab = "Variances", ...)
-  else
-    stop("type must be either 'barplot' or 'lines'")
-}
-
-.canBeCoercedToLogical <- function(vec) {
-  if(class(vec) != "H2OParsedData") stop("Object must be a H2OParsedData object. Input was: ", vec)
-  # expects fr to be a vec.
-  as.logical(.h2o.__unop2("canBeCoercedToLogical", vec))
-}
-
-.check.ifelse.conditions <-
-function(test, yes, no, type) {
- if (type == "test") {
-   return(class(test) == "H2OParsedData"
-            && (is.numeric(yes) || class(yes) == "H2OParsedData" || is.logical(yes))
-            && (is.numeric(no) || class(no) == "H2OParsedData" || is.logical(no))
-            && (test@logic || .canBeCoercedToLogical(test)))
- }
-}
-
-ifelse<-
-function (test, yes, no)
-{
-    if (.check.ifelse.conditions(test, yes, no, "test")) {
-      if (is.logical(yes)) yes <- as.numeric(yes)
-      if (is.logical(no)) no <- as.numeric(no)
-      return(.h2o.__multop2("ifelse", test, yes, no))
-
-    } else if ( class(yes) == "H2OParsedData" && class(test) == "logical") {
-      if (is.logical(yes)) yes <- as.numeric(yes)
-      if (is.logical(no)) no <- as.numeric(no)
-      return(.h2o.__multop2("ifelse", as.numeric(test), yes, no))
-
-    } else if (class(no) == "H2OParsedData" && class(test) == "logical") {
-      if (is.logical(yes)) yes <- as.numeric(yes)
-      if (is.logical(no)) no <- as.numeric(no)
-      return(.h2o.__multop2("ifelse", as.numeric(test), yes, no))
-    }
-    if (is.atomic(test))
-        storage.mode(test) <- "logical"
-    else test <- if (isS4(test))
-        as(test, "logical")
-    else as.logical(test)
-    ans <- test
-    ok <- !(nas <- is.na(test))
-    if (any(test[ok]))
-        ans[test & ok] <- rep(yes, length.out = length(ans))[test &
-            ok]
-    if (any(!test[ok]))
-        ans[!test & ok] <- rep(no, length.out = length(ans))[!test &
-            ok]
-    ans[nas] <- NA
-    ans
-}
-
-#setMethod("ifelse", signature(test="H2OParsedData", yes="ANY", no="ANY"), function(test, yes, no) {
-#  if(!(is.numeric(yes) || class(yes) == "H2OParsedData") || !(is.numeric(no) || class(no) == "H2OParsedData"))
-#    stop("Unimplemented")
-#  if(!test@logic && !.canBeCoercedToLogical(test)) stop(test@key, " is not a H2O logical data type")
-#  h2o.exec(ifelse(test, yes, no))
-##  .h2o.__multop2("ifelse", eval(test), yes, no)
-#})
-##
-#setMethod("ifelse", signature(test="logical", yes="H2OParsedData", no="ANY"), function(test, yes, no) {
-#  if(length(test) > 1) stop("test must be a single logical value")
-#  h2o.exec(ifelse(test, yes, no))
-##  .h2o.__multop2("ifelse", as.numeric(test), eval(yes), no)
-#})
-#
-#setMethod("ifelse", signature(test="logical", yes="ANY", no="H2OParsedData"), function(test, yes, no) {
-#  if(length(test) > 1) stop("test must be a single logical value")
-#  h2o.exec(ifelse(test, yes, no))
-##  .h2o.__multop2("ifelse", as.numeric(test), yes, eval(no))
-#})
-#
-#setMethod("ifelse", signature(test="logical", yes="H2OParsedData", no="H2OParsedData"), function(test, yes, no) {
-#  if(length(test) > 1) stop("test must be a single logical value")
-#  h2o.exec(ifelse(test, yes, no))
-##  .h2o.__multop2("ifelse", as.numeric(test), eval(yes), eval(no))
-#})
-#
-setMethod("levels", "H2OParsedData", function(x) {
-  # if(ncol(x) != 1) return(NULL)
-  if(ncol(x) != 1) stop("Can only retrieve levels of one column.")
-  res = .h2o.__remoteSend(x@h2o, .h2o.__HACK_LEVELS2, source = x@key, max_ncols = .Machine$integer.max)
-  res$levels[[1]]
-})
-
-#----------------------------- Work in Progress -------------------------------#
-# TODO: Need to change ... to environment variables and pass to substitute method,
-#       Can't figure out how to access outside environment from within lapply
-setMethod("apply", "H2OParsedData", function(X, MARGIN, FUN, ...) {
-  if(missing(X) || class(X) != "H2OParsedData")
-   stop("X must be a H2OParsedData object")
-  if(missing(MARGIN) || !(length(MARGIN) <= 2 && all(MARGIN %in% c(1,2))))
-    stop("MARGIN must be either 1 (rows), 2 (cols), or a vector containing both")
-  if(missing(FUN) || !is.function(FUN))
-    stop("FUN must be an R function")
-  
-  myList <- list(...)
-  if(length(myList) > 0) {
-    stop("Unimplemented")
-    tmp = sapply(myList, function(x) { !class(x) %in% c("H2OParsedData", "numeric") } )
-    if(any(tmp)) stop("H2O only recognizes H2OParsedData and numeric objects")
-    
-    idx = which(sapply(myList, function(x) { class(x) == "H2OParsedData" }))
-    # myList <- lapply(myList, function(x) { if(class(x) == "H2OParsedData") x@key else x })
-    myList[idx] <- lapply(myList[idx], function(x) { x@key })
-    
-    # TODO: Substitute in key name for H2OParsedData objects and push over wire to console
-    if(any(names(myList) == ""))
-      stop("Must specify corresponding variable names of ", myList[names(myList) == ""])
-  }
-  
-  # Substitute in function name: FUN <- match.fun(FUN)
-  myfun = deparse(substitute(FUN))
-  len = length(myfun)
-  if(len > 3 && substr(myfun[1], nchar(myfun[1]), nchar(myfun[1])) == "{" && myfun[len] == "}")
-    myfun = paste(myfun[1], paste(myfun[2:(len-1)], collapse = ";"), "}")
-  else
-    myfun = paste(myfun, collapse = "")
-  if(length(MARGIN) > 1)
-    params = c(X@key, paste("c(", paste(MARGIN, collapse = ","), ")", sep = ""), myfun)
-  else
-    params = c(X@key, MARGIN, myfun)
-  expr = paste("apply(", paste(params, collapse = ","), ")", sep="")
-  res = .h2o.__exec2(X@h2o, expr)
-  .h2o.exec2(res$dest_key, h2o = X@h2o, res$dest_key)
-})
-
-str.H2OParsedData <- function(object, ...) {
-  if (length(l <- list(...)) && any("give.length" == names(l)))
-    invisible(NextMethod("str", ...))
-  else invisible(NextMethod("str", give.length = FALSE, ...))
-  
-  if(ncol(object) > .MAX_INSPECT_COL_VIEW)
-    warning(object@key, " has greater than ", .MAX_INSPECT_COL_VIEW, " columns. This may take awhile...")
-  res = .h2o.__remoteSend(object@h2o, .h2o.__PAGE_INSPECT2, src_key=object@key)
-  cat("\nH2O dataset '", object@key, "':\t", res$numRows, " obs. of  ", (p <- res$numCols),
-      " variable", if(p != 1) "s", if(p > 0) ":", "\n", sep = "")
-  
-  cc <- unlist(lapply(res$cols, function(y) y$name))
-  width <- max(nchar(cc))
-  rows <- res$rows[1:min(res$numRows, 10)]    # TODO: Might need to check rows > 0
-  
-  res2 = .h2o.__remoteSend(object@h2o, .h2o.__HACK_LEVELS2, source=object@key, max_ncols=.Machine$integer.max)
-  for(i in 1:p) {
-    cat("$ ", cc[i], rep(' ', width - nchar(cc[i])), ": ", sep = "")
-    rhead <- sapply(rows, function(x) { x[i+1] })
-    if(is.null(res2$levels[[i]]))
-      cat("num  ", paste(rhead, collapse = " "), if(res$numRows > 10) " ...", "\n", sep = "")
-    else {
-      rlevels = res2$levels[[i]]
-      cat("Factor w/ ", (count <- length(rlevels)), " level", if(count != 1) "s", ' "', paste(rlevels[1:min(count, 2)], collapse = '","'), '"', if(count > 2) ",..", ": ", sep = "")
-      cat(paste(match(rhead, rlevels), collapse = " "), if(res$numRows > 10) " ...", "\n", sep = "")
-    }
-  }
-}
-
-setMethod("findInterval", "H2OParsedData", function(x, vec, rightmost.closed = FALSE, all.inside = FALSE) {
-  if(any(is.na(vec)))
-    stop("'vec' contains NAs")
-  if(is.unsorted(vec))
-    stop("'vec' must be sorted non-decreasingly")
-  if(all.inside) stop("Unimplemented")
-  
-  myVec = paste("c(", .seq_to_string(vec), ")", sep = "")
-  expr = paste("findInterval(", x@key, ",", myVec, ",", as.numeric(rightmost.closed), ")", sep = "")
-  res = .h2o.__exec2(x@h2o, expr)
-
-  new('H2OParsedData', h2o=x@h2o, key=res$dest_key)
-})
-
-# setGeneric("histograms", function(object) { standardGeneric("histograms") })
-# setMethod("histograms", "H2OParsedData", function(object) {
-#   if(ncol(object) > .MAX_INSPECT_COL_VIEW)
-#     warning(object@key, " has greater than ", .MAX_INSPECT_COL_VIEW, " columns. This may take awhile...")
-#   res = .h2o.__remoteSend(object@h2o, .h2o.__PAGE_SUMMARY2, source=object@key, max_ncols=.Machine$integer.max)
-#   list.of.bins <- lapply(res$summaries, function(x) {
-#     if (x$stats$type == 'Enum') {
-#       bins <- NULL
-#     } else {
-#       counts <- x$hcnt
-#       breaks <- seq(x$hstart, by=x$hstep, length.out=length(x$hcnt) + 1)
-#       bins <- list(counts,breaks)
-#       names(bins) <- cbind('counts', 'breaks')
-#     }
-#     bins
-#   })
-#   return(list.of.bins)
-# })
->>>>>>> 1fa2b134
+#--------------------------------- Class Definitions ----------------------------------#
+# WARNING: Do NOT touch the env slot! It is used to link garbage collection between R and H2O
+setClass("H2OClient", representation(ip="character", port="numeric"), prototype(ip="127.0.0.1", port=54321))
+setClass("H2ORawData", representation(h2o="H2OClient", key="character"))
+# setClass("H2ORawData", representation(h2o="H2OClient", key="character", env="environment"))
+setClass("H2OParsedData", representation(h2o="H2OClient", key="character", logic="logical", col_names="vector", nrows="numeric", ncols="numeric", any_enum="logical"),
+          prototype(logic=FALSE, col_names="", ncols=-1, nrows=-1, any_enum = FALSE))
+# setClass("H2OParsedData", representation(h2o="H2OClient", key="character", env="environment", logic="logical"), prototype(logic=FALSE))
+setClass("H2OModel", representation(key="character", data="H2OParsedData", model="list", "VIRTUAL"))
+# setClass("H2OModel", representation(key="character", data="H2OParsedData", model="list", env="environment", "VIRTUAL"))
+setClass("H2OGrid", representation(key="character", data="H2OParsedData", model="list", sumtable="list", "VIRTUAL"))
+setClass("H2OPerfModel", representation(cutoffs="numeric", measure="numeric", perf="character", model="list", roc="data.frame"))
+
+setClass("H2OGLMModel", contains="H2OModel", representation(xval="list"))
+setClass("H2OKMeansModel", contains="H2OModel")
+setClass("H2ODeepLearningModel", contains="H2OModel", representation(valid="H2OParsedData", xval="list"))
+setClass("H2ODRFModel", contains="H2OModel", representation(valid="H2OParsedData", xval="list"))
+setClass("H2ONBModel", contains="H2OModel")
+setClass("H2OPCAModel", contains="H2OModel")
+setClass("H2OGBMModel", contains="H2OModel", representation(valid="H2OParsedData", xval="list"))
+setClass("H2OSpeeDRFModel", contains="H2OModel", representation(valid="H2OParsedData", xval="list"))
+
+setClass("H2OGLMGrid", contains="H2OGrid")
+setClass("H2OGBMGrid", contains="H2OGrid")
+setClass("H2OKMeansGrid", contains="H2OGrid")
+setClass("H2ODRFGrid", contains="H2OGrid")
+setClass("H2ODeepLearningGrid", contains="H2OGrid")
+setClass("H2OSpeeDRFGrid", contains="H2OGrid")
+setClass("H2OGLMModelList", representation(models="list", best_model="numeric", lambdas="numeric"))
+
+# Register finalizers for H2O data and model objects
+# setMethod("initialize", "H2ORawData", function(.Object, h2o = new("H2OClient"), key = "") {
+#   .Object@h2o = h2o
+#   .Object@key = key
+#   .Object@env = new.env()
+#
+#   assign("h2o", .Object@h2o, envir = .Object@env)
+#   assign("key", .Object@key, envir = .Object@env)
+#
+#   # Empty keys don't refer to any object in H2O
+#   if(key != "") reg.finalizer(.Object@env, .h2o.__finalizer)
+#   return(.Object)
+# })
+#
+# setMethod("initialize", "H2OParsedData", function(.Object, h2o = new("H2OClient"), key = "") {
+#   .Object@h2o = h2o
+#   .Object@key = key
+#   .Object@env = new.env()
+#
+#   assign("h2o", .Object@h2o, envir = .Object@env)
+#   assign("key", .Object@key, envir = .Object@env)
+#
+#   # Empty keys don't refer to any object in H2O
+#   if(key != "") reg.finalizer(.Object@env, .h2o.__finalizer)
+#   return(.Object)
+# })
+#
+# setMethod("initialize", "H2OModel", function(.Object, key = "", data = new("H2OParsedData"), model = list()) {
+#   .Object@key = key
+#   .Object@data = data
+#   .Object@model = model
+#   .Object@env = new.env()
+#
+#   assign("h2o", .Object@data@h2o, envir = .Object@env)
+#   assign("key", .Object@key, envir = .Object@env)
+#
+#   # Empty keys don't refer to any object in H2O
+#   if(key != "") reg.finalizer(.Object@env, .h2o.__finalizer)
+#   return(.Object)
+# })
+
+#--------------------------------- Class Display Functions ----------------------------------#
+setMethod("show", "H2OClient", function(object) {
+  cat("IP Address:", object@ip, "\n")
+  cat("Port      :", object@port, "\n")
+})
+
+setMethod("show", "H2ORawData", function(object) {
+  print(object@h2o)
+  cat("Raw Data Key:", object@key, "\n")
+})
+
+setMethod("show", "H2OParsedData", function(object) {
+  print(object@h2o)
+  cat("Parsed Data Key:", object@key, "\n\n")
+  print(head(object))
+})
+
+setMethod("show", "H2OGrid", function(object) {
+  print(object@data@h2o)
+  cat("Parsed Data Key:", object@data@key, "\n\n")
+  cat("Grid Search Model Key:", object@key, "\n")
+
+  temp = data.frame(t(sapply(object@sumtable, c)))
+  cat("\nSummary\n"); print(temp)
+})
+
+setMethod("show", "H2OKMeansModel", function(object) {
+    print(object@data@h2o)
+    cat("Parsed Data Key:", object@data@key, "\n\n")
+    cat("K-Means Model Key:", object@key)
+    
+    model = object@model
+    cat("\n\nK-means clustering with", length(model$size), "clusters of sizes "); cat(model$size, sep=", ")
+    cat("\n\nCluster means:\n"); print(model$centers)
+    cat("\nClustering vector:\n"); print(summary(model$cluster))
+    cat("\nWithin cluster sum of squares by cluster:\n"); print(model$withinss)
+    cat("(between_SS / total_SS = ", round(100*sum(model$betweenss)/model$totss, 1), "%)\n")
+    cat("\nAvailable components:\n\n"); print(names(model))
+})
+
+setMethod("show", "H2OGLMModel", function(object) {
+    print(object@data@h2o)
+    cat("Parsed Data Key:", object@data@key, "\n\n")
+    cat("GLM2 Model Key:", object@key)
+    
+    model <- object@model
+    cat("\n\nCoefficients:\n"); print(round(model$coefficients,5))
+    if(!is.null(model$normalized_coefficients)) {
+        cat("\nNormalized Coefficients:\n"); print(round(model$normalized_coefficients,5))
+    }
+    cat("\nDegrees of Freedom:", model$df.null, "Total (i.e. Null); ", model$df.residual, "Residual")
+    cat("\nNull Deviance:    ", round(model$null.deviance,1))
+    cat("\nResidual Deviance:", round(model$deviance,1), " AIC:", round(model$aic,1))
+    cat("\nDeviance Explained:", round(1-model$deviance/model$null.deviance,5), "\n")
+    # cat("\nAvg Training Error Rate:", round(model$train.err,5), "\n")
+    
+    family <- model$params$family$family
+    if(family == "binomial") {
+        cat("AUC:", round(model$auc,5), " Best Threshold:", round(model$best_threshold,5))
+        cat("\n\nConfusion Matrix:\n"); print(model$confusion)
+    }
+
+    if(length(object@xval) > 0) {
+        cat("\nCross-Validation Models:\n")
+        if(family == "binomial") {
+            modelXval <- t(sapply(object@xval, function(x) { c(x@model$rank-1, x@model$auc, 1-x@model$deviance/x@model$null.deviance) }))
+            colnames(modelXval) = c("Nonzeros", "AUC", "Deviance Explained")
+        } else {
+            modelXval <- t(sapply(object@xval, function(x) { c(x@model$rank-1, x@model$aic, 1-x@model$deviance/x@model$null.deviance) }))
+            colnames(modelXval) = c("Nonzeros", "AIC", "Deviance Explained")
+        }
+        rownames(modelXval) <- paste("Model", 1:nrow(modelXval))
+        print(modelXval)
+    }
+})
+
+setMethod("summary","H2OGLMModelList", function(object) {
+    summary <- NULL
+    if(object@models[[1]]@model$params$family$family == 'binomial'){
+        for(m in object@models) {
+            model = m@model
+            if(is.null(summary)) {
+                summary = t(as.matrix(c(model$lambda, model$df.null-model$df.residual,round((1-model$deviance/model$null.deviance),2),round(model$auc,2))))
+            } else {
+                summary = rbind(summary,c(model$lambda,model$df.null-model$df.residual,round((1-model$deviance/model$null.deviance),2),round(model$auc,2)))
+            }
+        }
+        summary = cbind(1:nrow(summary),summary)
+        colnames(summary) <- c("id","lambda","predictors","dev.ratio"," AUC ")
+    } else {
+        for(m in object@models) {
+            model = m@model
+            if(is.null(summary)) {
+                summary = t(as.matrix(c(model$lambda, model$df.null-model$df.residual,round((1-model$deviance/model$null.deviance),2))))
+            } else {
+                summary = rbind(summary,c(model$lambda,model$df.null-model$df.residual,round((1-model$deviance/model$null.deviance),2)))
+            }
+        }
+        summary = cbind(1:nrow(summary),summary)
+        colnames(summary) <- c("id","lambda","predictors","explained dev")
+    }    
+    summary
+})
+
+setMethod("show", "H2OGLMModelList", function(object) {
+    print(summary(object))
+    cat("best model:",object@best_model, "\n")
+})
+
+setMethod("show", "H2ODeepLearningModel", function(object) {
+  print(object@data@h2o)
+  cat("Parsed Data Key:", object@data@key, "\n\n")
+  cat("Deep Learning Model Key:", object@key)
+
+  model = object@model
+  cat("\n\nTraining classification error:", model$train_class_error)
+  cat("\nTraining mean square error:", model$train_sqr_error)
+  cat("\n\nValidation classification error:", model$valid_class_error)
+  cat("\nValidation square error:", model$valid_sqr_error)
+  
+  if(!is.null(model$confusion)) {
+    cat("\n\nConfusion matrix:\n")
+    if(is.na(object@valid@key)) {
+      if(model$params$nfolds == 0)
+        cat("Reported on", object@data@key, "\n")
+      else
+        cat("Reported on", paste(model$params$nfolds, "-fold cross-validated data", sep = ""), "\n")
+    } else
+      cat("Reported on", object@valid@key, "\n")
+    print(model$confusion)
+  }
+  
+  if(!is.null(model$hit_ratios)) {
+    cat("\nHit Ratios for Multi-class Classification:\n")
+    print(model$hit_ratios)
+  }
+  
+  if(!is.null(object@xval) && length(object@xval) > 0) {
+    cat("\nCross-Validation Models:\n")
+    temp = lapply(object@xval, function(x) { cat(" ", x@key, "\n") })
+  }
+})
+
+setMethod("show", "H2ODRFModel", function(object) {
+  print(object@data@h2o)
+  cat("Parsed Data Key:", object@data@key, "\n\n")
+  cat("Distributed Random Forest Model Key:", object@key)
+
+  model = object@model
+  cat("\n\nClasification:", model$params$classification)
+  cat("\nNumber of trees:", model$params$ntree)
+  cat("\nTree statistics:\n"); print(model$forest)
+  
+  if(model$params$classification) {
+    cat("\nConfusion matrix:\n")
+    if(is.na(object@valid@key))
+      cat("Reported on", paste(object@model$params$nfolds, "-fold cross-validated data", sep = ""), "\n")
+    else
+      cat("Reported on", object@valid@key, "\n")
+    print(model$confusion)
+    
+    if(!is.null(model$auc) && !is.null(model$gini))
+      cat("\nAUC:", model$auc, "\nGini:", model$gini, "\n")
+  }
+  if(!is.null(model$varimp)) {
+    cat("\nVariable importance:\n"); print(model$varimp)
+  }
+  cat("\nMean-squared Error by tree:\n"); print(model$mse)
+  if(length(object@xval) > 0) {
+    cat("\nCross-Validation Models:\n")
+    print(sapply(object@xval, function(x) x@key))
+  }
+})
+
+setMethod("show", "H2OSpeeDRFModel", function(object) {
+  print(object@data@h2o)
+  cat("Parsed Data Key:", object@data@key, "\n\n")
+  cat("SpeeDRF Model Key:", object@key)
+
+  model = object@model
+  cat("\n\nClassification:", model$params$classification)
+  cat("\nNumber of trees:", model$params$ntree)
+  
+  if(FALSE){ #model$params$oobee) {
+    cat("\nConfusion matrix:\n"); cat("Reported on oobee from", object@valid@key, "\n")
+    if(is.na(object@valid@key))
+      cat("Reported on oobee from", paste(object@model$params$nfolds, "-fold cross-validated data", sep = ""), "\n")
+    else
+      cat("Reported on oobee from", object@valid@key, "\n")
+  } else {
+    cat("\nConfusion matrix:\n");
+    if(is.na(object@valid@key))
+      cat("Reported on", paste(object@model$params$nfolds, "-fold cross-validated data", sep = ""), "\n")
+    else
+      cat("Reported on", object@valid@key, "\n")
+  }
+  print(model$confusion)
+ 
+  if(!is.null(model$varimp)) {
+    cat("\nVariable importance:\n"); print(model$varimp)
+  }
+
+  #mse <-model$mse[length(model$mse)] # (model$mse[is.na(model$mse) | model$mse <= 0] <- "")
+
+  if (model$mse != -1) {
+    cat("\nMean-squared Error from the",model$params$ntree, "trees: "); cat(model$mse, "\n")
+  }
+
+  if(length(object@xval) > 0) {
+    cat("\nCross-Validation Models:\n")
+    print(sapply(object@xval, function(x) x@key))
+  }
+})
+
+setMethod("show", "H2OPCAModel", function(object) {
+  print(object@data@h2o)
+  cat("Parsed Data Key:", object@data@key, "\n\n")
+  cat("PCA Model Key:", object@key)
+
+  model = object@model
+  cat("\n\nStandard deviations:\n", model$sdev)
+  cat("\n\nRotation:\n"); print(model$rotation)
+})
+
+setMethod("show", "H2ONBModel", function(object) {
+  print(object@data@h2o)
+  cat("Parsed Data Key:", object@data@key, "\n\n")
+  cat("Naive Bayes Model Key:", object@key)
+  
+  model = object@model
+  cat("\n\nA-priori probabilities:\n"); print(model$apriori_prob)
+  cat("\n\nConditional probabilities:\n"); print(model$tables)
+})
+
+setMethod("show", "H2OGBMModel", function(object) {
+  print(object@data@h2o)
+  cat("Parsed Data Key:", object@data@key, "\n\n")
+  cat("GBM Model Key:", object@key, "\n")
+
+  model = object@model
+  if(model$params$distribution %in% c("multinomial", "bernoulli")) {
+    cat("\nConfusion matrix:\n")
+    if(is.na(object@valid@key))
+      cat("Reported on", paste(object@model$params$nfolds, "-fold cross-validated data", sep = ""), "\n")
+    else
+      cat("Reported on", object@valid@key, "\n")
+    print(model$confusion)
+    
+    if(!is.null(model$auc) && !is.null(model$gini))
+      cat("\nAUC:", model$auc, "\nGini:", model$gini, "\n")
+  }
+  
+  if(!is.null(model$varimp)) {
+    cat("\nVariable importance:\n"); print(model$varimp)
+  }
+  cat("\nMean-squared Error by tree:\n"); print(model$err)
+  if(length(object@xval) > 0) {
+    cat("\nCross-Validation Models:\n")
+    print(sapply(object@xval, function(x) x@key))
+  }
+})
+
+setMethod("show", "H2OPerfModel", function(object) {
+  model = object@model
+  tmp = t(data.frame(model[-length(model)]))
+  
+  if(object@perf == "mcc")
+    criterion = "MCC"
+  else
+    criterion = paste(toupper(substring(object@perf, 1, 1)), substring(object@perf, 2), sep = "")
+  rownames(tmp) = c("AUC", "Gini", paste("Best Cutoff for", criterion), "F1", "Accuracy", "Error", "Precision", "Recall", "Specificity", "MCC", "Max per Class Error")
+  colnames(tmp) = "Value"; print(tmp)
+  cat("\n\nConfusion matrix:\n"); print(model$confusion)
+})
+
+#--------------------------------- Unique H2O Methods ----------------------------------#
+# TODO: s4 year, month impls as well?
+h2o.year <- function(x) {
+  if(missing(x)) stop('must specify x')
+  if(class(x) != 'H2OParsedData' ) stop('x must be an H2OParsedData object')
+  res1 <- .h2o.__unop2('year', x)
+  .h2o.__binop2("-", res1, 1900)
+}
+
+h2o.month <- function(x){
+  if(missing(x)) stop('must specify x')
+  if(class(x) != 'H2OParsedData') stop('x must be an H2OParsedData object')
+  .h2o.__unop2('month', x)
+}
+
+year <- function(x) UseMethod('year', x)
+year.H2OParsedData <- h2o.year
+month <- function(x) UseMethod('month', x)
+month.H2OParsedData <- h2o.month
+
+diff.H2OParsedData <- function(x, lag = 1, differences = 1, ...) {
+  if(!is.numeric(lag)) stop("lag must be numeric")
+  if(!is.numeric(differences)) stop("differences must be numeric")
+  
+  expr = paste("diff(", paste(x@key, lag, differences, sep = ","), ")", sep = "")
+  res = .h2o.__exec2(x@h2o, expr)
+  res <- .h2o.exec2(res$dest_key, h2o = x@h2o, res$dest_key)
+  res@logic <- FALSE
+}
+
+as.h2o <- function(client, object, key = "", header, sep = "") {
+  if(missing(client) || class(client) != "H2OClient") stop("client must be a H2OClient object")
+  if(missing(object) || !is.numeric(object) && !is.data.frame(object)) stop("object must be numeric or a data frame")
+  if(!is.character(key)) stop("key must be of class character")
+  if(missing(key) || nchar(key) == 0) {
+    key = paste(.TEMP_KEY, ".", .pkg.env$temp_count, sep="")
+    .pkg.env$temp_count = (.pkg.env$temp_count + 1) %% .RESULT_MAX
+  }
+  
+  # TODO: Be careful, there might be a limit on how long a vector you can define in console
+  if(is.numeric(object) && is.vector(object)) {
+    res <- .h2o.__exec2_dest_key(client, paste("c(", paste(object, sep=',', collapse=","), ")", collapse=""), key)
+    return(.h2o.exec2(res$dest_key, h2o = client, res$dest_key))
+  } else {
+    tmpf <- tempfile(fileext=".csv")
+    write.csv(object, file=tmpf, quote = TRUE, row.names = FALSE)
+    h2f <- h2o.uploadFile(client, tmpf, key=key, header=header, sep=sep)
+    unlink(tmpf)
+    return(h2f)
+  }
+}
+
+h2o.exec <- function(expr_to_execute, h2o = NULL, dest_key = "") {
+  if (!is.null(h2o) && !.anyH2O(substitute(expr_to_execute), envir = parent.frame())) {
+    return(.h2o.exec2(h2o, deparse(substitute(expr_to_execute)), dest_key))
+  }
+  expr <- .replace_with_keys(substitute( expr_to_execute ), envir = parent.frame())
+  res <- NULL
+  if (dest_key != "") .pkg.env$DESTKEY <- dest_key
+  if (.pkg.env$DESTKEY == "") {
+    res <- .h2o.__exec2(.pkg.env$SERVER, deparse(expr))
+  } else {
+    res <- .h2o.__exec2_dest_key(.pkg.env$SERVER, deparse(expr), .pkg.env$DESTKEY)
+  }
+  if (.pkg.env$NEWCOL != "") {
+    .h2o.__remoteSend(.pkg.env$SERVER, .h2o.__HACK_SETCOLNAMES2, source=.pkg.env$FRAMEKEY,
+                       cols=.pkg.env$NUMCOLS, comma_separated_list=.pkg.env$NEWCOL)
+  }
+
+  if(res$num_rows == 0 && res$num_cols == 0)
+    return(res$scalar)
+
+  key <- res$dest_key
+  if (.pkg.env$FRAMEKEY != "") {
+    key <- as.character(.pkg.env$FRAMEKEY)
+    newFrame <- .h2o.exec2(key, h2o = .pkg.env$SERVER, key)
+    topCall <- sys.calls()[[1]]
+    idxs <- which( "H2OParsedData" == unlist(lapply(as.list(topCall), .eval_class, envir=parent.frame())))
+    obj_name <- as.character(.pkg.env$CURS4)
+    if (length(idxs) != 0) obj_name <- as.character(topCall[[idxs]])[1]
+
+    env <- .lookUp(obj_name)
+    if (is.null(env)) {
+      env <- parent.frame()
+    }
+    assign(obj_name, newFrame, env)
+    return(newFrame)
+  }
+  .h2o.exec2(key, h2o = .pkg.env$SERVER, key)
+}
+
+h2o.cut <- function(x, breaks) {
+  if(missing(x)) stop("Must specify data set")
+  if(!inherits(x, "H2OParsedData")) stop(cat("\nData must be an H2O data set. Got ", class(x), "\n"))
+  if(missing(breaks) || !is.numeric(breaks)) stop("breaks must be a numeric vector")
+
+  nums = ifelse(length(breaks) == 1, breaks, paste("c(", paste(breaks, collapse=","), ")", sep=""))
+  expr = paste("cut(", x@key, ",", nums, ")", sep="")
+  res = .h2o.__exec2(x@h2o, expr)
+  if(res$num_rows == 0 && res$num_cols == 0)   # TODO: If logical operator, need to indicate
+    return(res$scalar)
+  .h2o.exec2(res$dest_key, h2o = x@h2o, res$dest_key)
+}
+
+# TODO: H2O doesn't support any arguments beyond the single H2OParsedData object (with <= 2 cols)
+h2o.table <- function(x, return.in.R = FALSE) {
+  if(missing(x)) stop("Must specify data set")
+  if(!inherits(x, "H2OParsedData")) stop(cat("\nData must be an H2O data set. Got ", class(x), "\n"))
+  if(ncol(x) > 2) stop("Unimplemented")
+  tb <- .h2o.__unop2("table", x)
+  
+  if(return.in.R) {
+    df <- as.data.frame(tb)
+    if(!is.null(df$Count))
+      return(xtabs(Count ~ ., data = df))
+    rownames(df) <- df$'row.names'
+    df$'row.names' <- NULL
+    tb <- as.table(as.matrix(df))
+    # TODO: Dimension names should be the names of the columns containing the cross-classifying factors
+    dimnames(tb) <- list("row.levels" = rownames(tb), "col.levels" = colnames(tb))
+  }
+  return(tb)
+}
+
+h2o.ddply <- function (.data, .variables, .fun = NULL, ..., .progress = 'none') {
+  if(missing(.data)) stop('must specify .data')
+  if(class(.data) != "H2OParsedData") stop('.data must be an H2OParsedData object')
+  if( missing(.variables) ) stop('must specify .variables')
+  if( missing(.fun) ) stop('must specify .fun')
+  
+  mm <- match.call()
+  
+  # we accept eg .(col1, col2), c('col1', 'col2'), 1:2, c(1,2)
+  # as column names.  This is a bit complicated
+  if( class(.variables) == 'character'){
+    vars <- .variables
+    idx <- match(vars, colnames(.data))
+  } else if( class(.variables) == 'H2Oquoted' ){
+    vars <- as.character(.variables)
+    idx <- match(vars, colnames(.data))
+  } else if( class(.variables) == 'quoted' ){ # plyr overwrote our . fn
+    vars <- names(.variables)
+    idx <- match(vars, colnames(.data))
+  } else if( class(.variables) == 'integer' ){
+    vars <- .variables
+    idx <- .variables
+  } else if( class(.variables) == 'numeric' ){   # this will happen eg c(1,2,3)
+    vars <- .variables
+    idx <- as.integer(.variables)
+  }
+  
+  bad <- is.na(idx) | idx < 1 | idx > ncol(.data)
+  if( any(bad) ) stop( sprintf('can\'t recognize .variables %s', paste(vars[bad], sep=',')) )
+  
+  fun_name <- mm[[ '.fun' ]]
+
+  if(identical(as.list(substitute(.fun))[[1]], quote(`function`))) {
+    h2o.addFunction(.data@h2o, .fun, "anonymous")
+    fun_name <- "anonymous"
+  }
+
+  exec_cmd <- sprintf('ddply(%s,c(%s),%s)', .data@key, paste(idx, collapse=','), as.character(fun_name))
+  res <- .h2o.__exec2(.data@h2o, exec_cmd)
+  .h2o.exec2(res$dest_key, h2o = .data@h2o, res$dest_key)
+}
+ddply <- h2o.ddply
+
+# TODO: how to avoid masking plyr?
+`h2o..` <- function(...) {
+  mm <- match.call()
+  mm <- mm[-1]
+  structure( as.list(mm), class='H2Oquoted')
+}
+
+`.` <- `h2o..`
+
+h2o.addFunction <- function(object, fun, name){
+  if( missing(object) || class(object) != 'H2OClient' ) stop('must specify h2o connection in object')
+  if( missing(fun) ) stop('must specify fun')
+  if( !missing(name) ){
+    if( class(name) != 'character' ) stop('name must be a name')
+    fun_name <- name
+  } else {
+    fun_name <- match.call()[['fun']]
+  }
+  src <- paste(deparse(fun), collapse='\n')
+  exec_cmd <- sprintf('%s <- %s', as.character(fun_name), src)
+  res <- .h2o.__exec2(object, exec_cmd)
+}
+
+h2o.unique <- function(x, incomparables = FALSE, ...){
+  # NB: we do nothing with incomparables right now
+  # NB: we only support MARGIN = 2 (which is the default)
+
+  if(class(x) != "H2OParsedData")
+    stop('h2o.unique: x must be an H2OParsedData object')
+  if( nrow(x) == 0 | ncol(x) == 0) return(NULL) 
+  if( nrow(x) == 1) return(x)
+
+  args <- list(...)
+  if( 'MARGIN' %in% names(args) && args[['MARGIN']] != 2 ) stop('h2o.unique: only MARGIN 2 supported')
+  .h2o.__unop2("unique", x)
+  
+#   uniq <- function(df){1}
+#   h2o.addFunction(l, uniq)
+#   res <- h2o.ddply(x, 1:ncol(x), uniq)
+# 
+#   res[,1:(ncol(res)-1)]
+}
+unique.H2OParsedData <- h2o.unique
+
+h2o.runif <- function(x, min = 0, max = 1, seed = -1) {
+  if(missing(x)) stop("Must specify data set")
+  if(class(x) != "H2OParsedData") stop(cat("\nData must be an H2O data set. Got ", class(x), "\n"))
+  if(!is.numeric(min)) stop("min must be a single number")
+  if(!is.numeric(max)) stop("max must be a single number")
+  if(length(min) > 1 || length(max) > 1) stop("Unimplemented")
+  if(min > max) stop("min must be a number less than or equal to max")
+  if(!is.numeric(seed)) stop("seed must be an integer >= 0")
+  
+  expr = paste("runif(", x@key, ",", seed, ")*(", max - min, ")+", min, sep = "")
+  res = .h2o.__exec2(x@h2o, expr)
+  if(res$num_rows == 0 && res$num_cols == 0)
+    return(res$scalar)
+  else {
+    res <- .h2o.exec2(res$dest_key, h2o = x@h2o, res$dest_key)
+    res@logic <- FALSE
+    return(res)
+  }
+}
+
+h2o.anyFactor <- function(x) {
+  if(class(x) != "H2OParsedData") stop("x must be an H2OParsedData object")
+  x@any_enum
+#  as.logical(.h2o.__unop2("any.factor", x))
+}
+
+setMethod("colnames", "H2OParsedData", function(x, do.NULL = TRUE, prefix = "col") {
+  x@col_names
+})
+
+#--------------------------------- Overloaded R Methods ----------------------------------#
+#--------------------------------- Slicing ----------------------------------#
+# i are the rows, j are the columns. These can be vectors of integers or character strings, or a single logical data object
+setMethod("[", "H2OParsedData", function(x, i, j, ..., drop = TRUE) {
+  numRows <- nrow(x); numCols <- ncol(x)
+  if (!missing(j) && is.numeric(j) && any(abs(j) < 1 || abs(j) > numCols))
+    stop("Array index out of bounds")
+
+  if(missing(i) && missing(j)) return(x)
+  if(missing(i) && !missing(j)) {
+    if(is.character(j)) {
+      # return(do.call("$", c(x, j)))
+      myCol <- colnames(x)
+      if(any(!(j %in% myCol))) stop("Undefined columns selected")
+      j <- match(j, myCol)
+    }
+    # if(is.logical(j)) j = -which(!j)
+    if(is.logical(j)) j <- which(j)
+
+    # if(class(j) == "H2OLogicalData")
+    if(class(j) == "H2OParsedData" && j@logic)
+      expr <- paste(x@key, "[", j@key, ",]", sep="")
+    else if(is.numeric(j) || is.integer(j))
+      expr <- paste(x@key, "[,c(", paste(j, collapse=","), ")]", sep="")
+    else stop(paste("Column index of type", class(j), "unsupported!"))
+  } else if(!missing(i) && missing(j)) {
+    # treat `i` as a column selector in this case...
+    if (is.character(i)) {
+      myCol <- colnames(x)
+      if (any(!(i %in% myCol))) stop ("Undefined columns selected")
+      i <- match(i, myCol)
+      if(is.logical(i)) i <- which(i)
+      if(class(i) == "H2OParsedData" && i@logic)
+        expr <- paste(x@key, "[", i@key, ",]", sep="")
+      else if(is.numeric(i) || is.integer(i))
+        expr <- paste(x@key, "[,c(", paste(i, collapse=","), ")]", sep="")
+      else stop(paste("Column index of type", class(i), "unsupported!"))
+    } else {
+    # if(is.logical(i)) i = -which(!i)
+    if(is.logical(i)) i = which(i)
+    # if(class(i) == "H2OLogicalData")
+    if(class(i) == "H2OParsedData" && i@logic)
+      expr <- paste(x@key, "[", i@key, ",]", sep="")
+    else if(is.numeric(i) || is.integer(i))
+      expr <- paste(x@key, "[c(", paste(i, collapse=","), "),]", sep="")
+    else stop(paste("Row index of type", class(i), "unsupported!"))
+   }
+  } else {
+    # if(is.logical(i)) i = -which(!i)
+    if(is.logical(i)) i <- which(i)
+    # if(class(i) == "H2OLogicalData") rind = i@key
+    if(class(i) == "H2OParsedData" && i@logic) rind = i@key
+    else if(is.numeric(i) || is.integer(i))
+      rind <- paste("c(", paste(i, collapse=","), ")", sep="")
+    else stop(paste("Row index of type", class(i), "unsupported!"))
+
+    if(is.character(j)) {
+      # return(do.call("$", c(x, j)))
+      myCol <- colnames(x)
+      if(any(!(j %in% myCol))) stop("Undefined columns selected")
+      j <- match(j, myCol)
+    }
+    # if(is.logical(j)) j = -which(!j)
+    if(is.logical(j)) j <- which(j)
+    # if(class(j) == "H2OLogicalData") cind = j@key
+    if(class(j) == "H2OParsedData" && j@logic) cind <- j@key
+    else if(is.numeric(j) || is.integer(j))
+      cind <- paste("c(", paste(j, collapse=","), ")", sep="")
+    else stop(paste("Column index of type", class(j), "unsupported!"))
+    expr <- paste(x@key, "[", rind, ",", cind, "]", sep="")
+  }
+  res <- .h2o.__exec2(x@h2o, expr)
+  if(res$num_rows == 0 && res$num_cols == 0)
+    res$scalar
+  else
+    .h2o.exec2(res$dest_key, h2o = x@h2o, res$dest_key)
+})
+
+setMethod("$", "H2OParsedData", function(x, name) {
+  myNames <- colnames(x)
+  # if(!(name %in% myNames)) return(NULL)
+  if(!(name %in% myNames)) stop(paste("Column", name, "does not exist!"))
+  cind <- match(name, myNames)
+  expr <- paste(x@key, "[,", cind, "]", sep="")
+  res <- .h2o.__exec2(x@h2o, expr)
+  if(res$num_rows == 0 && res$num_cols == 0)
+    res$scalar
+  else
+    .h2o.exec2(res$dest_key, h2o = x@h2o, res$dest_key)
+})
+
+setMethod("[<-", "H2OParsedData", function(x, i, j, ..., value) {
+  numRows = nrow(x); numCols = ncol(x)
+  # if((!missing(i) && is.numeric(i) && any(abs(i) < 1 || abs(i) > numRows)) ||
+  #     (!missing(j) && is.numeric(j) && any(abs(j) < 1 || abs(j) > numCols)))
+  #  stop("Array index out of bounds!")
+  if(!(missing(i) || is.numeric(i) || is.character(i)) || !(missing(j) || is.numeric(j) || is.character(j)))
+    stop("Row/column types not supported!")
+  if(class(value) != "H2OParsedData" && !is.numeric(value))
+    stop("value can only be numeric or an H2OParsedData object")
+  if(is.numeric(value) && length(value) != 1 && length(value) != numRows)
+    stop("value must be either a single number or a vector of length ", numRows)
+
+  if(!missing(i) && is.numeric(i)) {
+    if(any(i == 0)) stop("Array index out of bounds")
+    if(any(i < 0 && abs(i) > numRows)) stop("Unimplemented: can't extend rows")
+    if(min(i) > numRows+1) stop("new rows would leave holes after existing rows")
+  }
+  if(!missing(j) && is.numeric(j)) {
+    if(any(j == 0)) stop("Array index out of bounds")
+    if(any(j < 0 && abs(j) > numCols)) stop("Unimplemented: can't extend columns")
+    if(min(j) > numCols+1) stop("new columns would leaves holes after existing columns")
+  }
+
+  if(missing(i) && missing(j))
+    lhs <- x@key
+  else if(missing(i) && !missing(j)) {
+    if(is.character(j)) {
+      myNames <- colnames(x)
+      if(any(!(j %in% myNames))) {
+        if(length(j) == 1)
+          return(do.call("$<-", list(x, j, value)))
+        else stop("Unimplemented: undefined column names specified")
+      }
+      cind <- match(j, myNames)
+    } else cind <- j
+    cind <- paste("c(", paste(cind, collapse = ","), ")", sep = "")
+    lhs <- paste(x@key, "[,", cind, "]", sep = "")
+  } else if(!missing(i) && missing(j)) {
+      # treat `i` as a column selector in this case...
+      if (is.character(i)) {
+        myNames <- colnames(x)
+        if (any(!(i %in% myNames))) {
+          if (length(i) == 1) return(do.call("$<-", list(x, i, value)))
+          else stop("Unimplemented: undefined column names specified")
+          }
+        cind <- match(i, myNames)
+        cind <- paste("c(", paste(cind, collapse = ","), ")", sep = "")
+        lhs <- paste(x@key, "[,", cind, "]", sep = "")
+        } else {
+        rind <- paste("c(", paste(i, collapse = ","), ")", sep = "")
+        lhs <- paste(x@key, "[", rind, ",]", sep = "")
+      }
+  } else {
+    if(is.character(j)) {
+      myNames <- colnames(x)
+      if(any(!(j %in% myNames))) stop("Unimplemented: undefined column names specified")
+      cind <- match(j, myNames)
+      # cind = match(j[j %in% myNames], myNames)
+    } else cind <- j
+    cind <- paste("c(", paste(cind, collapse = ","), ")", sep = "")
+    rind <- paste("c(", paste(i, collapse = ","), ")", sep = "")
+    lhs <- paste(x@key, "[", rind, ",", cind, "]", sep = "")
+  }
+
+  # rhs = ifelse(class(value) == "H2OParsedData", value@key, paste("c(", paste(value, collapse = ","), ")", sep=""))
+  if(class(value) == "H2OParsedData")
+    rhs <- value@key
+  else
+    rhs <- ifelse(length(value) == 1, value, paste("c(", paste(value, collapse = ","), ")", sep=""))
+  res <- .h2o.__exec2(x@h2o, paste(lhs, "=", rhs))
+  .h2o.exec2(x@key, h2o = x@h2o, x@key)
+})
+
+setMethod("$<-", "H2OParsedData", function(x, name, value) {
+  if(missing(name) || !is.character(name) || nchar(name) == 0)
+    stop("name must be a non-empty string")
+  if(class(value) != "H2OParsedData" && !is.numeric(value))
+    stop("value can only be numeric or an H2OParsedData object")
+  numCols <- ncol(x); numRows <- nrow(x)
+  if(is.numeric(value) && length(value) != 1 && length(value) != numRows)
+    stop("value must be either a single number or a vector of length ", numRows)
+  myNames <- colnames(x); idx <- match(name, myNames)
+ 
+  lhs <- paste(x@key, "[,", ifelse(is.na(idx), numCols+1, idx), "]", sep = "")
+  # rhs = ifelse(class(value) == "H2OParsedData", value@key, paste("c(", paste(value, collapse = ","), ")", sep=""))
+  if(class(value) == "H2OParsedData")
+    rhs <- value@key
+  else
+    rhs <- ifelse(length(value) == 1, value, paste("c(", paste(value, collapse = ","), ")", sep=""))
+  .h2o.__exec2(x@h2o, paste(lhs, "=", rhs))
+  
+  if(is.na(idx))
+    .h2o.__remoteSend(x@h2o, .h2o.__HACK_SETCOLNAMES2, source=x@key, cols=numCols, comma_separated_list=name)
+  .h2o.exec2(x@key, h2o = x@h2o, x@key)
+})
+
+setMethod("[[", "H2OParsedData", function(x, i, exact = TRUE) {
+  if(missing(i)) return(x)
+  if(length(i) > 1) stop("[[]] may only select one column")
+  if(!i %in% colnames(x) ) { warning(paste("Column", i, "does not exist!")); return(NULL) }
+  x[, i]
+})
+
+setMethod("[[<-", "H2OParsedData", function(x, i, value) {
+  if(class(value) != "H2OParsedData") stop('Can only append H2O data to H2O data')
+  if( ncol(value) > 1 ) stop('May only set a single column')
+  if( nrow(value) != nrow(x) ) stop(sprintf('Replacement has %d row, data has %d', nrow(value), nrow(x)))
+
+  mm <- match.call()
+  col_name <- as.list(i)[[1]]
+
+  cc <- colnames(x)
+  if( col_name %in% cc ){
+    x[, match( col_name, cc ) ] <- value
+  } else {
+    x <- cbind(x, value)
+    cc <- c( cc, col_name )
+    colnames(x) <- cc
+  }
+  x
+})
+
+# Note: right now, all things must be H2OParsedData
+cbind.H2OParsedData <- function(..., deparse.level = 1) {
+  if(deparse.level != 1) stop("Unimplemented")
+  
+  l <- list(...)
+  # l_dep <- sapply(substitute(placeholderFunction(...))[-1], deparse)
+  if(length(l) == 0) stop('cbind requires an H2O parsed dataset')
+  
+  klass <- 'H2OParsedData'
+  h2o <- l[[1]]@h2o
+  nrows <- nrow(l[[1]])
+  m <- Map(function(elem){ inherits(elem, klass) & elem@h2o@ip == h2o@ip & elem@h2o@port == h2o@port & nrows == nrow(elem) }, l)
+  compatible <- Reduce(function(l,r) l & r, x=m, init=T)
+  if(!compatible){ stop(paste('cbind: all elements must be of type', klass, 'and in the same H2O instance'))}
+  
+  # If cbind(x,x), dupe colnames will automatically be renamed by H2O
+  # TODO: cbind(df[,1], df[,2]) should retain colnames of original data frame (not temp keys from slice)
+  if(is.null(names(l)))
+    tmp <- Map(function(x) x@key, l)
+  else
+    tmp <- mapply(function(x,n) { if(is.null(n) || is.na(n) || nchar(n) == 0) x@key else paste(n, x@key, sep = "=") }, l, names(l))
+  
+  exec_cmd <- sprintf("cbind(%s)", paste(as.vector(tmp), collapse = ","))
+  res <- .h2o.__exec2(h2o, exec_cmd)
+  .h2o.exec2(res$dest_key, h2o = h2o, res$dest_key)
+}
+
+#--------------------------------- Arithmetic ----------------------------------#
+setMethod("+", c("H2OParsedData", "missing"), function(e1, e2) { .h2o.__binop2("+", 0, e1) })
+setMethod("-", c("H2OParsedData", "missing"), function(e1, e2) { .h2o.__binop2("-", 0, e1) })
+
+setMethod("+", c("H2OParsedData", "H2OParsedData"), function(e1, e2) { .h2o.__binop2("+", e1, e2) })
+setMethod("-", c("H2OParsedData", "H2OParsedData"), function(e1, e2) { .h2o.__binop2("-", e1, e2) })
+setMethod("*", c("H2OParsedData", "H2OParsedData"), function(e1, e2) { .h2o.__binop2("*", e1, e2) })
+setMethod("/", c("H2OParsedData", "H2OParsedData"), function(e1, e2) { .h2o.__binop2("/", e1, e2) })
+setMethod("%%", c("H2OParsedData", "H2OParsedData"), function(e1, e2) { .h2o.__binop2("%", e1, e2) })
+setMethod("==", c("H2OParsedData", "H2OParsedData"), function(e1, e2) { .h2o.__binop2("==", e1, e2) })
+setMethod(">", c("H2OParsedData", "H2OParsedData"), function(e1, e2) { .h2o.__binop2(">", e1, e2) })
+setMethod("<", c("H2OParsedData", "H2OParsedData"), function(e1, e2) { .h2o.__binop2("<", e1, e2) })
+setMethod("!=", c("H2OParsedData", "H2OParsedData"), function(e1, e2) { .h2o.__binop2("!=", e1, e2) })
+setMethod(">=", c("H2OParsedData", "H2OParsedData"), function(e1, e2) { .h2o.__binop2(">=", e1, e2) })
+setMethod("<=", c("H2OParsedData", "H2OParsedData"), function(e1, e2) { .h2o.__binop2("<=", e1, e2) })
+setMethod("&", c("H2OParsedData", "H2OParsedData"), function(e1, e2) { .h2o.__binop2("&", e1, e2) })
+setMethod("|", c("H2OParsedData", "H2OParsedData"), function(e1, e2) { .h2o.__binop2("|", e1, e2) })
+setMethod("%*%", c("H2OParsedData", "H2OParsedData"), function(x, y) { .h2o.__binop2("%*%", x, y) })
+
+setMethod("+", c("numeric", "H2OParsedData"), function(e1, e2) { .h2o.__binop2("+", e1, e2) })
+setMethod("-", c("numeric", "H2OParsedData"), function(e1, e2) { .h2o.__binop2("-", e1, e2) })
+setMethod("*", c("numeric", "H2OParsedData"), function(e1, e2) { .h2o.__binop2("*", e1, e2) })
+setMethod("/", c("numeric", "H2OParsedData"), function(e1, e2) { .h2o.__binop2("/", e1, e2) })
+setMethod("%%", c("numeric", "H2OParsedData"), function(e1, e2) { .h2o.__binop2("%", e1, e2) })
+setMethod("==", c("numeric", "H2OParsedData"), function(e1, e2) { .h2o.__binop2("==", e1, e2) })
+setMethod(">", c("numeric", "H2OParsedData"), function(e1, e2) { .h2o.__binop2(">", e1, e2) })
+setMethod("<", c("numeric", "H2OParsedData"), function(e1, e2) { .h2o.__binop2("<", e1, e2) })
+setMethod("!=", c("numeric", "H2OParsedData"), function(e1, e2) { .h2o.__binop2("!=", e1, e2) })
+setMethod(">=", c("numeric", "H2OParsedData"), function(e1, e2) { .h2o.__binop2(">=", e1, e2) })
+setMethod("<=", c("numeric", "H2OParsedData"), function(e1, e2) { .h2o.__binop2("<=", e1, e2) })
+setMethod("&", c("numeric", "H2OParsedData"), function(e1, e2) { .h2o.__binop2("&", e1, e2) })
+setMethod("|", c("numeric", "H2OParsedData"), function(e1, e2) { .h2o.__binop2("|", e1, e2) })
+
+setMethod("+", c("H2OParsedData", "numeric"), function(e1, e2) { .h2o.__binop2("+", e1, e2) })
+setMethod("-", c("H2OParsedData", "numeric"), function(e1, e2) { .h2o.__binop2("-", e1, e2) })
+setMethod("*", c("H2OParsedData", "numeric"), function(e1, e2) { .h2o.__binop2("*", e1, e2) })
+setMethod("/", c("H2OParsedData", "numeric"), function(e1, e2) { .h2o.__binop2("/", e1, e2) })
+setMethod("%%", c("H2OParsedData", "numeric"), function(e1, e2) { .h2o.__binop2("%", e1, e2) })
+setMethod("==", c("H2OParsedData", "numeric"), function(e1, e2) { .h2o.__binop2("==", e1, e2) })
+setMethod(">", c("H2OParsedData", "numeric"), function(e1, e2) { .h2o.__binop2(">", e1, e2) })
+setMethod("<", c("H2OParsedData", "numeric"), function(e1, e2) { .h2o.__binop2("<", e1, e2) })
+setMethod("!=", c("H2OParsedData", "numeric"), function(e1, e2) { .h2o.__binop2("!=", e1, e2) })
+setMethod(">=", c("H2OParsedData", "numeric"), function(e1, e2) { .h2o.__binop2(">=", e1, e2) })
+setMethod("<=", c("H2OParsedData", "numeric"), function(e1, e2) { .h2o.__binop2("<=", e1, e2) })
+setMethod("&", c("H2OParsedData", "numeric"), function(e1, e2) { .h2o.__binop2("&", e1, e2) })
+setMethod("|", c("H2OParsedData", "numeric"), function(e1, e2) { .h2o.__binop2("|", e1, e2) })
+
+setMethod("&", c("logical", "H2OParsedData"), function(e1, e2) { .h2o.__binop2("&", as.numeric(e1), e2) })
+setMethod("|", c("logical", "H2OParsedData"), function(e1, e2) { .h2o.__binop2("|", as.numeric(e1), e2) })
+setMethod("&", c("H2OParsedData", "logical"), function(e1, e2) { .h2o.__binop2("&", e1, as.numeric(e2)) })
+setMethod("|", c("H2OParsedData", "logical"), function(e1, e2) { .h2o.__binop2("|", e1, as.numeric(e2)) })
+setMethod("%/%", c("numeric", "H2OParsedData"), function(e1, e2) {.h2o.__binop2("%/%", as.numeric(e1), e2) })
+setMethod("%/%", c("H2OParsedData", "numeric"), function(e1, e2){ .h2o.__binop2("%/%", e1, as.numeric(e2)) })
+setMethod("^", c("numeric", "H2OParsedData"), function(e1, e2) {.h2o.__binop2("^", as.numeric(e1), e2) })
+setMethod("^", c("H2OParsedData", "numeric"), function(e1, e2){ .h2o.__binop2("^", e1, as.numeric(e2)) })
+
+
+#'
+#' Get the domain mapping of an int and a String
+#'
+.getDomainMapping <- function(vec, s="") {
+  if(class(vec) != "H2OParsedData") stop("Object must be a H2OParsedData object. Input was: ", vec)
+  .h2o.__remoteSend(vec@h2o, .h2o.__DOMAIN_MAPPING, src_key = vec@key, str = s)
+}
+
+setMethod("==", c("H2OParsedData", "character"), function(e1, e2) {
+  m <- .getDomainMapping(e1,e2)$map
+  .h2o.__binop2("==", e1, m)
+})
+
+setMethod("==", c("character", "H2OParsedData"), function(e1, e2) {
+  m <- .getDomainMapping(e2,e1)$map
+  .h2o.__binop2("==", m, e2)
+})
+
+setMethod("!",       "H2OParsedData", function(x) { .h2o.__unop2("!",     x) })
+setMethod("abs",     "H2OParsedData", function(x) { .h2o.__unop2("abs",   x) })
+setMethod("sign",    "H2OParsedData", function(x) { .h2o.__unop2("sgn",   x) })
+setMethod("sqrt",    "H2OParsedData", function(x) { .h2o.__unop2("sqrt",  x) })
+setMethod("ceiling", "H2OParsedData", function(x) { .h2o.__unop2("ceil",  x) })
+setMethod("floor",   "H2OParsedData", function(x) { .h2o.__unop2("floor", x) })
+setMethod("trunc",   "H2OParsedData", function(x) { .h2o.__unop2("trunc", x) })
+setMethod("log",     "H2OParsedData", function(x) { .h2o.__unop2("log",   x) })
+setMethod("exp",     "H2OParsedData", function(x) { .h2o.__unop2("exp",   x) })
+setMethod("is.na",   "H2OParsedData", function(x) { .h2o.__unop2("is.na", x) })
+setMethod("t",       "H2OParsedData", function(x) { .h2o.__unop2("t",     x) })
+
+round.H2OParsedData <- function(x, digits = 0) {
+  if(length(digits) > 1 || !is.numeric(digits)) stop("digits must be a single number")
+  if(digits < 0) digits = 10^(-digits)
+  
+  expr <- paste("round(", paste(x@key, digits, sep = ","), ")", sep = "")
+  res <- .h2o.__exec2(x@h2o, expr)
+  if(res$num_rows == 0 && res$num_cols == 0)
+    return(res$scalar)
+  .h2o.exec2(expr = res$dest_key, h2o = x@h2o, dest_key = res$dest_key)
+}
+
+setMethod("colnames<-", signature(x="H2OParsedData", value="H2OParsedData"),
+  function(x, value) {
+    if(ncol(value) != ncol(x)) stop("Mismatched number of columns")
+    res <- .h2o.__remoteSend(x@h2o, .h2o.__HACK_SETCOLNAMES2, source=x@key, copy_from=value@key)
+    x@col_names <- value@col_names
+    return(x)
+})
+
+setMethod("colnames<-", signature(x="H2OParsedData", value="character"),
+  function(x, value) {
+    if(any(nchar(value) == 0)) stop("Column names must be of non-zero length")
+    else if(any(duplicated(value))) stop("Column names must be unique")
+    else if(length(value) != (num = ncol(x))) stop(paste("Must specify a vector of exactly", num, "column names"))
+    res <- .h2o.__remoteSend(x@h2o, .h2o.__HACK_SETCOLNAMES2, source=x@key, comma_separated_list=value)
+    x@col_names <- value
+    return(x)
+})
+
+setMethod("names", "H2OParsedData", function(x) { colnames(x) })
+setMethod("names<-", "H2OParsedData", function(x, value) { colnames(x) <- value; return(x) })
+# setMethod("nrow", "H2OParsedData", function(x) { .h2o.__unop2("nrow", x) })
+# setMethod("ncol", "H2OParsedData", function(x) { .h2o.__unop2("ncol", x) })
+
+setMethod("nrow", "H2OParsedData", function(x) {
+  x@nrows
+})
+#  res = .h2o.__remoteSend(x@h2o, .h2o.__PAGE_INSPECT2, src_key=x@key); as.numeric(res$numRows) })
+
+setMethod("ncol", "H2OParsedData", function(x) {
+  x@ncols
+#  res = .h2o.__remoteSend(x@h2o, .h2o.__PAGE_INSPECT2, src_key=x@key); as.numeric(res$numCols)
+})
+
+setMethod("length", "H2OParsedData", function(x) {
+  numCols <- ncol(x)
+  if (numCols == 1) {
+    numRows <- nrow(x)
+    return (numRows)      
+  }
+  return (numCols)
+})
+
+setMethod("dim", "H2OParsedData", function(x) {
+  c(x@nrows, x@ncols)
+#  res = .h2o.__remoteSend(x@h2o, .h2o.__PAGE_INSPECT2, src_key=x@key)
+#  as.numeric(c(res$numRows, res$numCols))
+})
+
+setMethod("dim<-", "H2OParsedData", function(x, value) { stop("Unimplemented") })
+
+# setMethod("min", "H2OParsedData", function(x, ..., na.rm = FALSE) {
+#   if(na.rm) stop("Unimplemented")
+#   # res = .h2o.__remoteSend(x@h2o, .h2o.__PAGE_INSPECT2, src_key=x@key)
+#   # min(..., sapply(res$cols, function(x) { x$min }), na.rm)
+#   min(..., .h2o.__unop2("min", x), na.rm)
+# })
+#
+# setMethod("max", "H2OParsedData", function(x, ..., na.rm = FALSE) {
+#   if(na.rm) stop("Unimplemented")
+#   # res = .h2o.__remoteSend(x@h2o, .h2o.__PAGE_INSPECT2, src_key=x@key)
+#   # max(..., sapply(res$cols, function(x) { x$max }), na.rm)
+#   max(..., .h2o.__unop2("max", x), na.rm)
+# })
+
+.min_internal <- min
+min <- function(..., na.rm = FALSE) {
+  idx = sapply(c(...), function(y) { class(y) == "H2OParsedData" })
+  
+  if(any(idx)) {
+    hex.op = ifelse(na.rm, "min.na.rm", "min")
+    myVals = c(...); myData = myVals[idx]
+    myKeys = sapply(myData, function(y) { y@key })
+    expr = paste(hex.op, "(", paste(myKeys, collapse=","), ")", sep = "")
+    res = .h2o.__exec2(myData[[1]]@h2o, expr)
+    .Primitive("min")(unlist(myVals[!idx]), res$scalar, na.rm = na.rm)
+  } else
+    .Primitive("min")(..., na.rm = na.rm)
+}
+
+.max_internal <- max
+max <- function(..., na.rm = FALSE) {
+  idx = sapply(c(...), function(y) { class(y) == "H2OParsedData" })
+   
+  if(any(idx)) {
+    hex.op = ifelse(na.rm, "max.na.rm", "max")
+    myVals = c(...); myData = myVals[idx]
+    myKeys = sapply(myData, function(y) { y@key })
+    expr = paste(hex.op, "(", paste(myKeys, collapse=","), ")", sep = "")
+    res = .h2o.__exec2(myData[[1]]@h2o, expr)
+    .Primitive("max")(unlist(myVals[!idx]), res$scalar, na.rm = na.rm)
+  } else
+    .Primitive("max")(..., na.rm = na.rm)
+}
+
+.sum_internal <- sum
+sum <- function(..., na.rm = FALSE) {
+  idx = sapply(c(...), function(y) { class(y) == "H2OParsedData" })
+  
+  if(any(idx)) {
+    hex.op = ifelse(na.rm, "sum.na.rm", "sum")
+    myVals = c(...); myData = myVals[idx]
+    myKeys = sapply(myData, function(y) { y@key })
+    expr = paste(hex.op, "(", paste(myKeys, collapse=","), ")", sep = "")
+    res = .h2o.__exec2(myData[[1]]@h2o, expr)
+    .Primitive("sum")(unlist(myVals[!idx]), res$scalar, na.rm = na.rm)
+  } else
+    .Primitive("sum")(..., na.rm = na.rm)
+}
+
+setMethod("range", "H2OParsedData", function(x) {
+  res = .h2o.__remoteSend(x@h2o, .h2o.__PAGE_INSPECT2, src_key=x@key)
+  temp = sapply(res$cols, function(x) { c(x$min, x$max) })
+  c(min(temp[1,]), max(temp[2,]))
+})
+
+mean.H2OParsedData <- function(x, trim = 0, na.rm = FALSE, ...) {
+  if(ncol(x) != 1 || trim != 0) stop("Unimplemented")
+  if(h2o.anyFactor(x) || dim(x)[2] != 1) {
+    warning("argument is not numeric or logical: returning NA")
+    return(NA_real_)
+  }
+  if(!na.rm && .h2o.__unop2("any.na", x)) return(NA)
+  .h2o.__unop2("mean", x)
+}
+
+setMethod("sd", "H2OParsedData", function(x, na.rm = FALSE) {
+  if(ncol(x) != 1) stop("Unimplemented")
+  if(dim(x)[2] != 1 || h2o.anyFactor(x)) stop("Could not coerce argument to double. H2O sd requires a single numeric column.")
+  if(!na.rm && .h2o.__unop2("any.na", x)) return(NA)
+  .h2o.__unop2("sd", x)
+})
+
+setMethod("var", "H2OParsedData", function(x, y = NULL, na.rm = FALSE, use) {
+  if(!is.null(y) || !missing(use)) stop("Unimplemented")
+  if(h2o.anyFactor(x)) stop("x cannot contain any categorical columns")
+  if(!na.rm && .h2o.__unop2("any.na", x)) return(NA)
+  .h2o.__unop2("var", x)
+})
+
+as.data.frame.H2OParsedData <- function(x, ...) {
+  if(class(x) != "H2OParsedData") stop("x must be of class H2OParsedData")
+  # Versions of R prior to 3.1 should not use hex string.
+  # Versions of R including 3.1 and later should use hex string.
+  use_hex_string = FALSE
+  if (as.numeric(R.Version()$major) >= 3) {
+    if (as.numeric(R.Version()$minor) >= 1) {
+      use_hex_string = TRUE
+    }
+  }
+
+  url <- paste('http://', x@h2o@ip, ':', x@h2o@port,
+               '/2/DownloadDataset',
+               '?src_key=', URLencode(x@key),
+               '&hex_string=', as.numeric(use_hex_string),
+               sep='')
+  ttt <- getURL(url)
+  n = nchar(ttt)
+
+  # Delete last 1 or 2 characters if it's a newline.
+  # Handle \r\n (for windows) or just \n (for not windows).
+  chars_to_trim = 0
+  if (n >= 2) {
+      c = substr(ttt, n, n)
+      if (c == "\n") {
+          chars_to_trim = chars_to_trim + 1
+      }
+      if (chars_to_trim > 0) {
+          c = substr(ttt, n-1, n-1)
+          if (c == "\r") {
+              chars_to_trim = chars_to_trim + 1
+          }
+      }    
+  }
+
+  if (chars_to_trim > 0) {
+      ttt2 = substr(ttt, 1, n-chars_to_trim)
+      # Is this going to use an extra copy?  Or should we assign directly to ttt?
+      ttt = ttt2
+  }
+  
+  # if((df.ncol = ncol(df)) != (x.ncol = ncol(x)))
+  #  stop("Stopping conversion: Expected ", x.ncol, " columns, but data frame imported with ", df.ncol)
+  # if(x.ncol > .MAX_INSPECT_COL_VIEW)
+  #  warning(x@key, " has greater than ", .MAX_INSPECT_COL_VIEW, " columns. This may take awhile...")
+  
+  # Obtain the correct factor levels for each column
+  # res = .h2o.__remoteSend(x@h2o, .h2o.__HACK_LEVELS2, source=x@key, max_ncols=.Machine$integer.max)
+  # colClasses = sapply(res$levels, function(x) { ifelse(is.null(x), "numeric", "factor") })
+
+  # Substitute NAs for blank cells rather than skipping
+  df <- read.csv((tcon <- textConnection(ttt)), blank.lines.skip = FALSE, ...)
+  # df = read.csv(textConnection(ttt), blank.lines.skip = FALSE, colClasses = colClasses, ...)
+  close(tcon)
+  return(df)
+}
+
+as.matrix.H2OParsedData <- function(x, ...) { as.matrix(as.data.frame(x, ...)) }
+as.table.H2OParsedData <- function(x, ...) { as.table(as.matrix(x, ...))}
+
+head.H2OParsedData <- function(x, n = 6L, ...) {
+  numRows = nrow(x)
+  stopifnot(length(n) == 1L)
+  n <- ifelse(n < 0L, max(numRows + n, 0L), min(n, numRows))
+  if(n == 0) return(data.frame())
+
+  tmp_head <- x[seq_len(n),]
+  x.slice = as.data.frame(tmp_head)
+  h2o.rm(tmp_head@h2o, tmp_head@key)
+  return(x.slice)
+}
+
+tail.H2OParsedData <- function(x, n = 6L, ...) {
+  stopifnot(length(n) == 1L)
+  nrx <- nrow(x)
+  n <- ifelse(n < 0L, max(nrx + n, 0L), min(n, nrx))
+  if(n == 0) return(data.frame())
+  
+  idx <- seq.int(to = nrx, length.out = n)
+  tmp_tail <- x[idx,]
+  x.slice <- as.data.frame(tmp_tail)
+  h2o.rm(tmp_tail@h2o, tmp_tail@key)
+  rownames(x.slice) <- idx
+  return(x.slice)
+}
+
+setMethod("as.factor", "H2OParsedData", function(x) { .h2o.__unop2("factor", x) })
+setMethod("is.factor", "H2OParsedData", function(x) { as.logical(.h2o.__unop2("is.factor", x)) })
+
+quantile.H2OParsedData <- function(x, probs = seq(0, 1, 0.25), na.rm = FALSE, names = TRUE, type = 7, ...) {
+  if((numCols = ncol(x)) != 1) stop("quantile only operates on a single column")
+  if(is.factor(x)) stop("factors are not allowed")
+  if(!na.rm && .h2o.__unop2("any.na", x)) stop("missing values and NaN's not allowed if 'na.rm' is FALSE")
+  if(!is.numeric(probs)) stop("probs must be a numeric vector")
+  if(any(probs < 0 | probs > 1)) stop("probs must fall in the range of [0,1]")
+  if(type != 2 && type != 7) stop("type must be either 2 (mean interpolation) or 7 (linear interpolation)")
+  if(type != 7) stop("Unimplemented: Only type 7 (linear interpolation) is supported from the console")
+  
+  myProbs <- paste("c(", paste(probs, collapse = ","), ")", sep = "")
+  expr <- paste("quantile(", x@key, ",", myProbs, ")", sep = "")
+  res <- .h2o.__exec2(x@h2o, expr)
+  # res = .h2o.__remoteSend(x@h2o, .h2o.__PAGE_QUANTILES, source_key = x@key, column = 0, quantile = paste(probs, collapse = ","), interpolation_type = type, ...)
+  # col <- as.numeric(strsplit(res$result, "\n")[[1]][-1])
+  # if(numCols > .MAX_INSPECT_COL_VIEW)
+  #   warning(x@key, " has greater than ", .MAX_INSPECT_COL_VIEW, " columns. This may take awhile...")
+  # res2 = .h2o.__remoteSend(x@h2o, .h2o.__PAGE_INSPECT, key=res$dest_key, view=res$num_rows, max_column_display=.Machine$integer.max)
+  # col <- sapply(res2$rows, function(x) { x[[2]] })
+  col <- as.data.frame(new("H2OParsedData", h2o=x@h2o, key=res$dest_key))[[1]]
+  if(names) names(col) <- paste(100*probs, "%", sep="")
+  return(col)
+}
+
+# setMethod("summary", "H2OParsedData", function(object) {
+summary.H2OParsedData <- function(object, ...) {
+  digits <- 12L
+  if(ncol(object) > .MAX_INSPECT_COL_VIEW)
+    warning(object@key, " has greater than ", .MAX_INSPECT_COL_VIEW, " columns. This may take awhile...")
+  res <- .h2o.__remoteSend(object@h2o, .h2o.__PAGE_SUMMARY2, source=object@key, max_ncols=.Machine$integer.max)
+  cols <- sapply(res$summaries, function(col) {
+    if(col$stats$type != 'Enum') { # numeric column
+      if(is.null(col$stats$mins) || length(col$stats$mins) == 0) col$stats$mins = NaN
+      if(is.null(col$stats$maxs) || length(col$stats$maxs) == 0) col$stats$maxs = NaN
+      if(is.null(col$stats$pctile))
+        params <- format(rep(signif(as.numeric(col$stats$mean), digits), 6), digits = 4)
+      else
+        params <- format(signif(as.numeric(c(
+          col$stats$mins[1],
+          col$stats$pctile[4],
+          col$stats$pctile[6],
+          col$stats$mean,
+          col$stats$pctile[8],
+          col$stats$maxs[1])), digits), digits = 4)
+      result = c(paste("Min.   :", params[1], "  ", sep=""), paste("1st Qu.:", params[2], "  ", sep=""),
+                 paste("Median :", params[3], "  ", sep=""), paste("Mean   :", params[4], "  ", sep=""),
+                 paste("3rd Qu.:", params[5], "  ", sep=""), paste("Max.   :", params[6], "  ", sep=""))
+    }
+    else {
+      top.ix <- sort.int(col$hcnt, decreasing=TRUE, index.return=TRUE)$ix[1:6]
+      if(is.null(col$hbrk)) domains <- top.ix[1:6] else domains <- col$hbrk[top.ix]
+      counts <- col$hcnt[top.ix]
+      
+      # TODO: Make sure "NA's" isn't a legal domain level
+      if(!is.null(col$nacnt) && col$nacnt > 0) {
+        idx <- ifelse(any(is.na(top.ix)), which(is.na(top.ix))[1], 6)
+        domains[idx] <- "NA's"
+        counts[idx] <- col$nacnt
+      }
+      
+      # width <- max(cbind(nchar(domains), nchar(counts)))
+      width <- c(max(nchar(domains)), max(nchar(counts)))
+      result <- paste(domains,
+                      sapply(domains, function(x) { ifelse(width[1] == nchar(x), "", paste(rep(' ', width[1] - nchar(x)), collapse='')) }),
+                      ":", 
+                      sapply(counts, function(y) { ifelse(width[2] == nchar(y), "", paste(rep(' ', width[2] - nchar(y)), collapse='')) }),
+                      counts,
+                      " ",
+                      sep='')
+      # result[is.na(top.ix)] <- NA
+      result[is.na(domains)] <- NA
+      result
+    }
+  })
+  # Filter out rows with nothing in them
+  cidx <- apply(cols, 1, function(x) { any(!is.na(x)) })
+  if(ncol(cols) == 1) { cols <- as.matrix(cols[cidx,]) } else { cols <- cols[cidx,] }
+  # cols <- as.matrix(cols[cidx,])
+
+  result <- as.table(cols)
+  rownames(result) <- rep("", nrow(result))
+  colnames(result) <- sapply(res$summaries, function(col) col$colname)
+  result
+}
+
+summary.H2OPCAModel <- function(object, ...) {
+  # TODO: Save propVar and cumVar from the Java output instead of computing here
+  myVar = object@model$sdev^2
+  myProp = myVar/sum(myVar)
+  result = rbind(object@model$sdev, myProp, cumsum(myProp))   # Need to limit decimal places to 4
+  colnames(result) = paste("PC", seq(1, length(myVar)), sep="")
+  rownames(result) = c("Standard deviation", "Proportion of Variance", "Cumulative Proportion")
+  
+  cat("Importance of components:\n")
+  print(result)
+}
+
+screeplot.H2OPCAModel <- function(x, npcs = min(10, length(x@model$sdev)), type = "barplot", main = paste("h2o.prcomp(", x@data@key, ")", sep=""), ...) {
+  if(type == "barplot")
+    barplot(x@model$sdev[1:npcs]^2, main = main, ylab = "Variances", ...)
+  else if(type == "lines")
+    lines(x@model$sdev[1:npcs]^2, main = main, ylab = "Variances", ...)
+  else
+    stop("type must be either 'barplot' or 'lines'")
+}
+
+.canBeCoercedToLogical <- function(vec) {
+  if(class(vec) != "H2OParsedData") stop("Object must be a H2OParsedData object. Input was: ", vec)
+  # expects fr to be a vec.
+  as.logical(.h2o.__unop2("canBeCoercedToLogical", vec))
+}
+
+.check.ifelse.conditions <-
+function(test, yes, no, type) {
+ if (type == "test") {
+   return(class(test) == "H2OParsedData"
+            && (is.numeric(yes) || class(yes) == "H2OParsedData" || is.logical(yes))
+            && (is.numeric(no) || class(no) == "H2OParsedData" || is.logical(no))
+            && (test@logic || .canBeCoercedToLogical(test)))
+ }
+}
+
+ifelse<-
+function (test, yes, no)
+{
+    if (.check.ifelse.conditions(test, yes, no, "test")) {
+      if (is.logical(yes)) yes <- as.numeric(yes)
+      if (is.logical(no)) no <- as.numeric(no)
+      return(.h2o.__multop2("ifelse", test, yes, no))
+
+    } else if ( class(yes) == "H2OParsedData" && class(test) == "logical") {
+      if (is.logical(yes)) yes <- as.numeric(yes)
+      if (is.logical(no)) no <- as.numeric(no)
+      return(.h2o.__multop2("ifelse", as.numeric(test), yes, no))
+
+    } else if (class(no) == "H2OParsedData" && class(test) == "logical") {
+      if (is.logical(yes)) yes <- as.numeric(yes)
+      if (is.logical(no)) no <- as.numeric(no)
+      return(.h2o.__multop2("ifelse", as.numeric(test), yes, no))
+    }
+    if (is.atomic(test))
+        storage.mode(test) <- "logical"
+    else test <- if (isS4(test))
+        as(test, "logical")
+    else as.logical(test)
+    ans <- test
+    ok <- !(nas <- is.na(test))
+    if (any(test[ok]))
+        ans[test & ok] <- rep(yes, length.out = length(ans))[test &
+            ok]
+    if (any(!test[ok]))
+        ans[!test & ok] <- rep(no, length.out = length(ans))[!test &
+            ok]
+    ans[nas] <- NA
+    ans
+}
+
+#setMethod("ifelse", signature(test="H2OParsedData", yes="ANY", no="ANY"), function(test, yes, no) {
+#  if(!(is.numeric(yes) || class(yes) == "H2OParsedData") || !(is.numeric(no) || class(no) == "H2OParsedData"))
+#    stop("Unimplemented")
+#  if(!test@logic && !.canBeCoercedToLogical(test)) stop(test@key, " is not a H2O logical data type")
+#  h2o.exec(ifelse(test, yes, no))
+##  .h2o.__multop2("ifelse", eval(test), yes, no)
+#})
+##
+#setMethod("ifelse", signature(test="logical", yes="H2OParsedData", no="ANY"), function(test, yes, no) {
+#  if(length(test) > 1) stop("test must be a single logical value")
+#  h2o.exec(ifelse(test, yes, no))
+##  .h2o.__multop2("ifelse", as.numeric(test), eval(yes), no)
+#})
+#
+#setMethod("ifelse", signature(test="logical", yes="ANY", no="H2OParsedData"), function(test, yes, no) {
+#  if(length(test) > 1) stop("test must be a single logical value")
+#  h2o.exec(ifelse(test, yes, no))
+##  .h2o.__multop2("ifelse", as.numeric(test), yes, eval(no))
+#})
+#
+#setMethod("ifelse", signature(test="logical", yes="H2OParsedData", no="H2OParsedData"), function(test, yes, no) {
+#  if(length(test) > 1) stop("test must be a single logical value")
+#  h2o.exec(ifelse(test, yes, no))
+##  .h2o.__multop2("ifelse", as.numeric(test), eval(yes), eval(no))
+#})
+#
+setMethod("levels", "H2OParsedData", function(x) {
+  # if(ncol(x) != 1) return(NULL)
+  if(ncol(x) != 1) stop("Can only retrieve levels of one column.")
+  res = .h2o.__remoteSend(x@h2o, .h2o.__HACK_LEVELS2, source = x@key, max_ncols = .Machine$integer.max)
+  res$levels[[1]]
+})
+
+#----------------------------- Work in Progress -------------------------------#
+# TODO: Need to change ... to environment variables and pass to substitute method,
+#       Can't figure out how to access outside environment from within lapply
+setMethod("apply", "H2OParsedData", function(X, MARGIN, FUN, ...) {
+  if(missing(X) || class(X) != "H2OParsedData")
+   stop("X must be a H2OParsedData object")
+  if(missing(MARGIN) || !(length(MARGIN) <= 2 && all(MARGIN %in% c(1,2))))
+    stop("MARGIN must be either 1 (rows), 2 (cols), or a vector containing both")
+  if(missing(FUN) || !is.function(FUN))
+    stop("FUN must be an R function")
+  
+  myList <- list(...)
+  if(length(myList) > 0) {
+    stop("Unimplemented")
+    tmp = sapply(myList, function(x) { !class(x) %in% c("H2OParsedData", "numeric") } )
+    if(any(tmp)) stop("H2O only recognizes H2OParsedData and numeric objects")
+    
+    idx = which(sapply(myList, function(x) { class(x) == "H2OParsedData" }))
+    # myList <- lapply(myList, function(x) { if(class(x) == "H2OParsedData") x@key else x })
+    myList[idx] <- lapply(myList[idx], function(x) { x@key })
+    
+    # TODO: Substitute in key name for H2OParsedData objects and push over wire to console
+    if(any(names(myList) == ""))
+      stop("Must specify corresponding variable names of ", myList[names(myList) == ""])
+  }
+  
+  # Substitute in function name: FUN <- match.fun(FUN)
+  myfun = deparse(substitute(FUN))
+  len = length(myfun)
+  if(len > 3 && substr(myfun[1], nchar(myfun[1]), nchar(myfun[1])) == "{" && myfun[len] == "}")
+    myfun = paste(myfun[1], paste(myfun[2:(len-1)], collapse = ";"), "}")
+  else
+    myfun = paste(myfun, collapse = "")
+  if(length(MARGIN) > 1)
+    params = c(X@key, paste("c(", paste(MARGIN, collapse = ","), ")", sep = ""), myfun)
+  else
+    params = c(X@key, MARGIN, myfun)
+  expr = paste("apply(", paste(params, collapse = ","), ")", sep="")
+  res = .h2o.__exec2(X@h2o, expr)
+  .h2o.exec2(res$dest_key, h2o = X@h2o, res$dest_key)
+})
+
+str.H2OParsedData <- function(object, ...) {
+  if (length(l <- list(...)) && any("give.length" == names(l)))
+    invisible(NextMethod("str", ...))
+  else invisible(NextMethod("str", give.length = FALSE, ...))
+  
+  if(ncol(object) > .MAX_INSPECT_COL_VIEW)
+    warning(object@key, " has greater than ", .MAX_INSPECT_COL_VIEW, " columns. This may take awhile...")
+  res = .h2o.__remoteSend(object@h2o, .h2o.__PAGE_INSPECT2, src_key=object@key)
+  cat("\nH2O dataset '", object@key, "':\t", res$numRows, " obs. of  ", (p <- res$numCols),
+      " variable", if(p != 1) "s", if(p > 0) ":", "\n", sep = "")
+  
+  cc <- unlist(lapply(res$cols, function(y) y$name))
+  width <- max(nchar(cc))
+  rows <- res$rows[1:min(res$numRows, 10)]    # TODO: Might need to check rows > 0
+  
+  res2 = .h2o.__remoteSend(object@h2o, .h2o.__HACK_LEVELS2, source=object@key, max_ncols=.Machine$integer.max)
+  for(i in 1:p) {
+    cat("$ ", cc[i], rep(' ', width - nchar(cc[i])), ": ", sep = "")
+    rhead <- sapply(rows, function(x) { x[i+1] })
+    if(is.null(res2$levels[[i]]))
+      cat("num  ", paste(rhead, collapse = " "), if(res$numRows > 10) " ...", "\n", sep = "")
+    else {
+      rlevels = res2$levels[[i]]
+      cat("Factor w/ ", (count <- length(rlevels)), " level", if(count != 1) "s", ' "', paste(rlevels[1:min(count, 2)], collapse = '","'), '"', if(count > 2) ",..", ": ", sep = "")
+      cat(paste(match(rhead, rlevels), collapse = " "), if(res$numRows > 10) " ...", "\n", sep = "")
+    }
+  }
+}
+
+setMethod("findInterval", "H2OParsedData", function(x, vec, rightmost.closed = FALSE, all.inside = FALSE) {
+  if(any(is.na(vec)))
+    stop("'vec' contains NAs")
+  if(is.unsorted(vec))
+    stop("'vec' must be sorted non-decreasingly")
+  if(all.inside) stop("Unimplemented")
+  
+  myVec = paste("c(", .seq_to_string(vec), ")", sep = "")
+  expr = paste("findInterval(", x@key, ",", myVec, ",", as.numeric(rightmost.closed), ")", sep = "")
+  res = .h2o.__exec2(x@h2o, expr)
+
+  new('H2OParsedData', h2o=x@h2o, key=res$dest_key)
+})
+
+# setGeneric("histograms", function(object) { standardGeneric("histograms") })
+# setMethod("histograms", "H2OParsedData", function(object) {
+#   if(ncol(object) > .MAX_INSPECT_COL_VIEW)
+#     warning(object@key, " has greater than ", .MAX_INSPECT_COL_VIEW, " columns. This may take awhile...")
+#   res = .h2o.__remoteSend(object@h2o, .h2o.__PAGE_SUMMARY2, source=object@key, max_ncols=.Machine$integer.max)
+#   list.of.bins <- lapply(res$summaries, function(x) {
+#     if (x$stats$type == 'Enum') {
+#       bins <- NULL
+#     } else {
+#       counts <- x$hcnt
+#       breaks <- seq(x$hstart, by=x$hstep, length.out=length(x$hcnt) + 1)
+#       bins <- list(counts,breaks)
+#       names(bins) <- cbind('counts', 'breaks')
+#     }
+#     bins
+#   })
+#   return(list.of.bins)
+# })