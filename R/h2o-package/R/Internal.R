--- conflicted
+++ resolved
@@ -376,8 +376,6 @@
   return(res)
 }
 
-<<<<<<< HEAD
-=======
 .isAssignment<-
 function(expr) {
   if (identical(expr, quote(`<-`)) || identical(expr, quote(`=`))) return(TRUE)
@@ -459,7 +457,6 @@
   as.name(as.character(as.expression(.back_to_expr(l))))  # change slice by "name" to slice by c(index) ??
 }
 
->>>>>>> a336b709
 .h2o.__unop2 <- function(op, x) {
   if(missing(x)) stop("Must specify data set")
   if(class(x) != "H2OParsedData") stop(cat("\nData must be an H2O data set. Got ", class(x), "\n"))
