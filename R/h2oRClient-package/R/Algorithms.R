--- conflicted
+++ resolved
@@ -530,15 +530,9 @@
       rand_glm_key = paste("__GLM2Model_", UUIDgenerate(), sep="")
       
       if(family != "tweedie")
-<<<<<<< HEAD
-        res = h2o.__remoteSend(data@h2o, "2/GLM2.json", source = data@key, destination_key = rand_glm_key, response = y, ignored_cols = paste(x_ignore, sep="", collapse=","), family = family, n_folds = nfolds, alpha = alpha, lambda = lambda, standardize = as.numeric(FALSE))
-      else
-        res = h2o.__remoteSend(data@h2o, "2/GLM2.json", source = data@key, destination_key = rand_glm_key, response = y, ignored_cols = paste(x_ignore, sep="", collapse=","), family = family, n_folds = nfolds, alpha = alpha, lambda = lambda, tweedie_variance_power = tweedie.p, standardize = as.numeric(FALSE))
-=======
         res = h2o.__remoteSend(data@h2o, h2o.__PAGE_GLM2, source = data@key, destination_key = rand_glm_key, vresponse = y, ignored_cols = paste(x_ignore, sep="", collapse=","), family = family, n_folds = nfolds, alpha = alpha, lambda = lambda, standardize = as.numeric(FALSE))
       else
         res = h2o.__remoteSend(data@h2o, h2o.__PAGE_GLM2, source = data@key, destination_key = rand_glm_key, vresponse = y, ignored_cols = paste(x_ignore, sep="", collapse=","), family = family, n_folds = nfolds, alpha = alpha, lambda = lambda, tweedie_variance_power = tweedie.p, standardize = as.numeric(FALSE))
->>>>>>> 936b5d56
       while(h2o.__poll(data@h2o, res$job_key) != -1) { Sys.sleep(1) }
       
       res = h2o.__remoteSend(data@h2o, h2o.__PAGE_GLMModelView, '_modelKey'=rand_glm_key)
