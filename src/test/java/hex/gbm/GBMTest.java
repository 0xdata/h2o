--- conflicted
+++ resolved
@@ -1,27 +1,13 @@
 package hex.gbm;
 
-<<<<<<< HEAD
-import org.junit.BeforeClass;
-import org.junit.Test;
-import water.Key;
-import water.TestUtil;
-import water.UKV;
-=======
 import static org.junit.Assert.assertEquals;
 import static org.junit.Assert.assertTrue;
 import java.io.File;
 import java.util.Arrays;
 import org.junit.*;
 import water.*;
->>>>>>> 1db3bed8
 import water.api.ConfusionMatrix;
-import water.fvec.Frame;
-import water.fvec.NFSFileVec;
-import water.fvec.ParseDataset2;
-
-import java.io.File;
-
-import static org.junit.Assert.assertEquals;
+import water.fvec.*;
 
 public class GBMTest extends TestUtil {
 
@@ -150,8 +136,6 @@
       CM.vpredict = fpreds.vecs()[fpreds.find("predict")];
       CM.serve();               // Start it, do it
 
-<<<<<<< HEAD
-=======
       // Really crappy cut-n-paste of what should be in the ConfusionMatrix class itself
       long cm[][] = CM.cm;
       long acts [] = new long[cm   .length];
@@ -165,9 +149,33 @@
       String adomain[] = ConfusionMatrix.show(acts ,tfs);
       String pdomain[] = ConfusionMatrix.show(preds,tfs);
 
->>>>>>> 1db3bed8
       StringBuilder sb = new StringBuilder();
-      CM.toASCII(sb);
+      sb.append("Act/Prd\t");
+      for( String s : pdomain )
+        if( s != null )
+          sb.append(s).append('\t');
+      sb.append("Error\n");
+
+      long terr=0;
+      for( int a=0; a<cm.length; a++ ) {
+        if( adomain[a] == null ) continue;
+        sb.append(adomain[a]).append('\t');
+        long correct=0;
+        for( int p=0; p<pdomain.length; p++ ) {
+          if( pdomain[p] == null ) continue;
+          if( adomain[a].equals(pdomain[p]) ) correct = cm[a][p];
+          sb.append(cm[a][p]).append('\t');
+        }
+        long err = acts[a]-correct;
+        terr += err;            // Bump totals
+        sb.append(String.format("%5.3f = %d / %d\n", (double)err/acts[a], err, acts[a]));
+      }
+      sb.append("Totals\t");
+      for( int p=0; p<pdomain.length; p++ )
+        if( pdomain[p] != null )
+          sb.append(preds[p]).append("\t");
+      sb.append(String.format("%5.3f = %d / %d\n", (double)terr/CM.vactual.length(), terr, CM.vactual.length()));
+
       System.out.println(sb);
 
     } finally {
