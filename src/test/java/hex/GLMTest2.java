package hex;

import static org.junit.Assert.assertEquals;
import hex.glm.*;
import hex.glm.GLMParams.Family;

import java.io.File;
import java.util.HashMap;
import java.util.concurrent.ExecutionException;

import org.junit.Test;

import water.*;
import water.deploy.Node;
import water.deploy.NodeVM;
import water.fvec.*;


public class GLMTest2  extends TestUtil {

  //------------------- simple tests on synthetic data------------------------------------

 @Test public void testGaussianRegression() throws InterruptedException, ExecutionException{
   Key raw = Key.make("gaussian_test_data_raw");
   Key parsed = Key.make("gaussian_test_data_parsed");
   Key modelKey = Key.make("gaussian_test");
   GLMModel model = null;
   try {
     // make data so that the expected coefficients is icept = col[0] = 1.0
<<<<<<< HEAD
     FVecTest.makeByteVec(raw, "x,y\n0,0\n1,0.1\n2,0.2\n3,0.3\n4,0.4\n5,0.5\n6,0.6\n7,0.7\n8,0.8\n9,0.9");
     Frame fr = ParseDataset2.parse(parsed, new Key[]{raw});
     new GLM2("GLM test of gaussian(linear) regression.",model,fr,false,Family.gaussian, Family.gaussian.defaultLink,0,0).fork().get();
     GLMModel m = DKV.get(model).get();
     HashMap<String, Double> coefs = m.coefficients();
=======
     Key k = FVecTest.makeByteVec(raw, "x,y\n0,0\n1,0.1\n2,0.2\n3,0.3\n4,0.4\n5,0.5\n6,0.6\n7,0.7\n8,0.8\n9,0.9");
     Frame fr = ParseDataset2.parse(parsed, new Key[]{k});
     new GLM2("GLM test of gaussian(linear) regression.",modelKey,fr,false,Family.gaussian, Family.gaussian.defaultLink,0,0).fork().get();
     model = DKV.get(modelKey).get();
     HashMap<String, Double> coefs = model.coefficients();
>>>>>>> 654cb6b7
     assertEquals(0.0,coefs.get("Intercept"),1e-4);
     assertEquals(0.1,coefs.get("x"),1e-4);
   }finally{
     UKV.remove(raw);
     UKV.remove(parsed);
     if(model != null)model.delete();
   }
 }

 /**
  * Test Poisson regression on simple and small synthetic dataset.
  * Equation is: y = exp(x+1);
  */
 @Test public void testPoissonRegression() throws InterruptedException, ExecutionException {
   Key raw = Key.make("poisson_test_data_raw");
   Key parsed = Key.make("poisson_test_data_parsed");
   Key modelKey = Key.make("poisson_test");
   GLMModel model = null;
   try {
     // make data so that the expected coefficients is icept = col[0] = 1.0
<<<<<<< HEAD
     FVecTest.makeByteVec(raw, "x,y\n0,2\n1,4\n2,8\n3,16\n4,32\n5,64\n6,128\n7,256");
     Frame fr = ParseDataset2.parse(parsed, new Key[]{raw});
     new GLM2("GLM test of poisson regression.",model,fr,false,Family.poisson, Family.poisson.defaultLink,0,0).fork().get();
     GLMModel m = DKV.get(model).get();
     for(double c:m.beta())assertEquals(Math.log(2),c,1e-4);
     // Test 2, example from http://www.biostat.umn.edu/~dipankar/bmtry711.11/lecture_13.pdf
     //new byte []{1,2,3,4,5,6,7,8, 9, 10,11,12,13,14},
//     new byte []{0,1,2,3,1,4,9,18,23,31,20,25,37,45});

     UKV.remove(raw);
     FVecTest.makeByteVec(raw, "x,y\n1,0\n2,1\n3,2\n4,3\n5,1\n6,4\n7,9\n8,18\n9,23\n10,31\n11,20\n12,25\n13,37\n14,45\n");
     fr = ParseDataset2.parse(parsed, new Key[]{raw});
     new GLM2("GLM test of poisson regression(2).",model,fr,false,Family.poisson, Family.poisson.defaultLink,0,0).fork().get();
     m = DKV.get(model).get();
     assertEquals(0.3396,m.beta()[1],1e-4);
     assertEquals(0.2565,m.beta()[0],1e-4);
=======
     Key k = FVecTest.makeByteVec(raw, "x,y\n0,2\n1,4\n2,8\n3,16\n4,32\n5,64\n6,128\n7,256");
     Frame fr = ParseDataset2.parse(parsed, new Key[]{k});
     new GLM2("GLM test of poisson regression.",modelKey,fr,false,Family.poisson, Family.poisson.defaultLink,0,0).fork().get();
     model = DKV.get(modelKey).get();
     for(double c:model.beta())assertEquals(Math.log(2),c,1e-4);
     // Test 2, example from http://www.biostat.umn.edu/~dipankar/bmtry711.11/lecture_13.pdf
     //new byte []{1,2,3,4,5,6,7,8, 9, 10,11,12,13,14},
//     new byte []{0,1,2,3,1,4,9,18,23,31,20,25,37,45});
     model.delete();
     k = FVecTest.makeByteVec(raw, "x,y\n1,0\n2,1\n3,2\n4,3\n5,1\n6,4\n7,9\n8,18\n9,23\n10,31\n11,20\n12,25\n13,37\n14,45\n");
     fr = ParseDataset2.parse(parsed, new Key[]{k});
     new GLM2("GLM test of poisson regression(2).",modelKey,fr,false,Family.poisson, Family.poisson.defaultLink,0,0).fork().get();
     model = DKV.get(modelKey).get();
     assertEquals(0.3396,model.beta()[1],1e-4);
     assertEquals(0.2565,model.beta()[0],1e-4);
>>>>>>> 654cb6b7
   }finally{
     UKV.remove(raw);
     UKV.remove(parsed);
     if(model != null)model.delete();
   }
 }


  /**
   * Test Gamma regression on simple and small synthetic dataset.
   * Equation is: y = 1/(x+1);
   * @throws ExecutionException
   * @throws InterruptedException
   */
  @Test public void testGammaRegression() throws InterruptedException, ExecutionException {
    Key raw = Key.make("gamma_test_data_raw");
    Key parsed = Key.make("gamma_test_data_parsed");
    Key modelKey = Key.make("gamma_test");
    GLMModel model = null;
    try {
      // make data so that the expected coefficients is icept = col[0] = 1.0
      FVecTest.makeByteVec(raw, "x,y\n0,1\n1,0.5\n2,0.3333333\n3,0.25\n4,0.2\n5,0.1666667\n6,0.1428571\n7,0.125");
      Frame fr = ParseDataset2.parse(parsed, new Key[]{raw});
//      /public GLM2(String desc, Key dest, Frame src, Family family, Link link, double alpha, double lambda) {
      double [] vals = new double[] {1.0,1.0};
      //public GLM2(String desc, Key dest, Frame src, Family family, Link link, double alpha, double lambda) {
      new GLM2("GLM test of gamma regression.",modelKey,fr,false,Family.gamma, Family.gamma.defaultLink,0,0).fork().get();
      model = DKV.get(modelKey).get();
      for(double c:model.beta())assertEquals(1.0, c,1e-4);
    }finally{
      UKV.remove(raw);
      UKV.remove(parsed);
      if(model != null)model.delete();
    }
  }

  //simple tweedie test
  @Test public void testTweedieRegression() throws InterruptedException, ExecutionException{
    Key raw = Key.make("gaussian_test_data_raw");
    Key parsed = Key.make("gaussian_test_data_parsed");
    Key modelKey = Key.make("gaussian_test");
    GLMModel model = null;
    try {
      // make data so that the expected coefficients is icept = col[0] = 1.0
      FVecTest.makeByteVec(raw, "x,y\n0,0\n1,0.1\n2,0.2\n3,0.3\n4,0.4\n5,0.5\n6,0.6\n7,0.7\n8,0.8\n9,0.9\n0,0\n1,0\n2,0\n3,0\n4,0\n5,0\n6,0\n7,0\n8,0\n9,0");
      Frame fr = ParseDataset2.parse(parsed, new Key[]{raw});
      double [] powers = new double [] {1.5,1.1,1.9};
      double [] intercepts = new double []{3.643,1.318,9.154};
      double [] xs = new double []{-0.260,-0.0284,-0.853};
      for(int i = 0; i < powers.length; ++i){
        new GLM2("GLM test of gaussian(linear) regression.",modelKey,fr,false,Family.tweedie, Family.tweedie.defaultLink,0,0).setTweedieVarPower(powers[i]).fork().get();
        model = DKV.get(modelKey).get();
        HashMap<String, Double> coefs = model.coefficients();
        assertEquals(intercepts[i],coefs.get("Intercept"),1e-3);
        assertEquals(xs[i],coefs.get("x"),1e-3);
        model.delete();
        model = null;
      }
    }finally{
      UKV.remove(raw);
      UKV.remove(parsed);
      if(model != null)model.delete();
    }
  }

  //------------ TEST on selected files form small data and compare to R results ------------------------------------
  /**
   * Simple test for poisson, gamma and gaussian families (no regularization, test both lsm solvers).
   * Basically tries to predict horse power based on other parameters of the cars in the dataset.
   * Compare against the results from standard R glm implementation.
   */
  @Test public void testCars(){
    Key parsed = Key.make("cars_parsed");
    Key modelKey = Key.make("cars_model");
    GLMModel model = null;
    try{
      String [] ignores = new String[]{"name"};
      String response = "power (hp)";
      Frame fr = getFrameForFile(parsed, "smalldata/cars.csv", ignores, response);
      new GLM2("GLM test on cars.",modelKey,fr,true,Family.poisson,Family.poisson.defaultLink,0,0).run();
      model = DKV.get(modelKey).get();
      HashMap<String,Double> coefs = model.coefficients();
      String [] cfs1 = new String[]{"Intercept","economy (mpg)", "cylinders", "displacement (cc)", "weight (lb)", "0-60 mph (s)", "year"};
      double [] vls1 = new double []{4.9504805,-0.0095859,-0.0063046,0.0004392,0.0001762,-0.0469810,0.0002891};
      for(int i = 0; i < cfs1.length; ++i)
        assertEquals(vls1[i], coefs.get(cfs1[i]),1e-4);
      // test gamma
      double [] vls2 = new double []{8.992e-03,1.818e-04,-1.125e-04,1.505e-06,-1.284e-06,4.510e-04,-7.254e-05};
      model.delete();
      new GLM2("GLM test on cars.",modelKey,fr,true,Family.gamma,Family.gamma.defaultLink,0,0).run();
      model = DKV.get(modelKey).get();
      coefs = model.coefficients();
      for(int i = 0; i < cfs1.length; ++i)
        assertEquals(vls2[i], coefs.get(cfs1[i]),1e-4);
      model.delete();
      // test gaussian
      double [] vls3 = new double []{166.95862,-0.00531,-2.46690,0.12635,0.02159,-4.66995,-0.85724};
      new GLM2("GLM test on cars.",modelKey,fr,true,Family.gaussian,Family.gaussian.defaultLink,0,0).run();
      model = DKV.get(modelKey).get();
      coefs = model.coefficients();
      for(int i = 0; i < cfs1.length; ++i)
        assertEquals(vls3[i], coefs.get(cfs1[i]),1e-4);
    } finally {
      UKV.remove(parsed);
      if(model != null)model.delete();
    }
  }

  /**
   * Simple test for binomial family (no regularization, test both lsm solvers).
   * Runs the classical prostate, using dataset with race replaced by categoricals (probably as it's supposed to be?), in any case,
   * it gets to test correct processing of categoricals.
   *
   * Compare against the results from standard R glm implementation.
   */
  @Test public void testProstate(){
    Key parsed = Key.make("prostate_parsed");
    Key modelKey = Key.make("prostate_model");
    GLMModel model = null;
    File f = TestUtil.find_test_file("smalldata/glm_test/prostate_cat_replaced.csv");
    Frame fr = getFrameForFile(parsed, "smalldata/glm_test/prostate_cat_replaced.csv", new String[]{"ID"}, "CAPSULE");
    try{
      // R results
//      Coefficients:
//        (Intercept)           ID          AGE       RACER2       RACER3        DPROS        DCAPS          PSA          VOL      GLEASON
//          -8.894088     0.001588    -0.009589     0.231777    -0.459937     0.556231     0.556395     0.027854    -0.011355     1.010179
      String [] cfs1 = new String [] {"Intercept","AGE", "RACE.R2","RACE.R3", "DPROS", "DCAPS", "PSA", "VOL", "GLEASON"};
      double [] vals = new double [] {-8.14867, -0.01368, 0.32337, -0.38028, 0.55964, 0.49548, 0.02794, -0.01104, 0.97704};
      new GLM2("GLM test on prostate.",modelKey,fr,false,Family.binomial,Family.binomial.defaultLink,0,0).run();
      model = DKV.get(modelKey).get();
      HashMap<String, Double> coefs = model.coefficients();
      for(int i = 0; i < cfs1.length; ++i)
        assertEquals(vals[i], coefs.get(cfs1[i]),1e-4);
      GLMValidation val = model.validation();
      assertEquals(512.3, val.nullDeviance(),1e-1);
      assertEquals(378.3, val.residualDeviance(),1e-1);
      assertEquals(396.3, val.aic(),1e-1);
    } finally {
      UKV.remove(parsed);
      if(model != null)model.delete();
    }
  }

  private static Frame getFrameForFile(Key outputKey, String path,String [] ignores, String response){
    File f = TestUtil.find_test_file(path);
    Key k = NFSFileVec.make(f);
    try{
      Frame fr = ParseDataset2.parse(outputKey, new Key[]{k});
      if(ignores != null)
        for(String s:ignores) UKV.remove(fr.remove(s)._key);
      // put the response to the end
      fr.add(response, fr.remove(response));
      return GLMTask.adaptFrame(fr);
    }finally{
      UKV.remove(k);
    }
  }


  public static void main(String [] args) throws Exception{
    System.out.println("Running ParserTest2");
    final int nnodes = 1;
    for( int i = 1; i < nnodes; i++ ) {
      Node n = new NodeVM(args);
      n.inheritIO();
      n.start();
    }
    H2O.waitForCloudSize(nnodes);
    System.out.println("Running...");
    new GLMTest2().testGaussianRegression();
    new GLMTest2().testPoissonRegression();
    new GLMTest2().testGammaRegression();
    new GLMTest2().testTweedieRegression();
    new GLMTest2().testProstate();
    new GLMTest2().testCars();
    System.out.println("DONE!");
  }
}<|MERGE_RESOLUTION|>--- conflicted
+++ resolved
@@ -27,19 +27,11 @@
    GLMModel model = null;
    try {
      // make data so that the expected coefficients is icept = col[0] = 1.0
-<<<<<<< HEAD
      FVecTest.makeByteVec(raw, "x,y\n0,0\n1,0.1\n2,0.2\n3,0.3\n4,0.4\n5,0.5\n6,0.6\n7,0.7\n8,0.8\n9,0.9");
      Frame fr = ParseDataset2.parse(parsed, new Key[]{raw});
-     new GLM2("GLM test of gaussian(linear) regression.",model,fr,false,Family.gaussian, Family.gaussian.defaultLink,0,0).fork().get();
-     GLMModel m = DKV.get(model).get();
-     HashMap<String, Double> coefs = m.coefficients();
-=======
-     Key k = FVecTest.makeByteVec(raw, "x,y\n0,0\n1,0.1\n2,0.2\n3,0.3\n4,0.4\n5,0.5\n6,0.6\n7,0.7\n8,0.8\n9,0.9");
-     Frame fr = ParseDataset2.parse(parsed, new Key[]{k});
      new GLM2("GLM test of gaussian(linear) regression.",modelKey,fr,false,Family.gaussian, Family.gaussian.defaultLink,0,0).fork().get();
      model = DKV.get(modelKey).get();
      HashMap<String, Double> coefs = model.coefficients();
->>>>>>> 654cb6b7
      assertEquals(0.0,coefs.get("Intercept"),1e-4);
      assertEquals(0.1,coefs.get("x"),1e-4);
    }finally{
@@ -60,26 +52,8 @@
    GLMModel model = null;
    try {
      // make data so that the expected coefficients is icept = col[0] = 1.0
-<<<<<<< HEAD
      FVecTest.makeByteVec(raw, "x,y\n0,2\n1,4\n2,8\n3,16\n4,32\n5,64\n6,128\n7,256");
      Frame fr = ParseDataset2.parse(parsed, new Key[]{raw});
-     new GLM2("GLM test of poisson regression.",model,fr,false,Family.poisson, Family.poisson.defaultLink,0,0).fork().get();
-     GLMModel m = DKV.get(model).get();
-     for(double c:m.beta())assertEquals(Math.log(2),c,1e-4);
-     // Test 2, example from http://www.biostat.umn.edu/~dipankar/bmtry711.11/lecture_13.pdf
-     //new byte []{1,2,3,4,5,6,7,8, 9, 10,11,12,13,14},
-//     new byte []{0,1,2,3,1,4,9,18,23,31,20,25,37,45});
-
-     UKV.remove(raw);
-     FVecTest.makeByteVec(raw, "x,y\n1,0\n2,1\n3,2\n4,3\n5,1\n6,4\n7,9\n8,18\n9,23\n10,31\n11,20\n12,25\n13,37\n14,45\n");
-     fr = ParseDataset2.parse(parsed, new Key[]{raw});
-     new GLM2("GLM test of poisson regression(2).",model,fr,false,Family.poisson, Family.poisson.defaultLink,0,0).fork().get();
-     m = DKV.get(model).get();
-     assertEquals(0.3396,m.beta()[1],1e-4);
-     assertEquals(0.2565,m.beta()[0],1e-4);
-=======
-     Key k = FVecTest.makeByteVec(raw, "x,y\n0,2\n1,4\n2,8\n3,16\n4,32\n5,64\n6,128\n7,256");
-     Frame fr = ParseDataset2.parse(parsed, new Key[]{k});
      new GLM2("GLM test of poisson regression.",modelKey,fr,false,Family.poisson, Family.poisson.defaultLink,0,0).fork().get();
      model = DKV.get(modelKey).get();
      for(double c:model.beta())assertEquals(Math.log(2),c,1e-4);
@@ -87,13 +61,13 @@
      //new byte []{1,2,3,4,5,6,7,8, 9, 10,11,12,13,14},
 //     new byte []{0,1,2,3,1,4,9,18,23,31,20,25,37,45});
      model.delete();
-     k = FVecTest.makeByteVec(raw, "x,y\n1,0\n2,1\n3,2\n4,3\n5,1\n6,4\n7,9\n8,18\n9,23\n10,31\n11,20\n12,25\n13,37\n14,45\n");
-     fr = ParseDataset2.parse(parsed, new Key[]{k});
+     UKV.remove(raw);
+     FVecTest.makeByteVec(raw, "x,y\n1,0\n2,1\n3,2\n4,3\n5,1\n6,4\n7,9\n8,18\n9,23\n10,31\n11,20\n12,25\n13,37\n14,45\n");
+     fr = ParseDataset2.parse(parsed, new Key[]{raw});
      new GLM2("GLM test of poisson regression(2).",modelKey,fr,false,Family.poisson, Family.poisson.defaultLink,0,0).fork().get();
      model = DKV.get(modelKey).get();
      assertEquals(0.3396,model.beta()[1],1e-4);
      assertEquals(0.2565,model.beta()[0],1e-4);
->>>>>>> 654cb6b7
    }finally{
      UKV.remove(raw);
      UKV.remove(parsed);
