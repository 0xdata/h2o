package hex;

import static org.junit.Assert.assertEquals;
import hex.glm.*;
import hex.glm.GLMParams.Family;

import java.io.File;
import java.util.HashMap;
import java.util.concurrent.ExecutionException;

import org.junit.Test;

import water.*;
import water.deploy.Node;
import water.deploy.NodeVM;
import water.fvec.*;


public class GLMTest2  extends TestUtil {

  //------------------- simple tests on synthetic data------------------------------------

 @Test public void testGaussianRegression() throws InterruptedException, ExecutionException{
   Key raw = Key.make("gaussian_test_data_raw");
   Key parsed = Key.make("gaussian_test_data_parsed");
   Key modelKey = Key.make("gaussian_test");
   GLMModel model = null;
   try {
     // make data so that the expected coefficients is icept = col[0] = 1.0
     FVecTest.makeByteVec(raw, "x,y\n0,0\n1,0.1\n2,0.2\n3,0.3\n4,0.4\n5,0.5\n6,0.6\n7,0.7\n8,0.8\n9,0.9");
     Frame fr = ParseDataset2.parse(parsed, new Key[]{raw});
<<<<<<< HEAD
     new GLM2("GLM test of gaussian(linear) regression.",modelKey,fr,false,Family.gaussian, Family.gaussian.defaultLink,0,0).fork(null).get();
=======
     new GLM2("GLM test of gaussian(linear) regression.",modelKey,fr,false,Family.gaussian, Family.gaussian.defaultLink,0,0).run(null).get();
>>>>>>> 3b2d008a
     model = DKV.get(modelKey).get();
     HashMap<String, Double> coefs = model.coefficients();
     assertEquals(0.0,coefs.get("Intercept"),1e-4);
     assertEquals(0.1,coefs.get("x"),1e-4);
   }finally{
     UKV.remove(raw);
     UKV.remove(parsed);
     if(model != null)model.delete();
   }
 }

 /**
  * Test Poisson regression on simple and small synthetic dataset.
  * Equation is: y = exp(x+1);
  */
 @Test public void testPoissonRegression() throws InterruptedException, ExecutionException {
   Key raw = Key.make("poisson_test_data_raw");
   Key parsed = Key.make("poisson_test_data_parsed");
   Key modelKey = Key.make("poisson_test");
   GLMModel model = null;
   try {
     // make data so that the expected coefficients is icept = col[0] = 1.0
     FVecTest.makeByteVec(raw, "x,y\n0,2\n1,4\n2,8\n3,16\n4,32\n5,64\n6,128\n7,256");
     Frame fr = ParseDataset2.parse(parsed, new Key[]{raw});
     new GLM2("GLM test of poisson regression.",modelKey,fr,false,Family.poisson, Family.poisson.defaultLink,0,0).run(null).get();
     model = DKV.get(modelKey).get();
     for(double c:model.beta())assertEquals(Math.log(2),c,1e-4);
     // Test 2, example from http://www.biostat.umn.edu/~dipankar/bmtry711.11/lecture_13.pdf
     //new byte []{1,2,3,4,5,6,7,8, 9, 10,11,12,13,14},
//     new byte []{0,1,2,3,1,4,9,18,23,31,20,25,37,45});
     model.delete();
     UKV.remove(raw);
     FVecTest.makeByteVec(raw, "x,y\n1,0\n2,1\n3,2\n4,3\n5,1\n6,4\n7,9\n8,18\n9,23\n10,31\n11,20\n12,25\n13,37\n14,45\n");
     fr = ParseDataset2.parse(parsed, new Key[]{raw});
     new GLM2("GLM test of poisson regression(2).",modelKey,fr,false,Family.poisson, Family.poisson.defaultLink,0,0).run(null).get();
     model = DKV.get(modelKey).get();
     assertEquals(0.3396,model.beta()[1],1e-4);
     assertEquals(0.2565,model.beta()[0],1e-4);
   }finally{
     UKV.remove(raw);
     UKV.remove(parsed);
     if(model != null)model.delete();
   }
 }


  /**
   * Test Gamma regression on simple and small synthetic dataset.
   * Equation is: y = 1/(x+1);
   * @throws ExecutionException
   * @throws InterruptedException
   */
  @Test public void testGammaRegression() throws InterruptedException, ExecutionException {
    Key raw = Key.make("gamma_test_data_raw");
    Key parsed = Key.make("gamma_test_data_parsed");
    Key modelKey = Key.make("gamma_test");
    GLMModel model = null;
    try {
      // make data so that the expected coefficients is icept = col[0] = 1.0
      FVecTest.makeByteVec(raw, "x,y\n0,1\n1,0.5\n2,0.3333333\n3,0.25\n4,0.2\n5,0.1666667\n6,0.1428571\n7,0.125");
      Frame fr = ParseDataset2.parse(parsed, new Key[]{raw});
//      /public GLM2(String desc, Key dest, Frame src, Family family, Link link, double alpha, double lambda) {
      double [] vals = new double[] {1.0,1.0};
      //public GLM2(String desc, Key dest, Frame src, Family family, Link link, double alpha, double lambda) {
      new GLM2("GLM test of gamma regression.",modelKey,fr,false,Family.gamma, Family.gamma.defaultLink,0,0).run(null).get();
      model = DKV.get(modelKey).get();
      for(double c:model.beta())assertEquals(1.0, c,1e-4);
    }finally{
      UKV.remove(raw);
      UKV.remove(parsed);
      if(model != null)model.delete();
    }
  }

  //simple tweedie test
  @Test public void testTweedieRegression() throws InterruptedException, ExecutionException{
    Key raw = Key.make("gaussian_test_data_raw");
    Key parsed = Key.make("gaussian_test_data_parsed");
    Key modelKey = Key.make("gaussian_test");
    GLMModel model = null;
    try {
      // make data so that the expected coefficients is icept = col[0] = 1.0
      FVecTest.makeByteVec(raw, "x,y\n0,0\n1,0.1\n2,0.2\n3,0.3\n4,0.4\n5,0.5\n6,0.6\n7,0.7\n8,0.8\n9,0.9\n0,0\n1,0\n2,0\n3,0\n4,0\n5,0\n6,0\n7,0\n8,0\n9,0");
      Frame fr = ParseDataset2.parse(parsed, new Key[]{raw});
      double [] powers = new double [] {1.5,1.1,1.9};
      double [] intercepts = new double []{3.643,1.318,9.154};
      double [] xs = new double []{-0.260,-0.0284,-0.853};
      for(int i = 0; i < powers.length; ++i){
        new GLM2("GLM test of gaussian(linear) regression.",modelKey,fr,false,Family.tweedie, Family.tweedie.defaultLink,0,0).setTweedieVarPower(powers[i]).run(null).get();
        model = DKV.get(modelKey).get();
        HashMap<String, Double> coefs = model.coefficients();
        assertEquals(intercepts[i],coefs.get("Intercept"),1e-3);
        assertEquals(xs[i],coefs.get("x"),1e-3);
        model.delete();
        model = null;
      }
    }finally{
      UKV.remove(raw);
      UKV.remove(parsed);
      if(model != null)model.delete();
    }
  }

  //------------ TEST on selected files form small data and compare to R results ------------------------------------
  /**
   * Simple test for poisson, gamma and gaussian families (no regularization, test both lsm solvers).
   * Basically tries to predict horse power based on other parameters of the cars in the dataset.
   * Compare against the results from standard R glm implementation.
   * @throws ExecutionException
   * @throws InterruptedException
   */
  @Test public void testCars() throws InterruptedException, ExecutionException{
    Key parsed = Key.make("cars_parsed");
    Key modelKey = Key.make("cars_model");
    GLMModel model = null;
    try{
      String [] ignores = new String[]{"name"};
      String response = "power (hp)";
      Frame fr = getFrameForFile(parsed, "smalldata/cars.csv", ignores, response);
      new GLM2("GLM test on cars.",modelKey,fr,true,Family.poisson,Family.poisson.defaultLink,0,0).run(null).get();
      model = DKV.get(modelKey).get();
      HashMap<String,Double> coefs = model.coefficients();
      String [] cfs1 = new String[]{"Intercept","economy (mpg)", "cylinders", "displacement (cc)", "weight (lb)", "0-60 mph (s)", "year"};
      double [] vls1 = new double []{4.9504805,-0.0095859,-0.0063046,0.0004392,0.0001762,-0.0469810,0.0002891};
      for(int i = 0; i < cfs1.length; ++i)
        assertEquals(vls1[i], coefs.get(cfs1[i]),1e-4);
      // test gamma
      double [] vls2 = new double []{8.992e-03,1.818e-04,-1.125e-04,1.505e-06,-1.284e-06,4.510e-04,-7.254e-05};
      model.delete();
      new GLM2("GLM test on cars.",modelKey,fr,true,Family.gamma,Family.gamma.defaultLink,0,0).run(null).get();
      model = DKV.get(modelKey).get();
      coefs = model.coefficients();
      for(int i = 0; i < cfs1.length; ++i)
        assertEquals(vls2[i], coefs.get(cfs1[i]),1e-4);
      model.delete();
      // test gaussian
      double [] vls3 = new double []{166.95862,-0.00531,-2.46690,0.12635,0.02159,-4.66995,-0.85724};
      new GLM2("GLM test on cars.",modelKey,fr,true,Family.gaussian,Family.gaussian.defaultLink,0,0).run(null).get();
      model = DKV.get(modelKey).get();
      coefs = model.coefficients();
      for(int i = 0; i < cfs1.length; ++i)
        assertEquals(vls3[i], coefs.get(cfs1[i]),1e-4);
    } finally {
      UKV.remove(parsed);
      if(model != null)model.delete();
    }
  }

  /**
   * Simple test for binomial family (no regularization, test both lsm solvers).
   * Runs the classical prostate, using dataset with race replaced by categoricals (probably as it's supposed to be?), in any case,
   * it gets to test correct processing of categoricals.
   *
   * Compare against the results from standard R glm implementation.
   * @throws ExecutionException
   * @throws InterruptedException
   */
  @Test public void testProstate() throws InterruptedException, ExecutionException{
    Key parsed = Key.make("prostate_parsed");
    Key modelKey = Key.make("prostate_model");
    GLMModel model = null;
    File f = TestUtil.find_test_file("smalldata/glm_test/prostate_cat_replaced.csv");
    Frame fr = getFrameForFile(parsed, "smalldata/glm_test/prostate_cat_replaced.csv", new String[]{"ID"}, "CAPSULE");
    try{
      // R results
//      Coefficients:
//        (Intercept)           ID          AGE       RACER2       RACER3        DPROS        DCAPS          PSA          VOL      GLEASON
//          -8.894088     0.001588    -0.009589     0.231777    -0.459937     0.556231     0.556395     0.027854    -0.011355     1.010179
      String [] cfs1 = new String [] {"Intercept","AGE", "RACE.R2","RACE.R3", "DPROS", "DCAPS", "PSA", "VOL", "GLEASON"};
      double [] vals = new double [] {-8.14867, -0.01368, 0.32337, -0.38028, 0.55964, 0.49548, 0.02794, -0.01104, 0.97704};
      new GLM2("GLM test on prostate.",modelKey,fr,false,Family.binomial,Family.binomial.defaultLink,0,0).run(null).get();
      model = DKV.get(modelKey).get();
      HashMap<String, Double> coefs = model.coefficients();
      for(int i = 0; i < cfs1.length; ++i)
        assertEquals(vals[i], coefs.get(cfs1[i]),1e-4);
      GLMValidation val = model.validation();
      assertEquals(512.3, val.nullDeviance(),1e-1);
      assertEquals(378.3, val.residualDeviance(),1e-1);
      assertEquals(396.3, val.aic(),1e-1);
    } finally {
      UKV.remove(parsed);
      if(model != null)model.delete();
    }
  }

  private static Frame getFrameForFile(Key outputKey, String path,String [] ignores, String response){
    File f = TestUtil.find_test_file(path);
    Key k = NFSFileVec.make(f);
    try{
      Frame fr = ParseDataset2.parse(outputKey, new Key[]{k});
      if(ignores != null)
        for(String s:ignores) UKV.remove(fr.remove(s)._key);
      // put the response to the end
      fr.add(response, fr.remove(response));
      return GLMTask.adaptFrame(fr);
    }finally{
      UKV.remove(k);
    }
  }


  public static void main(String [] args) throws Exception{
    System.out.println("Running ParserTest2");
    final int nnodes = 1;
    for( int i = 1; i < nnodes; i++ ) {
      Node n = new NodeVM(args);
      n.inheritIO();
      n.start();
    }
    H2O.waitForCloudSize(nnodes);
    System.out.println("Running...");
    new GLMTest2().testGaussianRegression();
    new GLMTest2().testPoissonRegression();
    new GLMTest2().testGammaRegression();
    new GLMTest2().testTweedieRegression();
    new GLMTest2().testProstate();
    new GLMTest2().testCars();
    System.out.println("DONE!");
  }
}<|MERGE_RESOLUTION|>--- conflicted
+++ resolved
@@ -29,11 +29,7 @@
      // make data so that the expected coefficients is icept = col[0] = 1.0
      FVecTest.makeByteVec(raw, "x,y\n0,0\n1,0.1\n2,0.2\n3,0.3\n4,0.4\n5,0.5\n6,0.6\n7,0.7\n8,0.8\n9,0.9");
      Frame fr = ParseDataset2.parse(parsed, new Key[]{raw});
-<<<<<<< HEAD
-     new GLM2("GLM test of gaussian(linear) regression.",modelKey,fr,false,Family.gaussian, Family.gaussian.defaultLink,0,0).fork(null).get();
-=======
      new GLM2("GLM test of gaussian(linear) regression.",modelKey,fr,false,Family.gaussian, Family.gaussian.defaultLink,0,0).run(null).get();
->>>>>>> 3b2d008a
      model = DKV.get(modelKey).get();
      HashMap<String, Double> coefs = model.coefficients();
      assertEquals(0.0,coefs.get("Intercept"),1e-4);
