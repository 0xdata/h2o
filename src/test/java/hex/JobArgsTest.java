--- conflicted
+++ resolved
@@ -2,8 +2,9 @@
 
 import org.junit.*;
 
-import water.Job.ValidatedJob;
-import water.*;
+import water.Key;
+import water.UKV;
+import water.api.RequestBuilders.Response;
 import water.api.RequestServer;
 import water.fvec.Frame;
 import water.util.Utils.ExpectedExceptionForDebug;
@@ -78,13 +79,8 @@
 
   static class ArgsTestJob extends ValidatedJob {
     @Override protected void exec() {
-<<<<<<< HEAD
-      Assert.assertEquals(source.vecs()[1], _train[0]);
-      Assert.assertEquals(source.vecs()[5], _train[1]);
-=======
-      Assert.assertEquals(source.vecs()[2], _filteredSource.vecs()[0]);
-      Assert.assertEquals(source.vecs()[4], _filteredSource.vecs()[1]);
->>>>>>> fc3cc37d
+      Assert.assertEquals(source.vecs()[1], _filteredSource.vecs()[0]);
+      Assert.assertEquals(source.vecs()[5], _filteredSource.vecs()[1]);
     }
   }
 }