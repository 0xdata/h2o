package hex;

import hex.deeplearning.DeepLearning;
import hex.deeplearning.DeepLearningModel;
import org.junit.Assert;
import org.junit.BeforeClass;
import org.junit.Ignore;
import org.junit.Test;
import water.*;
import water.api.AUC;
import water.api.AUCData;
import water.exec.Env;
import water.exec.Exec2;
import water.fvec.Frame;
import water.fvec.NFSFileVec;
import water.fvec.ParseDataset2;
import water.util.Log;

import java.util.Random;

public class DeepLearningProstateTest extends TestUtil {
  @BeforeClass public static void stall() {
    stall_till_cloudsize(JUnitRunnerDebug.NODES);
  }

  public void runFraction(float fraction) {
    long seed = 0xDECAF;
    Random rng = new Random(seed);
    String[] datasets = new String[2];
    int[][] responses = new int[datasets.length][];
    datasets[0] = "smalldata/./logreg/prostate.csv"; responses[0] = new int[]{1,2,8}; //CAPSULE (binomial), AGE (regression), GLEASON (multi-class)
    datasets[1] = "smalldata/iris/iris.csv";  responses[1] = new int[]{4}; //Iris-type (multi-class)

    int testcount = 0;
    int count = 0;
    for (int i =0;i<datasets.length;++i) {
      String dataset = datasets[i];
      Key file = NFSFileVec.make(find_test_file(dataset));
      Frame frame = ParseDataset2.parse(Key.make(), new Key[]{file});
      Key vfile = NFSFileVec.make(find_test_file(dataset));
      Frame vframe = ParseDataset2.parse(Key.make(), new Key[]{vfile});

      try {
        for (boolean replicate : new boolean[]{
                true,
                false,
        }) {
          for (boolean load_balance : new boolean[]{
                  true,
                  false,
          }) {
            for (boolean shuffle : new boolean[]{
                    true,
                    false,
            }) {
              for (boolean balance_classes : new boolean[]{
                      true,
                      false,
              }) {
                for (int resp : responses[i]) {
                  for (DeepLearning.ClassSamplingMethod csm : new DeepLearning.ClassSamplingMethod[]{
                          DeepLearning.ClassSamplingMethod.Stratified,
                          DeepLearning.ClassSamplingMethod.Uniform
                  }) {
                    for (int scoretraining : new int[]{
                            200,
                            20,
                            0,
                    }) {
                      for (int scorevalidation : new int[]{
                              200,
                              20,
                              0,
                      }) {
                        for (int vf : new int[]{
                                0,  //no validation
                                1,  //same as source
                                -1, //different validation frame
                        }) {
                          for (int n_folds : new int[]{
                                  0,
                                  2,
                          }) {
                            if (n_folds != 0 && vf != 0) continue;
                            for (boolean keep_cv_splits : new boolean[]{false}) { //otherwise it leaks
                              for (boolean override_with_best_model : new boolean[]{false, true}) {
                                for (int train_samples_per_iteration : new int[]{
                                        -2, //auto-tune
                                        -1, //N epochs per iteration
                                        0, //1 epoch per iteration
                                        rng.nextInt(200), // <1 epoch per iteration
                                        500, //>1 epoch per iteration
                                }) {
                                  DeepLearningModel model1 = null, model2 = null;
                                  Key dest = null, dest_tmp = null;
                                  count++;
                                  if (fraction < rng.nextFloat()) continue;

                                  try {
                                    Log.info("**************************)");
                                    Log.info("Starting test #" + count);
                                    Log.info("**************************)");
                                    final double epochs = 7 + rng.nextDouble() + rng.nextInt(4);
                                    final int[] hidden = new int[]{1 + rng.nextInt(4), 1 + rng.nextInt(6)};
                                    Frame valid = null; //no validation
                                    if (vf == 1) valid = frame; //use the same frame for validation
                                    else if (vf == -1) valid = vframe; //different validation frame (here: from the same file)

                                    // build the model, with all kinds of shuffling/rebalancing/sampling
                                    dest_tmp = Key.make("first");
                                    {
                                      Log.info("Using seed: " + seed);
                                      DeepLearning p = new DeepLearning();
                                      p.checkpoint = null;
                                      p.destination_key = dest_tmp;

                                      p.source = frame;
                                      p.response = frame.vecs()[resp];
                                      p.validation = valid;

                                      p.hidden = hidden;
                                      if (i == 0 && resp == 2) p.classification = false;
//                                      p.best_model_key = best_model_key;
                                      p.override_with_best_model = override_with_best_model;
                                      p.epochs = epochs;
                                      p.n_folds = n_folds;
                                      p.keep_cross_validation_splits = keep_cv_splits;
                                      p.seed = seed;
                                      p.train_samples_per_iteration = train_samples_per_iteration;
                                      p.force_load_balance = load_balance;
                                      p.replicate_training_data = replicate;
                                      p.shuffle_training_data = shuffle;
                                      p.score_training_samples = scoretraining;
                                      p.score_validation_samples = scorevalidation;
                                      p.classification_stop = -1;
                                      p.regression_stop = -1;
                                      p.balance_classes = balance_classes;
                                      p.quiet_mode = true;
                                      p.score_validation_sampling = csm;
                                      try {
                                        p.invoke();
                                      } catch (Throwable t) {
                                        t.printStackTrace();
                                        throw new RuntimeException(t);
                                      } finally {
                                        p.delete();
                                      }

                                      model1 = UKV.get(dest_tmp);
<<<<<<< HEAD
                                      Assert.assertTrue(p.train_samples_per_iteration <= 0 || model1.epoch_counter > epochs || Math.abs(model1.epoch_counter - epochs)/epochs < 0.1);
=======
                                      assert( ((p.train_samples_per_iteration <= 0 || p.train_samples_per_iteration >= frame.numRows()) && model1.epoch_counter > epochs)
                                              || Math.abs(model1.epoch_counter - epochs)/epochs < 0.20 );
>>>>>>> 1a6a92dd

                                      if (n_folds != 0)
                                      // test HTML of cv models
                                      {
                                        for (Key k : model1.get_params().xval_models) {
                                          DeepLearningModel cv_model = UKV.get(k);
                                          StringBuilder sb = new StringBuilder();
                                          cv_model.generateHTML("cv", sb);
                                          cv_model.delete_best_model();
                                          cv_model.delete();
                                        }
                                      }
                                    }

                                    // Do some more training via checkpoint restart
                                    // For n_folds, continue without n_folds (not yet implemented) - from now on, model2 will have n_folds=0...
                                    dest = Key.make("restart");
                                    DeepLearning p = new DeepLearning();
                                    final DeepLearningModel tmp_model = UKV.get(dest_tmp); //this actually *requires* frame to also still be in UKV (because of DataInfo...)
                                    Assert.assertTrue(tmp_model.get_params().state == Job.JobState.DONE); //HEX-1817
                                    Assert.assertTrue(tmp_model.model_info().get_processed_total() >= frame.numRows() * epochs);
                                    assert (tmp_model != null);

                                    p.checkpoint = dest_tmp;
                                    p.destination_key = dest;
                                    p.n_folds = 0;

                                    p.source = frame;
                                    p.validation = valid;
                                    p.response = frame.vecs()[resp];
                                    if (i == 0 && resp == 2) p.classification = false;
                                    p.override_with_best_model = override_with_best_model;
                                    p.epochs = epochs;
                                    p.seed = seed;
                                    p.train_samples_per_iteration = train_samples_per_iteration;
                                    try {
                                      p.invoke();
                                    } catch (Throwable t) {
                                      t.printStackTrace();
                                      throw new RuntimeException(t);
                                    } finally {
                                      p.delete();
                                    }

                                    // score and check result (on full data)
                                    model2 = UKV.get(dest); //this actually *requires* frame to also still be in UKV (because of DataInfo...)
                                    Assert.assertTrue(model2.get_params().state == Job.JobState.DONE); //HEX-1817
                                    // test HTML
                                    {
                                      StringBuilder sb = new StringBuilder();
                                      model2.generateHTML("test", sb);
                                    }

                                    // score and check result of the best_model
                                    if (model2.actual_best_model_key != null) {
                                      final DeepLearningModel best_model = UKV.get(model2.actual_best_model_key);
                                      Assert.assertTrue(best_model.get_params().state == Job.JobState.DONE); //HEX-1817
                                      // test HTML
                                      {
                                        StringBuilder sb = new StringBuilder();
                                        best_model.generateHTML("test", sb);
                                      }
                                      if (override_with_best_model) {
                                        Assert.assertEquals(best_model.error(), model2.error(), 0);
                                      }
                                    }

                                    if (valid == null) valid = frame;
                                    double threshold = 0;
                                    if (model2.isClassifier()) {
                                      Frame pred = null, pred2 = null;
                                      try {
                                        pred = model2.score(valid);
                                        StringBuilder sb = new StringBuilder();

                                        AUC auc = new AUC();
                                        double error = 0;
                                        // binary
                                        if (model2.nclasses() == 2) {
                                          auc.actual = valid;
                                          assert (resp == 1);
                                          auc.vactual = valid.vecs()[resp];
                                          auc.predict = pred;
                                          auc.vpredict = pred.vecs()[2];
                                          auc.invoke();
                                          auc.toASCII(sb);
                                          AUCData aucd = auc.data();
                                          threshold = aucd.threshold();
                                          error = aucd.err();
                                          Log.info(sb);

                                          // check that auc.cm() is the right CM
                                          Assert.assertEquals(new ConfusionMatrix(aucd.cm()).err(), error, 1e-15);

                                          // check that calcError() is consistent as well (for CM=null, AUC!=null)
                                          Assert.assertEquals(model2.calcError(valid, auc.vactual, pred, pred, "training", false, 0, null, auc, null), error, 1e-15);
                                        }

                                        // Compute CM
                                        double CMerrorOrig;
                                        {
                                          sb = new StringBuilder();
                                          water.api.ConfusionMatrix CM = new water.api.ConfusionMatrix();
                                          CM.actual = valid;
                                          CM.vactual = valid.vecs()[resp];
                                          CM.predict = pred;
                                          CM.vpredict = pred.vecs()[0];
                                          CM.invoke();
                                          sb.append("\n");
                                          sb.append("Threshold: " + "default\n");
                                          CM.toASCII(sb);
                                          Log.info(sb);
                                          CMerrorOrig = new ConfusionMatrix(CM.cm).err();
                                        }

                                        // confirm that orig CM was made with threshold 0.5
                                        // put pred2 into UKV, and allow access
                                        pred2 = new Frame(Key.make("pred2"), pred.names(), pred.vecs());
                                        pred2.delete_and_lock(null);
                                        pred2.unlock(null);

                                        if (model2.nclasses() == 2) {
                                          // make labels with 0.5 threshold for binary classifier
                                          Env ev = Exec2.exec("pred2[,1]=pred2[,3]>=" + 0.5);
                                          try {
                                            pred2 = ev.popAry();
                                            String skey = ev.key();
                                            ev.subRef(pred2, skey);
                                          } finally {
                                            if (ev!=null) ev.remove_and_unlock();
                                          }

                                          water.api.ConfusionMatrix CM = new water.api.ConfusionMatrix();
                                          CM.actual = valid;
                                          CM.vactual = valid.vecs()[1];
                                          CM.predict = pred2;
                                          CM.vpredict = pred2.vecs()[0];
                                          CM.invoke();
                                          sb = new StringBuilder();
                                          sb.append("\n");
                                          sb.append("Threshold: " + 0.5 + "\n");
                                          CM.toASCII(sb);
                                          Log.info(sb);
                                          double threshErr = new ConfusionMatrix(CM.cm).err();
                                          Assert.assertEquals(threshErr, CMerrorOrig, 1e-15);

                                          // make labels with AUC-given threshold for best F1
                                          ev = Exec2.exec("pred2[,1]=pred2[,3]>=" + threshold);
                                          try {
                                            pred2 = ev.popAry();
                                            String skey = ev.key();
                                            ev.subRef(pred2, skey);
                                          } finally {
                                            if (ev != null) ev.remove_and_unlock();
                                          }

                                          CM = new water.api.ConfusionMatrix();
                                          CM.actual = valid;
                                          CM.vactual = valid.vecs()[1];
                                          CM.predict = pred2;
                                          CM.vpredict = pred2.vecs()[0];
                                          CM.invoke();
                                          sb = new StringBuilder();
                                          sb.append("\n");
                                          sb.append("Threshold: ").append(threshold).append("\n");
                                          CM.toASCII(sb);
                                          Log.info(sb);
                                          double threshErr2 = new ConfusionMatrix(CM.cm).err();
                                          Assert.assertEquals(threshErr2, error, 1e-15);
                                        }
                                      } finally {
                                        if (pred != null) pred.delete();
                                        if (pred2 != null) pred2.delete();
                                      }
                                    } //classifier
                                    Log.info("Parameters combination " + count + ": PASS");
                                    testcount++;
                                  } catch (Throwable t) {
                                    t.printStackTrace();
                                    throw new RuntimeException(t);
                                  } finally {
                                    if (model1 != null) {
                                      model1.delete_xval_models();
                                      model1.delete_best_model();
                                      model1.delete();
                                    }
                                    if (model2 != null) {
                                      model2.delete_xval_models();
                                      model2.delete_best_model();
                                      model2.delete();
                                    }
                                  }
                                }
                              }
                            }
                          }
                        }
                      }
                    }
                  }
                }
              }
            }
          }
        }
      } finally {
        frame.delete();
        vframe.delete();
      }
    }
    Log.info("\n\n=============================================");
    Log.info("Tested " + testcount + " out of " + count + " parameter combinations.");
    Log.info("=============================================");
  }

  public static class Long extends DeepLearningProstateTest {
    @Test
    @Ignore
    public void run() throws Exception { runFraction(1f); }
  }

  public static class Mid extends DeepLearningProstateTest {
    @Test
    public void run() throws Exception { runFraction(0.01f); } //for nightly tests
  }

  public static class Short extends DeepLearningProstateTest {
    @Test public void run() throws Exception { runFraction(0.001f); }
  }
}<|MERGE_RESOLUTION|>--- conflicted
+++ resolved
@@ -147,12 +147,8 @@
                                       }
 
                                       model1 = UKV.get(dest_tmp);
-<<<<<<< HEAD
-                                      Assert.assertTrue(p.train_samples_per_iteration <= 0 || model1.epoch_counter > epochs || Math.abs(model1.epoch_counter - epochs)/epochs < 0.1);
-=======
                                       assert( ((p.train_samples_per_iteration <= 0 || p.train_samples_per_iteration >= frame.numRows()) && model1.epoch_counter > epochs)
                                               || Math.abs(model1.epoch_counter - epochs)/epochs < 0.20 );
->>>>>>> 1a6a92dd
 
                                       if (n_folds != 0)
                                       // test HTML of cv models
