package water;

import java.io.File;

import org.apache.commons.lang.ArrayUtils;

import water.deploy.*;
import water.fvec.Frame;
import water.util.Utils;

public class Sandbox {
  public static void main(String[] args) throws Exception {
    String line = "-mainClass " + UserCode.class.getName() + " -beta"; // -name s8koPQJ72ZC8Jh66uGeR
    args = Utils.add(args, line.split(" "));
    Boot._init.boot2(args);
    //ec2(args);
  }

  public static class UserCode {
    public static void userMain(String[] args) throws Exception {
      localCloud(1, true, args);

<<<<<<< HEAD
      // File f = new File("smalldata/categoricals/TwoBedrooms_Rent_Neighborhoods.csv.gz");
      // File f = new File("syn_5853362476331324036_100x11.csv");
      // File f = new File("../../aaaa/datasets/millionx7_logreg.data.gz");
      // File f = new File("smalldata/test/rmodels/iris_x-iris-1-4_y-species_ntree-500.rdata");
      // File f = new File("py/testdir_single_jvm/syn_datasets/hastie_4x.data");

//    Key key = TestUtil.load_test_file(f, "test");
//    Key dest = Key.make("test.hex");
//    water.parser.ParseDataset.parse(dest, new Key[] { key });
//    ValueArray va = (ValueArray) UKV.get(dest);
=======
      File f = new File("smalldata/covtype/covtype.20k.data");
      Key dest = Key.make("covtype.20k.data.hex");
      Key fkey = NFSFileVec.make(f);
      ParseDataset2.parse(dest, new Key[] { fkey });

      // f = new File("smalldata/categoricals/TwoBedrooms_Rent_Neighborhoods.csv.gz");
      f = new File("smalldata/mnist/train.csv.gz");
      // f = new File("smalldata/covtype/covtype.20k.data");
      // f = new File("syn_5853362476331324036_100x11.csv");
      // f = new File("../../aaaa/datasets/millionx7_logreg.data.gz");
      // f = new File("smalldata/test/rmodels/iris_x-iris-1-4_y-species_ntree-500.rdata");
      // f = new File("py/testdir_single_jvm/syn_datasets/hastie_4x.data");

      dest = Key.make("train.hex");
      fkey = NFSFileVec.make(f);
      ParseDataset2.parse(dest, new Key[] { fkey });

      f = new File("smalldata/mnist/test.csv.gz");
      dest = Key.make("test.hex");
      fkey = NFSFileVec.make(f);
      ParseDataset2.parse(dest, new Key[] { fkey });

//      Key key = TestUtil.load_test_file(f, "test");
//      Key dest = Key.make("test.hex");
//      ParseDataset.parse(dest, new Key[] { key });
//      ValueArray va = (ValueArray) UKV.get(dest);
>>>>>>> fc3cc37d

      covtype();
      Utils.readConsole();

      // @formatter:off
//      double[][] array = new double[][] {
//        new double[] { 0,0,0,0 },
//        new double[] { 1.63475416828,1.63337340671,-7.01908639681,2.72330313693 },
//        new double[] { -7.01908639681,2.72330313693,-3.47665202262,4.71153347407 },
//      };
      // @formatter:on
//      Key key = Key.make("test.hex");
//       final int columns = 100;
//       double[][] goals = new double[8][columns];
//       double[][] array = KMeansTest.gauss(columns, 10000, goals);
//      ValueArray va = TestUtil.va_maker(key, (Object[]) array);

//      Key km = Key.make("test.kmeans");
//      int[] cols = new int[va._cols.length];
//      for( int i = 0; i < cols.length; i++ )
//        cols[i] = i;
//      for( int i = 0; i < 1; i++ ) {
//        KMeans job = KMeans.start(km, va, 2, 1e-6, 0, new Random().nextLong(), false, cols);
//        KMeansModel m = job.get();
//        System.out.println(m._error);
//      }
//
//      Key ap = Key.make("test.kmeans-apply");
//      KMeansApply.run(ap, (KMeansModel) UKV.get(km), va);

//    String s = "";
//    for( int i = 0; i < cols.length; i++ ) {
//      s += s.length() != 0 ? "%2C" : "";
//      s += cols[i];
//    }
//    String u = "/Plot.png?source_key=test.hex&cols=" + s + "&clusters=test.kmeans";
//    Desktop.getDesktop().browse(new URI("http://localhost:54321" + u));

      System.out.println("Done!");
    }
  }

  static void covtype() {
    File train = new File("smalldata/covtype/covtype.20k.data");
    Key dest = Key.make("covtype.20k.data.hex");
    Key fkey = water.fvec.NFSFileVec.make(train);
    water.fvec.ParseDataset2.parse(dest, new Key[] { fkey });
    Frame frame = UKV.get(dest);

//    double[][] rows = new double[(int) frame.numRows()][frame.numCols()];
//    for( int r = 0; r < rows.length; r++ ) {
//      for( int c = 0; c < rows[r].length; c++ ) {
//        rows =
//      }
//    }
  }

  static void mnist() {
    File train = new File("smalldata/mnist/train.csv.gz");
    Key dest = Key.make("train.hex");
    Key fkey = water.fvec.NFSFileVec.make(train);
    water.fvec.ParseDataset2.parse(dest, new Key[] { fkey });

    File test = new File("smalldata/mnist/test.csv.gz");
    dest = Key.make("test.hex");
    fkey = water.fvec.NFSFileVec.make(test);
    water.fvec.ParseDataset2.parse(dest, new Key[] { fkey });
  }

  /**
   * Creates nodes on local machines. For in-process, launch H2O in debug to avoid conflicts with
   * multiple instances of log4j, e.g. "-ea -Xmx12G -Dh2o.debug".
   */
  public static void localCloud(int nodes, boolean inProcess, String[] args) {
    String ip = "127.0.0.1";
    int port = 54321;
    String flat = "";
    for( int i = 0; i < nodes; i++ )
      flat += ip + ":" + (port + i * 2) + '\n';
    String flatfile = Utils.writeFile(flat).getAbsolutePath();
    for( int i = 1; i < nodes; i++ ) {
      String[] a = args(args, ip, (port + i * 2), flatfile);
      Node worker = inProcess ? new NodeCL(a) : new NodeVM(a);
      worker.inheritIO();
      worker.start();
    }
    H2O.main(args(args, ip, port, flatfile));
    TestUtil.stall_till_cloudsize(nodes);
  }

  public static void localMasterRemoteWorkers(String[] workers, String[] args) {
    String local = H2O.SELF_ADDRESS.getHostAddress();
    int port = 54321;
    String flat = local + ":" + port + '\n';
    for( int i = 0; i < workers.length; i++ )
      flat += workers[i] + ":" + port + '\n';
    String flatfile = Utils.writeFile(flat).getAbsolutePath();
    for( int i = 0; i < 0; i++ ) {
      Host host = new Host("192.168.1.15" + (i + 1));
      Node worker = new NodeHost(host, args(args, host.address(), port, flatfile));
      worker.inheritIO();
      worker.start();
    }
    H2O.main(args(args, local, port, flatfile));
    TestUtil.stall_till_cloudsize(1 + workers.length);
  }

  public static void ec2(String[] args) throws Exception {
    EC2 ec2 = new EC2();
    ec2.boxes = 4;
    Cloud c = ec2.resize();
    c.clientRSyncIncludes.add("experiments/target");
    c.clientRSyncIncludes.add("smalldata");
    c.fannedRSyncIncludes.add("smalldata");
    c.jdk = "../libs/jdk";
    String java = "-ea -Xmx12G -Dh2o.debug";
    c.start(java.split(" "), args);
  }

  private static String[] args(String[] args, String ip, int port, String flatfile) {
    return (String[]) ArrayUtils.addAll(args, new String[] { //
        "-ip", ip, "-port", "" + port, "-flatfile", flatfile });
  }
}<|MERGE_RESOLUTION|>--- conflicted
+++ resolved
@@ -20,18 +20,8 @@
     public static void userMain(String[] args) throws Exception {
       localCloud(1, true, args);
 
-<<<<<<< HEAD
-      // File f = new File("smalldata/categoricals/TwoBedrooms_Rent_Neighborhoods.csv.gz");
-      // File f = new File("syn_5853362476331324036_100x11.csv");
-      // File f = new File("../../aaaa/datasets/millionx7_logreg.data.gz");
-      // File f = new File("smalldata/test/rmodels/iris_x-iris-1-4_y-species_ntree-500.rdata");
-      // File f = new File("py/testdir_single_jvm/syn_datasets/hastie_4x.data");
+      covtype();
 
-//    Key key = TestUtil.load_test_file(f, "test");
-//    Key dest = Key.make("test.hex");
-//    water.parser.ParseDataset.parse(dest, new Key[] { key });
-//    ValueArray va = (ValueArray) UKV.get(dest);
-=======
       File f = new File("smalldata/covtype/covtype.20k.data");
       Key dest = Key.make("covtype.20k.data.hex");
       Key fkey = NFSFileVec.make(f);
@@ -58,9 +48,7 @@
 //      Key dest = Key.make("test.hex");
 //      ParseDataset.parse(dest, new Key[] { key });
 //      ValueArray va = (ValueArray) UKV.get(dest);
->>>>>>> fc3cc37d
 
-      covtype();
       Utils.readConsole();
 
       // @formatter:off
