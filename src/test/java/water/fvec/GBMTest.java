package water.fvec;

import java.io.File;

import org.junit.BeforeClass;
import org.junit.Test;
<<<<<<< HEAD
import water.Key;
import water.TestUtil;
import water.UKV;
import hex.GBM;
=======

import water.*;
>>>>>>> 6c7f7e52

public class GBMTest extends TestUtil {

  @BeforeClass public static void stall() { stall_till_cloudsize(1); }

  // ==========================================================================
  @Test public void testBasicGBM() {
    File file = TestUtil.find_test_file("../smalldata/logreg/prostate.csv");
    Key fkey = NFSFileVec.make(file);

    Frame fr = ParseDataset2.parse(Key.make("prostate.hex"),new Key[]{fkey});
    UKV.remove(fkey);
    System.out.println("Frame="+fr);
    GBM gbm = GBM.start(GBM.makeKey(),fr);
    gbm.get();                  // Block for result
    UKV.remove(gbm._dest);
    UKV.remove(fr._key);
  }
}<|MERGE_RESOLUTION|>--- conflicted
+++ resolved
@@ -1,18 +1,12 @@
 package water.fvec;
 
+import hex.GBM;
 import java.io.File;
-
 import org.junit.BeforeClass;
 import org.junit.Test;
-<<<<<<< HEAD
 import water.Key;
 import water.TestUtil;
 import water.UKV;
-import hex.GBM;
-=======
-
-import water.*;
->>>>>>> 6c7f7e52
 
 public class GBMTest extends TestUtil {
 
