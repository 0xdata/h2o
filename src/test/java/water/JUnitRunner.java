--- conflicted
+++ resolved
@@ -42,10 +42,7 @@
     tests.remove(DeepLearningProstateTest.Long.class);
     tests.remove(GLMRandomTest.Short.class);
     tests.remove(GLMRandomTest.Long.class);
-<<<<<<< HEAD
-=======
     tests.remove(ParserTest2.ParseAllSmalldata.class);
->>>>>>> dd3b7b9e
     // Skip abstract test
     tests.remove(TreeTestWithBalanceAndCrossVal.class);
 
