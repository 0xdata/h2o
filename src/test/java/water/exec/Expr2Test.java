package water.exec;

import static org.junit.Assert.*;
import java.io.File;

import org.junit.Rule;
import org.junit.Test;
import org.junit.BeforeClass;
import org.junit.rules.ExpectedException;
import water.*;
import water.fvec.*;

public class Expr2Test extends TestUtil {
  @BeforeClass public static void stall() { stall_till_cloudsize(2); }

  @Rule
  public ExpectedException thrown = ExpectedException.none();

  @Test public void testBasicExpr1() {
    Key dest = Key.make("h.hex");
    try {
      File file = TestUtil.find_test_file("smalldata/tnc3_10.csv");
      //File file = TestUtil.find_test_file("smalldata/iris/iris_wheader.csv");
      //File file = TestUtil.find_test_file("smalldata/cars.csv");
      Key fkey = NFSFileVec.make(file);
      ParseDataset2.parse(dest,new Key[]{fkey});
      UKV.remove(fkey);

      // Simple numbers & simple expressions
      checkStr("1.23",1.23);
      checkStr(" 1.23 + 2.34",3.57);
      checkStr(" 1.23 + 2.34 * 3", 8.25); // op precedence of * over +
      checkStr(" 1.23 2.34", "Junk at end of line\n"+" 1.23 2.34\n"+"      ^--^\n");   // Syntax error
      checkStr("1.23 < 2.34",1);
      checkStr("1.23 <=2.34",1);
      checkStr("1.23 > 2.34",0);
      checkStr("1.23 >=2.34",0);
      checkStr("1.23 ==2.34",0);
      checkStr("1.23 !=2.34",1);
      checkStr("1 & 2",1);
      checkStr("NA&0",0);       // R-spec: 0 not NA
      checkStr("0&NA",0);       // R-spec: 0 not NA
      checkStr("NA&1",Double.NaN); // R-spec: NA not 1
      checkStr("1&NA",Double.NaN);
      checkStr("1|NA",1);
      checkStr("1&&2",1);
      checkStr("1||0",1);
      checkStr("NA||1",1);
      checkStr("NA||0",Double.NaN);
      checkStr("0||NA",Double.NaN);
      checkStr("!1",0);
      checkStr("(!)(1)",0);
      checkStr("(!!)(1)", "Arg 'x' typed as dblary but passed dblary(dblary)\n"+"(!!)(1)\n"+" ^-^\n");
      checkStr("-1",-1);
      checkStr("-(1)",-1);
      checkStr("(-)(1)", "Passed 1 args but expected 2\n"+"(-)(1)\n"+"   ^--^\n");
      checkStr("-T",-1);
      checkStr("* + 1", "Arg 'x' typed as dblary but passed anyary{dblary,dblary,}(dblary,dblary)\n"+"* + 1\n"+"^----^\n");
      // Simple op as prefix calls
      checkStr("+(1.23,2.34)","Missing ')'\n"+"+(1.23,2.34)\n"+"  ^---^\n"); // Syntax error: looks like unary op application
      checkStr("+(1.23)",1.23); // Unary operator

      // Simple scalar assignment
      checkStr("1=2","Junk at end of line\n"+"1=2\n"+" ^^\n");
      checkStr("x","Unknown var x\n"+"x\n"+"^^\n");
      checkStr("x+2","Unknown var x\n"+"x+2\n"+"^^\n");
      checkStr("2+x","Missing expr or unknown ID\n"+"2+x\n"+"  ^\n");
      checkStr("x=1",1);
      checkStr("x<-1",1);       // Alternative R assignment syntax
      checkStr("x=3;y=4",4);    // Return value is last expr

      // Ambiguity & Language
      checkStr("x=mean");         // Assign x to the built-in fcn mean
      checkStr("x=mean=3",3);     // Assign x & id mean with 3; "mean" here is not related to any built-in fcn
      checkStr("x=mean(c(3))",3); // Assign x to the result of running fcn mean(3)
      checkStr("x=mean+3","Arg 'x' typed as dblary but passed dbl(ary)\n"+"x=mean+3\n"+"  ^-----^\n");       // Error: "mean" is a function; cannot add a function and a number

      // Simple array handling; broadcast operators
      checkStr("h.hex");        // Simple ref
      checkStr("h.hex[2,3]",1); // Scalar selection
      checkStr("h.hex[2,+]","Must be scalar or array\n"+"h.hex[2,+]\n"+"        ^-^\n");   // Function not allowed
      checkStr("h.hex[2+4,-4]");// Select row 6, all-cols but 4
      checkStr("h.hex[1,-1]; h.hex[2,-2]; h.hex[3,-3]");// Partial results are freed
      checkStr("h.hex[2+3,h.hex]","Selector must be a single column: {pclass,name,sex,age,sibsp,parch,ticket,fare,cabin,embarked,boat,body,home.dest,survived}, 1.1 KB\n" +
              "Chunk starts: {0,}"); // Error: col selector has too many columns
      checkStr("h.hex[2,]");    // Row 2 all cols
      checkStr("h.hex[,3]");    // Col 3 all rows
      checkStr("h.hex+1");      // Broadcast scalar over ary
      checkStr("h.hex-h.hex");
      checkStr("1.23+(h.hex-h.hex)");
      checkStr("(1.23+h.hex)-h.hex");
      checkStr("min(h.hex,1+2)",0);
      checkStr("max(h.hex,1+2)",211.3375);
      checkStr("min.na.rm(h.hex,NA)",0); // 0
      checkStr("max.na.rm(h.hex,NA)",211.3375); // 211.3375
      checkStr("min.na.rm(c(NA, 1), -1)",-1); // -1
      checkStr("max.na.rm(c(NA, 1), -1)", 1); // 1
      checkStr("max(c(Inf,1),  2 )", Double.POSITIVE_INFINITY); // Infinity
      checkStr("min(c(Inf,1),-Inf)", Double.NEGATIVE_INFINITY); // -Infinity
      checkStr("is.na(h.hex)");
      checkStr("sum(is.na(h.hex))", 0);
      checkStr("nrow(h.hex)*3", 30);
      checkStr("h.hex[nrow(h.hex)-1,ncol(h.hex)-1]");
      checkStr("x=1;x=h.hex");  // Allowed to change types via shadowing at REPL level
      checkStr("a=h.hex");      // Top-level assignment back to H2O.STORE

      checkStr("(h.hex+1)<-2","Junk at end of line\n"+"(h.hex+1)<-2\n"+"         ^-^\n"); // No L-value
      checkStr("h.hex[nrow(h.hex=1),]","Arg 'x' typed as ary but passed dbl\n"+"h.hex[nrow(h.hex=1),]\n"+"          ^--------^\n"); // Passing a scalar 1.0 to nrow
      checkStr("h.hex[{h.hex=10},]"); // ERROR BROKEN: SHOULD PARSE statement list here; then do evil side-effect killing h.hex but also using 10 to select last row
      checkStr("h.hex[2,3]<-4;",4);
      checkStr("c(1,3,5)");
      // Column row subselection
      checkStr("h.hex[,c(1,3,5)]");
      checkStr("h.hex[c(1,3,5),]");
      checkStr("a=c(11,22,33,44,55,66); a[c(2,6,1),]");


      // More complicated operator precedence
      checkStr("c(1,0)&c(2,3)");// 1,0
      checkStr("c(2,NA)&&T",1); // 1
      checkStr("-(x = 3)",-3);
      checkStr("x<-+");
      checkStr("x<-+;x(2)");     // Error, + is binary if used as prefix
      checkStr("x<-+;x(1,2)",3); // 3
      checkStr("x<-*;x(2,3)",6); // 6
      checkStr("x=c(0,1);!x+1"); // ! has lower precedence
      checkStr("x=c(1,-2);-+---x");
      checkStr("x=c(1,-2);--!--x");
      checkStr("!(y=c(3,4))");
      checkStr("!x!=1");
      checkStr("(!x)!=1");
      checkStr("1+x^2");
      checkStr("1+x**2");
      checkStr("x + 2/y");
      checkStr("x + (2/y)");
      checkStr("-x + y");
      checkStr("-(x + y)");
      checkStr("-x % y");
      checkStr("-(x % y)");
      checkStr("T|F&F",1);      // Evals as T|(F&F)==1 not as (T|F)&F==0
      checkStr("T||F&&F",1);    // Evals as T|(F&F)==1 not as (T|F)&F==0

      // User functions
      checkStr("function(=){x+1}(2)");
      checkStr("function(x,=){x+1}(2)");
      checkStr("function(x,<-){x+1}(2)");
      checkStr("function(x,x){x+1}(2)");
      checkStr("function(x,y,z){x[]}(h.hex,1,2)");
      checkStr("function(x){x[]}(2)");
      checkStr("function(x){x+1}(2)",3);
      checkStr("function(x){y=x+y}(2)");
      checkStr("function(x){}(2)");
      checkStr("function(x){y=x*2; y+1}(2)",5);
      checkStr("function(x){y=1+2}(2)",3);
      checkStr("function(x){y=1+2;y=c(1,2)}"); // Not allowed to change types in inner scopes
      checkStr("c(1,c(2,3))");
      checkStr("a=c(1,Inf);c(2,a)");
      // Test sum flattening all args
      checkStr("sum(1,2,3)",6);
      checkStr("sum(c(1,3,5))",9);
      checkStr("sum(4,c(1,3,5),2,6)",21);
      checkStr("sum(1,h.hex,3)"); // should report an error because h.hex has enums
      checkStr("sum(c(NA,-1,1))",Double.NaN);
      checkStr("sum.na.rm(c(NA,-1,1))",0);

      checkStr("function(a){a[];a=1}");
      checkStr("a=1;a=2;function(x){x=a;a=3}");
      checkStr("a=h.hex;function(x){x=a;a=3;nrow(x)*a}(a)",30);
      checkStr("a=h.hex;a[,1]=(a[,1]==8)");
      // Higher-order function typing: fun is typed in the body of function(x)
      checkStr("function(funy){function(x){funy(x)*funy(x)}}(sgn)(-2)",1);
      // Filter/selection
      checkStr("h.hex[h.hex[,4]>30,]");
      checkStr("a=c(1,2,3);a[a[,1]>10,1]");
      checkStr("apply(h.hex,2,sum)"); // ERROR BROKEN: the ENUM cols should fold to NA
      checkStr("y=5;apply(h.hex,2,function(x){x[]+y})");
      //checkStr("z=5;apply(h.hex,2,function(x){x[]+z})");
      checkStr("apply(h.hex,2,function(x){x=1;h.hex})");
      checkStr("apply(h.hex,2,function(x){h.hex})");
      checkStr("apply(h.hex,2,function(x){sum(x)/nrow(x)})");
      checkStr("mean=function(x){apply(x,2,sum)/nrow(x)};mean(h.hex)");

      // Conditional selection; 
      checkStr("ifelse(0,1,2)",2);
      checkStr("ifelse(0,h.hex+1,h.hex+2)");
      checkStr("ifelse(h.hex>3,99,h.hex)"); // Broadcast selection
      checkStr("ifelse(0,+,*)(1,2)",2);     // Select functions
      checkStr("(0 ? + : *)(1,2)",2);       // Trinary select
      checkStr("(1? h.hex : (h.hex+1))[1,2]",0); // True (vs false) test
      // Impute the mean
      checkStr("apply(h.hex,2,function(x){total=sum(ifelse(is.na(x),0,x)); rcnt=nrow(x)-sum(is.na(x)); mean=total / rcnt; ifelse(is.na(x),mean,x)})");
      checkStr("factor(h.hex[,5])");

      // Slice assignment & map
      checkStr("h.hex[,2]");
      checkStr("h.hex[,2]+1");
      checkStr("h.hex[,3]=3.3;h.hex");   // Replace a col with a constant
      checkStr("h.hex[,3]=h.hex[,2]+1"); // Replace a col
      checkStr("h.hex[,ncol(h.hex)+1]=4"); // Extend a col
      checkStr("a=ncol(h.hex);h.hex[,c(a+1,a+2)]=5"); // Extend two cols
      checkStr("table(h.hex)");
      checkStr("table(h.hex[,5])");
      checkStr("table(h.hex[,c(2,7)])");
      checkStr("table(h.hex[,c(2,9)])");
      checkStr("a=cbind(c(1,2,3), c(4,5,6))");
      checkStr("a[,1] = factor(a[,1])");
      checkStr("is.factor(a[,1])",1);
      checkStr("isTRUE(c(1,3))",0);
      checkStr("a=1;isTRUE(1)",1);
      checkStr("a=c(1,2);isTRUE(a)",0);
      checkStr("isTRUE(min)",0);
      checkStr("seq_len(0)");
      checkStr("seq_len(-1)");
      checkStr("seq_len(10)");
      checkStr("3 < 4 |  F &  3 > 4", 1); // Evals as (3<4) | (F & (3>4))
      checkStr("3 < 4 || F && 3 > 4", 1);
      checkStr("h.hex[,4] != 29 || h.hex[,2] < 305 && h.hex[,2] < 81", Double.NaN);
      //checkStr("h.hex[h.hex[,2]>4,]=-99");
      //checkStr("h.hex[2,]=h.hex[7,]");
      //checkStr("h.hex[c(1,3,5),1] = h.hex[c(2,4,6),2]");
      //checkStr("h.hex[c(1,3,5),1] = h.hex[c(2,4),2]");
      //checkStr("map()");
      //checkStr("map(1)");
      //checkStr("map(+,h.hex,1)");
      //checkStr("map(+,1,2)");
      //checkStr("map(function(x){x[];1},h.hex)");
      //checkStr("map(function(a,b,d){a+b+d},h.hex,h.hex,1)");
      //checkStr("map(function(a,b){a+ncol(b)},h.hex,h.hex)");

      checkStr("a=0;x=0;y=0",0); // Delete keys from global scope

    } finally {
      UKV.remove(dest);         // Remove original hex frame key
    }
  }

  void checkStr( String s ) {
    Env env=null;
    try { 
      System.out.println(s);
      env = Exec2.exec(s); 
      if( env.isAry() ) {       // Print complete frames for inspection
        Frame res = env.popAry();
        String skey = env.key();
        System.out.println(res.toStringAll());
        env.subRef(res,skey);   // But then end lifetime
      } else {
        System.out.println( env.resultString() );
      }
    } 
    catch( IllegalArgumentException iae ) { System.out.println(iae.getMessage()); }
    if( env != null ) env.remove();
    debug_print(s);
  }

  void checkStr( String s, double d ) {
    Env env = Exec2.exec(s);
    assertFalse( env.isAry() );
    assertFalse( env.isFcn() );
    double res = env.popDbl();
    assertEquals(d,res,d/1e8);
    env.pop();
    env.remove();
    debug_print(s);
  }

  void checkStr( String s, String err ) {
    Env env = null;
    try {
      env = Exec2.exec(s);
      env.remove();
      fail(); // Supposed to throw; reaching here is an error
    } catch ( IllegalArgumentException e ) {
      assertEquals(err, e.getMessage());
    }
    debug_print(s);
  }
<<<<<<< HEAD
=======

  // Handy code to debug leaking keys
  void debug_print( String s ) {
  //  int sz=0;
  //  int vgs=0, frs=0, vcs=0, cks=0;
  //  for( Key k : H2O.keySet() ) {
  //    sz++;
  //    Value val = DKV.get(k);
  //    Iced ice = TypeMap.newInstance(val.type());
  //    if( ice instanceof Vec.VectorGroup ) vgs++;
  //    else if( ice instanceof Vec ) vcs++;
  //    else if( ice instanceof Chunk ) cks++;
  //    else if( ice instanceof Frame ) frs++;
  //  }
  //  System.out.println("KKK="+(sz-vgs-frs-vcs-cks)+
  //                     ", VGS="+vgs+
  //                     ", FRS="+frs+
  //                     ", VCS="+vcs+
  //                     ", CKS="+cks+
  //                     ", "+s);
  }
>>>>>>> 369b08ee
}<|MERGE_RESOLUTION|>--- conflicted
+++ resolved
@@ -275,8 +275,6 @@
     }
     debug_print(s);
   }
-<<<<<<< HEAD
-=======
 
   // Handy code to debug leaking keys
   void debug_print( String s ) {
@@ -298,5 +296,4 @@
   //                     ", CKS="+cks+
   //                     ", "+s);
   }
->>>>>>> 369b08ee
 }