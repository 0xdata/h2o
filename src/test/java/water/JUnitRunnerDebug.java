package water;

import hex.*;
import org.junit.internal.TextListener;
import org.junit.runner.Description;
import org.junit.runner.JUnitCore;
import org.junit.runner.Result;
import org.junit.runner.notification.Failure;
import water.deploy.NodeCL;
import water.exec.Expr2Test;
import water.util.Log;
import water.util.Utils;

import java.util.ArrayList;
import java.util.List;

public class JUnitRunnerDebug {
  public static final int NODES = 1;

  public static void main(String[] args) throws Exception {
    int[] ports = new int[NODES];
    for( int i = 0; i < ports.length; i++ )
      ports[i] = 54321 + i * 2;

    String flat = "";
    for( int i = 0; i < ports.length; i++ )
      flat += "127.0.0.1:" + ports[i] + "\n";
    flat = Utils.writeFile(flat).getAbsolutePath();

    for( int i = 0; i < ports.length; i++ ) {
      Class c = i == 0 ? UserCode.class : H2O.class;
      // single precision
//      new NodeCL(c, ("-ip 127.0.0.1 -single_precision -port " + ports[i] + " -flatfile " + flat).split(" ")).start();

      // double precision
      new NodeCL(c, ("-ip 127.0.0.1 -port " + ports[i] + " -flatfile " + flat).split(" ")).start();
    }
  }

  public static class UserCode {
    public static void userMain(String[] args) {
      H2O.main(args);
      TestUtil.stall_till_cloudsize(NODES);

      List<Class> tests = new ArrayList<Class>();

      // Classes to test:
      // tests = JUnitRunner.all();

      // Neural Net - deprecated
//      tests.add(NeuralNetSpiralsTest.class); //compare NeuralNet vs reference
//      tests.add(NeuralNetIrisTest.class); //compare NeuralNet vs reference

      // Chunk tests
//      tests.add(C0LChunkTest.class);
//      tests.add(C0DChunkTest.class);
//      tests.add(C1ChunkTest.class);
//      tests.add(C1NChunkTest.class);
//      tests.add(C1SChunkTest.class);
//      tests.add(C2ChunkTest.class);
//      tests.add(C2SChunkTest.class);
//      tests.add(C4ChunkTest.class);
//      tests.add(C4FChunkTest.class);
//      tests.add(C4SChunkTest.class);
//      tests.add(C8ChunkTest.class);
//      tests.add(C8DChunkTest.class);
//      tests.add(C16ChunkTest.class);
//      tests.add(CBSChunkTest.class);
//      tests.add(CX0ChunkTest.class);
//      tests.add(CXIChunkTest.class);
//      tests.add(CXDChunkTest.class);
//      tests.add(VecTest.class);

      // Deep Learning tests
//      tests.add(DeepLearningVsNeuralNet.class); //only passes for NODES=1, not clear why
//      tests.add(DeepLearningAutoEncoderTest.class); //test Deep Learning convergence
//      tests.add(DeepLearningAutoEncoderCategoricalTest.class); //test Deep Learning convergence
//      tests.add(DeepLearningSpiralsTest.class); //test Deep Learning convergence
//      tests.add(DeepLearningIrisTest.Short.class); //compare Deep Learning vs reference
//      tests.add(DeepLearningIrisTest.Long.class); //compare Deep Learning vs reference
      tests.add(DeepLearningProstateTest.Short.class); //test Deep Learning
//      tests.add(DeepLearningProstateTest.Long.class); //test Deep Learning
//      tests.add(NeuronsTest.class); //test Deep Learning
//      tests.add(MRUtilsTest.class); //test MR sampling/rebalancing
//      tests.add(DropoutTest.class); //test NN Dropput

<<<<<<< HEAD
//      tests.add(ParserTest2.ParseAllSmalldata.class);
=======
//      tests.add(ParserTest2.class);
//      tests.add(ParserTest2.ParseAllSmalldata.class);
      tests.add(KMeans2Test.class);
      tests.add(KMeans2RandomTest.class);
>>>>>>> 81f801c8
//      tests.add(GLMRandomTest.Short.class);
//      tests.add(SpeeDRFTest.class);
//      tests.add(SpeeDRFTest2.class);
////      tests.add(GLMTest2.class);
//      tests.add(DRFTest.class);
//      tests.add(DRFTest2.class);
//      tests.add(GBMTest.class);
//      tests.add(KMeans2Test.class);
//      tests.add(PCATest.class);

      // Uncomment this to sleep here and use the browser.
      // try { Thread.sleep(10000000); } catch (Exception _) {}

      JUnitCore junit = new JUnitCore();
      junit.addListener(new LogListener());
      Result result = junit.run(tests.toArray(new Class[0]));
      if( result.getFailures().size() == 0 ) {
        Log.info("SUCCESS!");
        System.exit(0);
      }
      else {
        Log.info("FAIL!");
        System.exit(1);
      }
    }
  }

  static class LogListener extends TextListener {
    LogListener() {
      super(System.out);
    }

    @Override public void testRunFinished(Result result) {
      printHeader(result.getRunTime());
      printFailures(result);
      printFooter(result);
    }

    @Override public void testStarted(Description description) {
      Log.info("");
      Log.info("Starting test " + description);
    }

    @Override public void testFailure(Failure failure) {
      Log.info("Test failed " + failure);
    }

    @Override public void testIgnored(Description description) {
      Log.info("Ignoring test " + description);
    }
  }
}<|MERGE_RESOLUTION|>--- conflicted
+++ resolved
@@ -84,14 +84,10 @@
 //      tests.add(MRUtilsTest.class); //test MR sampling/rebalancing
 //      tests.add(DropoutTest.class); //test NN Dropput
 
-<<<<<<< HEAD
-//      tests.add(ParserTest2.ParseAllSmalldata.class);
-=======
 //      tests.add(ParserTest2.class);
 //      tests.add(ParserTest2.ParseAllSmalldata.class);
-      tests.add(KMeans2Test.class);
-      tests.add(KMeans2RandomTest.class);
->>>>>>> 81f801c8
+//      tests.add(KMeans2Test.class);
+//      tests.add(KMeans2RandomTest.class);
 //      tests.add(GLMRandomTest.Short.class);
 //      tests.add(SpeeDRFTest.class);
 //      tests.add(SpeeDRFTest2.class);
