--- conflicted
+++ resolved
@@ -5,10 +5,7 @@
 import hex.Layer.VecSoftmax;
 import hex.Layer.VecsInput;
 import hex.NeuralNet.Error;
-<<<<<<< HEAD
-=======
 import hex.NeuralNet.NeuralNetTrain;
->>>>>>> 0dc7e8fe
 import hex.rng.MersenneTwisterRNG;
 
 import java.io.*;
@@ -42,21 +39,6 @@
     }
   }
 
-<<<<<<< HEAD
-  public void run() {
-    // Load data
-    Vec[] train = TestUtil.parseFrame("smalldata/mnist/train.csv.gz").vecs();
-    Vec[] test = TestUtil.parseFrame("smalldata/mnist/test.csv.gz").vecs();
-    NeuralNet.reChunk(train);
-
-    // Labels are on last column for this dataset
-    Vec trainLabels = train[train.length - 1];
-    Vec testLabels = test[test.length - 1];
-    train = Utils.remove(train, train.length - 1);
-    test = Utils.remove(test, test.length - 1);
-    trainLabels.asEnum();
-    testLabels.asEnum();
-=======
   public static class Model extends NeuralNet {
     @Override public Layer[] build(Vec[] vecs, Vec response) {
       Layer[] ls = new Layer[3];
@@ -74,7 +56,6 @@
       return ls;
     }
   }
->>>>>>> 0dc7e8fe
 
   public static void train(Frame train, Frame test) {
     Job job = new Job();
@@ -93,30 +74,8 @@
         throw new RuntimeException(e);
       }
 
-<<<<<<< HEAD
-      long time = System.nanoTime();
-      double delta = (time - lastTime) / 1e9;
-      double total = (time - start) / 1e9;
-      long steps = trainer.items();
-      int ps = (int) ((steps - lastItems) / delta);
-      String text = (int) total + "s, " + steps + " steps (" + (ps) + "/s) ";
-      lastTime = time;
-      lastItems = steps;
-
-      // Build separate nets for scoring purposes, use same normalization stats as for training
-      Layer[] temp = build(train, trainLabels, (VecsInput) ls[0]);
-      Layer.copyWeights(ls, temp);
-      Error error = NeuralNet.eval(temp, NeuralNet.EVAL_ROW_COUNT, null);
-      text += "train: " + error;
-
-      temp = build(test, testLabels, (VecsInput) ls[0]);
-      Layer.copyWeights(ls, temp);
-      error = NeuralNet.eval(temp, NeuralNet.EVAL_ROW_COUNT, null);
-      text += ", test: " + error;
-=======
       Error trErr = model.evalAdapted(train, NeuralNet.EVAL_ROW_COUNT, null);
       Error tsErr = model.evalAdapted(test, NeuralNet.EVAL_ROW_COUNT, null);
->>>>>>> 0dc7e8fe
 
       double time = (System.nanoTime() - start) / 1e9;
       String text = (int) time + "s, " + model.items + " steps (" + (model.items_per_second) + "/s) ";
