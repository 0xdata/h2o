package water;

import java.lang.management.ManagementFactory;

import javax.management.*;

import water.persist.Persist;
import water.util.LinuxProcFileReader;
import water.util.Log;

/**
 * Starts a thread publishing multicast HeartBeats to the local subnet: the
 * Leader of this Cloud.
 *
 * @author <a href="mailto:cliffc@0xdata.com"></a>
 * @version 1.0
 */
public class HeartBeatThread extends Thread {
  public HeartBeatThread() {
    super("Heartbeat");
    setDaemon(true);
  }

  // Time between heartbeats.  Strictly several iterations less than the
  // timeout.
  static final int SLEEP = 1000;

  // Timeout in msec before we decide to not include a Node in the next round
  // of Paxos Cloud Membership voting.
  static public final int TIMEOUT = 60000;

  // Timeout in msec before we decide a Node is suspect, and call for a vote
  // to remove him.  This must be strictly greater than the TIMEOUT.
  static final int SUSPECT = TIMEOUT+500;

  // My Histogram. Called from any thread calling into the MM.
  // Singleton, allocated now so I do not allocate during an OOM event.
  static private final H2O.Cleaner.Histo myHisto = new H2O.Cleaner.Histo();

  // uniquely number heartbeats for better timelines
  static private int HB_VERSION;

  // The Run Method.
  // Started by main() on a single thread, this code publishes Cloud membership
  // to the Cloud once a second (across all members).  If anybody disagrees
  // with the membership Heartbeat, they will start a round of Paxos group
  // discovery.
  public void run() {
    MBeanServer mbs = ManagementFactory.getPlatformMBeanServer();
    ObjectName os;
    try {
      os = new ObjectName("java.lang:type=OperatingSystem");
    } catch( MalformedObjectNameException e ) {
      throw  Log.errRTExcept(e);
    }
    Thread.currentThread().setPriority(Thread.MAX_PRIORITY);
    int counter = 0;
    while( true ) {
      // Once per second, for the entire cloud a Node will multi-cast publish
      // itself, so other unrelated Clouds discover each other and form up.
      try { Thread.sleep(SLEEP); } // Only once-sec per entire Cloud
      catch( InterruptedException ignore ) { }

      // Update the interesting health self-info for publication also
      H2O cloud = H2O.CLOUD;
      HeartBeat hb = H2O.SELF._heartbeat;
      hb._hb_version = HB_VERSION++;
      hb._jvm_boot_msec= TimeLine.JVM_BOOT_MSEC;
      final Runtime run = Runtime.getRuntime();
      hb.set_free_mem  (run. freeMemory());
      hb.set_max_mem   (run.  maxMemory());
      hb.set_tot_mem   (run.totalMemory());
      hb._keys       = (H2O.STORE.size ());
      hb.set_valsz     (myHisto.histo(false)._cached);
      hb._num_cpus   = (char)run.availableProcessors();

// FIXME:  Comment this out for now, since it's killing H2O running on Linux spawned by R.
//         For some reason we haven't resolved yet, R does a sched_setaffinity on itself and limits itself
//         to 1 cpu.  Forked H2O inherits that limitation.
//         Running a 32-core linpack under that scenario is really bad.
//
//      if (counter % 300 == 2) {
//        //run mini-benchmark every 5 mins
//        hb._gflops   = Linpack.run();
//        hb._membw    = MemoryBandwidth.run();
//      }

      Object load = null;
      try {
        load = mbs.getAttribute(os, "SystemLoadAverage");
      } catch( Exception e ) {
        // Ignore, data probably not available on this VM
      }
      hb._system_load_average = load instanceof Double ? ((Double) load).floatValue() : 0;
      int rpcs = 0;
      for( H2ONode h2o : cloud._memary )
        rpcs += h2o.taskSize();
      hb._rpcs       = (char)rpcs;
      // Scrape F/J pool counts
      hb._fjthrds = new short[H2O.MAX_PRIORITY+1];
      hb._fjqueue = new short[H2O.MAX_PRIORITY+1];
      for( int i=0; i<hb._fjthrds.length; i++ ) {
        hb._fjthrds[i] = (short)H2O.getWrkThrPoolSize(i);
        hb._fjqueue[i] = (short)H2O.getWrkQueueSize(i);
      }
      hb._tcps_active= (char)H2ONode.TCPS.get();

      // get the usable and total disk storage for the partition where the
      // persistent KV pairs are stored
      hb.set_free_disk(Persist.getIce().getUsableSpace());
      hb.set_max_disk(Persist.getIce().getTotalSpace());

      // get cpu utilization for the system and for this process.  (linux only.)
      LinuxProcFileReader lpfr = new LinuxProcFileReader();
      lpfr.read();
      if (lpfr.valid()) {
        hb._system_idle_ticks = lpfr.getSystemIdleTicks();
        hb._system_total_ticks = lpfr.getSystemTotalTicks();
        hb._process_total_ticks = lpfr.getProcessTotalTicks();
<<<<<<< HEAD
        hb._process_num_open_fds = lpfr.getProcessNumOpenFds();
=======
	    hb._process_num_open_fds = lpfr.getProcessNumOpenFds();
>>>>>>> 82fb460b
      }
      else {
        hb._system_idle_ticks = -1;
        hb._system_total_ticks = -1;
        hb._process_total_ticks = -1;
<<<<<<< HEAD
        hb._process_num_open_fds = -1;
=======
	    hb._process_num_open_fds = -1;
>>>>>>> 82fb460b
      }
      hb._pid = lpfr.getProcessID();
      hb._cpus_is_limited = lpfr.getCpusAllowedIsLimited();

      // Announce what Cloud we think we are in.
      // Publish our health as well.
      UDPHeartbeat.build_and_multicast(cloud, hb);

      // If we have no internet connection, then the multicast goes
      // nowhere and we never receive a heartbeat from ourselves!
      // Fake it now.
      long now = System.currentTimeMillis();
      H2O.SELF._last_heard_from = now;

      // Look for napping Nodes & propose removing from Cloud
      for( H2ONode h2o : cloud._memary ) {
        long delta = now - h2o._last_heard_from;
        if( delta > SUSPECT ) {// We suspect this Node has taken a dirt nap
          if( !h2o._announcedLostContact ) {
            Paxos.print("hart: announce suspect node",cloud._memary,h2o.toString());
            h2o._announcedLostContact = true;
          }
        } else if( h2o._announcedLostContact ) {
          Paxos.print("hart: regained contact with node",cloud._memary,h2o.toString());
          h2o._announcedLostContact = false;
        }
      }
      counter++;
    }
  }
}<|MERGE_RESOLUTION|>--- conflicted
+++ resolved
@@ -117,21 +117,13 @@
         hb._system_idle_ticks = lpfr.getSystemIdleTicks();
         hb._system_total_ticks = lpfr.getSystemTotalTicks();
         hb._process_total_ticks = lpfr.getProcessTotalTicks();
-<<<<<<< HEAD
         hb._process_num_open_fds = lpfr.getProcessNumOpenFds();
-=======
-	    hb._process_num_open_fds = lpfr.getProcessNumOpenFds();
->>>>>>> 82fb460b
       }
       else {
         hb._system_idle_ticks = -1;
         hb._system_total_ticks = -1;
         hb._process_total_ticks = -1;
-<<<<<<< HEAD
         hb._process_num_open_fds = -1;
-=======
-	    hb._process_num_open_fds = -1;
->>>>>>> 82fb460b
       }
       hb._pid = lpfr.getProcessID();
       hb._cpus_is_limited = lpfr.getCpusAllowedIsLimited();
