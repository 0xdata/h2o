package water.exec;

import java.text.*;
import java.util.Arrays;
import java.util.HashMap;
import water.*;
import water.fvec.*;
import water.fvec.Vec.VectorGroup;

/** Execute a R-like AST, in the context of an H2O Cloud
 *  @author cliffc@0xdata.com
 */
public class Env extends Iced {
  // An environment is a classic stack of values, passed into AST's as the
  // execution state.  The 3 types we support are Frames (2-d tables of data),
  // doubles (which are an optimized form of a 1x1 Frame), and ASTs (which are
  // 1st class functions).
  String _key[] = new String[4]; // For top-level globals only, record a frame Key
  Frame  _fr [] = new Frame [4]; // Frame (or null if not a frame)
  double _d  [] = new double[4]; // Double (only if frame & func are null)
  ASTOp  _fun[] = new ASTOp [4]; // Functions (or null if not a function)
  int    _sp;                    // Stack pointer
  VectorGroup _vg;
  Frame _currentMasterFrame;
  // Also a Pascal-style display, one display entry per lexical scope.  Slot
  // zero is the start of the global scope (which contains all global vars like
  // hex Keys) and always starts at offset 0.
  int _display[] = new int[4];
  int _tod;

  // Ref Counts for each vector
  transient final HashMap<Vec,Integer> _refcnt;

  transient boolean _allow_tmp;           // Deep-copy allowed to tmp
  transient boolean _busy_tmp;            // Assert temp is available for use
  transient Frame  _tmp;                  // The One Big Active Tmp

  Env() {
    _key = new String[4]; // Key for Frame
    _fr  = new Frame [4]; // Frame (or null if not a frame)
    _d   = new double[4]; // Double (only if frame & func are null)
    _fun = new ASTOp [4]; // Functions (or null if not a function)
    _display= new int[4];
    _refcnt = new HashMap<Vec,Integer>();
  }

  public int sp() { return _sp; }
  public boolean isFrame() { return _fr [_sp-1] != null; }
  public boolean isFun  () { return _fun[_sp-1] != null; }
  public boolean isDbl  () { return !isFrame() && !isFun(); }
  public boolean isFun  (int i) { return _fun[_sp+i] != null; }
  public ASTOp  fun(int i) { ASTOp op = _fun[_sp+i]; assert op != null; return op; }
  public double dbl(int i) { double d = _d  [_sp+i]; return d; }
  public Frame frId(int d, int n) {
    int idx = _display[_tod-d]+n;
    assert _fr[idx]!=null;
    return _fr[idx];
  }

  // Push k empty slots
  void push( int slots ) {
    assert 0 <= slots && slots < 1000;
    int len = _d.length;
    _sp += slots;
    while( _sp > len ) {
      _key= Arrays.copyOf(_key,len<<1);
      _fr = Arrays.copyOf(_fr ,len<<1);
      _d  = Arrays.copyOf(_d  ,len<<1);
      _fun= Arrays.copyOf(_fun,len<<=1);
    }
  }
  void push( Frame fr ) { push(1); _fr [_sp-1] = addRef(fr) ; assert check_refcnt(fr.anyVec()); }
  void push( double d ) { push(1); _d  [_sp-1] = d  ; }
  void push( ASTOp fun) { push(1); _fun[_sp-1] = addRef(fun); }
  void push( Frame fr, String key ) { push(fr); _key[_sp-1]=key; }

  // Copy from display offset d, nth slot
  void push_slot( int d, int n ) {
    assert d==0;                // Should use a fcn's closure for d>1
    int idx = _display[_tod-d]+n;
    push(1);
    _fr [_sp-1] = addRef(_fr [idx]);
    _d  [_sp-1] =        _d  [idx];
    _fun[_sp-1] = addRef(_fun[idx]);
    assert check_refcnt(_fr[0].anyVec());
  }
  void push_slot( int d, int n, Env global ) {
    assert _refcnt==null;       // Should use a fcn's closure for d>1
    int idx = _display[_tod-d]+n;
    int gidx = global._sp;
    global.push(1);
    global._fr [gidx] = global.addRef(_fr [idx]);
    global._d  [gidx] =               _d  [idx] ;
    global._fun[gidx] = global.addRef(_fun[idx]);
    assert global.check_refcnt(global._fr[0].anyVec());
  }
  // Copy from TOS into a slot.  Does NOT pop results.
  void tos_into_slot( int d, int n, String id ) {
    // In a copy-on-modify language, only update the local scope, or return val
    assert d==0 || (d==1 && _display[_tod]==n+1); 
    int idx = _display[_tod-d]+n;
    subRef(_fr [idx]);
    subRef(_fun[idx]);
    _fr [idx] = addRef(_fr [_sp-1]);
    _d  [idx] =       _d   [_sp-1] ;
    _fun[idx] = addRef(_fun[_sp-1]);
<<<<<<< HEAD
    assert check_refcnt(_fr[0].anyVec());
=======
    if( d==0 ) _key[idx] = id;
    assert _fr[0]== null || check_refcnt(_fr[0].anyVec()); 
>>>>>>> 7c94beb7
  }

  // Push a scope, leaving room for passed args
  int pushScope(int args) {
    assert fun(-args-1) instanceof ASTFunc; // Expect a function under the args
    return _display[++_tod] = _sp-args;
  }
  // Grab the function for nested scope d
  ASTFunc funScope( int d ) { return (ASTFunc)_fun[_display[_tod]-1]; }

  // Pop a slot.  Lowers refcnts on vectors.  Always leaves stack null behind
  // (to avoid dangling pointers stretching lifetimes).
  void pop( Env global ) {
    assert _sp > _display[_tod]; // Do not over-pop current scope
    _sp--;
    _fun[_sp]=global.subRef(_fun[_sp]);
    _fr [_sp]=global.subRef(_fr [_sp]);
    assert _sp==0 || _fr[0]==null || check_refcnt(_fr[0].anyVec());
  }
  void pop( ) { pop(this); }
  void pop( int n ) { for( int i=0; i<n; i++ ) pop(); }

  void popScope() {
    assert _tod > 0;            // Something to pop?
    assert _sp >= _display[_tod]; // Did not over-pop already?
    while( _sp > _display[_tod] ) pop();
    _tod--;
  }

  public double  popDbl  () { assert isDbl(); return _d  [--_sp]; }
  public ASTOp   popFun  () { assert isFun(); ASTOp  op = _fun[--_sp]; _fun[_sp]=null; return op; }
  // Pop & return a Frame; ref-cnt of all things remains unchanged.
  // Caller is responsible for tracking lifetime.
  public Frame  popFrame() { assert isFrame(); Frame fr = _fr [--_sp]; _fr [_sp]=null; assert allAlive(fr); return fr; }
  // Replace a function invocation with it's result
  public void poppush(double d) { pop(); push(d); }

  // Capture the current environment & return it (for some closure's future execution).
  Env capture( ) { return new Env(this); }
  private Env( Env e ) {
    _sp = e._sp;
    _fr = Arrays.copyOf(e._fr ,_sp);
    _d  = Arrays.copyOf(e._d  ,_sp);
    _fun= Arrays.copyOf(e._fun,_sp);
    _tod= e._tod;
    _display = Arrays.copyOf(e._display,_tod+1);
    // All other fields are ignored/zero
    _refcnt = null;
  }


  // Nice assert
  boolean allAlive(Frame fr) {
    for( Vec vec : fr.vecs() )
      assert _refcnt.get(vec) > 0;
    return true;
  }

  // Lower the refcnt on all vecs in this frame.
  // Immediately free all vecs with zero count.
  // Always return a null.
  public Frame subRef( Frame fr ) {
    if( fr == null ) return null;
    Futures fs = null;
    for( Vec vec : fr.vecs() ) {
      int cnt = _refcnt.get(vec)-1;
      if( cnt > 0 ) _refcnt.put(vec,cnt);
      else {
        if( fs == null ) fs = new Futures();
        UKV.remove(vec._key,fs);
        _refcnt.remove(vec);
      }
    }
    if( fs != null )
      fs.blockForPending();
    return null;
  }
  // Lower refcounts on all vecs captured in the inner environment
  public ASTOp subRef( ASTOp op ) {
    if( op == null ) return null;
    if( !(op instanceof ASTFunc) ) return null;
    ASTFunc fun = (ASTFunc)op;
    if( fun._env != null ) fun._env.subRef(this);
    else System.out.println("Popping fcn object, never executed no environ capture");
    return null;
  }

  // Add a refcnt to all vecs in this frame
  Frame addRef( Frame fr ) {
    if( fr == null ) return null;
    for( Vec vec : fr.vecs() ) {
      Integer I = _refcnt.get(vec);
      assert I==null || I>0;
      _refcnt.put(vec,I==null?1:I+1);
    }
    VectorGroup vg = fr.anyVec().group();
    String strKey = vg.vecKey(0).toString(); // ugly heuristic to recognize dataset's frame
    if(strKey.contains(".csv") || strKey.contains(".data")
        || strKey.contains("nfs:/")
        || strKey.contains("hdfs:/")
        || strKey.contains("s3n:/")
        || strKey.contains("s3:/")
        || strKey.contains("autoframe")){
       _vg = vg;
      _currentMasterFrame = fr;
    }
    return fr;
  }
  ASTOp addRef( ASTOp op ) {
    if( op == null ) return null;
    if( !(op instanceof ASTFunc) ) return op;
    ASTFunc fun = (ASTFunc)op;
    if( fun._env != null ) fun._env.addRef(this);
    else System.out.println("Pushing fcn object, never executed no environ capture");
    return op;
  }
  private void addRef(Env global) {
    for( int i=0; i<_sp; i++ ) {
      if( _fr [i] != null ) global.addRef(_fr [i]);
      if( _fun[i] != null ) global.addRef(_fun[i]);
    }
  }
  private void subRef(Env global) {
    for( int i=0; i<_sp; i++ ) {
      if( _fr [i] != null ) global.subRef(_fr [i]);
      if( _fun[i] != null ) global.subRef(_fun[i]);
    }
  }


  // Remove everything
  public void remove() { 
    // Remove all shallow scopes
    while( _tod > 1 ) popScope();
    // Push changes at the outer scope into the K/V store
    while( _sp > 0 ) {
      if( isFrame() && _key[_sp-1] != null ) { // Has a K/V mapping?
        Frame fr = popFrame();  // Pop w/out lower refcnt & delete
        int refcnt = _refcnt.get(fr.anyVec());
        for( Vec v : fr.vecs() )
          if( _refcnt.get(v) != refcnt )
            throw H2O.unimpl();
        assert refcnt > 0;
        Frame fr2=fr;
        if( refcnt > 1 ) {       // Need a deep-copy now
          fr2 = fr.deepSlice(null,null);
          subRef(fr);            // Now lower refcnt for good assertions
        }                        // But not down to zero (do not delete items in global scope)
        UKV.put(Key.make(_key[_sp]),fr2);
      } else
        pop();
    }
  }

  // Done writing into all things.  Allow rollups.
  public void postWrite() {
    for( Vec vec : _refcnt.keySet() )
      vec.postWrite();
  }

  // Count references the "hard way" - used to check refcnting math.
  int compute_refcnt( Vec vec ) {
    int cnt=0;
    for( int i=0; i<_sp; i++ )
      if( _fr[i] != null && _fr[i].find(vec) != -1 ) cnt++;
      else if( _fun[i] != null && (_fun[i] instanceof ASTFunc) )
        cnt += ((ASTFunc)_fun[i])._env.compute_refcnt(vec);
    return cnt;
  }
  boolean check_refcnt( Vec vec ) {
    Integer I = _refcnt.get(vec);
    int cnt0 = I==null ? 0 : I;
    int cnt1 = compute_refcnt(vec);
    if( cnt0==cnt1 ) return true;
    System.out.println("Refcnt is "+cnt0+" but computed as "+cnt1);
    return false;
  }


  // Pop and return the result as a string
  public String resultString( ) {
    assert _tod==0 : "Still have lexical scopes past the global";
    String s = toString(_sp-1,true);
    pop();
    return s;
  }

  public String toString(int i, boolean verbose_fun) {
    if( _fr[i] != null ) return _fr[i].numRows()+"x"+_fr[i].numCols();
    else if( _fun[i] != null ) return _fun[i].toString(verbose_fun);
    return Double.toString(_d[i]);
  }
  @Override public String toString() {
    String s="{";
    for( int i=0; i<_sp; i++ )   s += toString(i,false)+",";
    return s+"}";
  }
}<|MERGE_RESOLUTION|>--- conflicted
+++ resolved
@@ -97,19 +97,15 @@
   // Copy from TOS into a slot.  Does NOT pop results.
   void tos_into_slot( int d, int n, String id ) {
     // In a copy-on-modify language, only update the local scope, or return val
-    assert d==0 || (d==1 && _display[_tod]==n+1); 
+    assert d==0 || (d==1 && _display[_tod]==n+1);
     int idx = _display[_tod-d]+n;
     subRef(_fr [idx]);
     subRef(_fun[idx]);
     _fr [idx] = addRef(_fr [_sp-1]);
     _d  [idx] =       _d   [_sp-1] ;
     _fun[idx] = addRef(_fun[_sp-1]);
-<<<<<<< HEAD
-    assert check_refcnt(_fr[0].anyVec());
-=======
     if( d==0 ) _key[idx] = id;
-    assert _fr[0]== null || check_refcnt(_fr[0].anyVec()); 
->>>>>>> 7c94beb7
+    assert _fr[0]== null || check_refcnt(_fr[0].anyVec());
   }
 
   // Push a scope, leaving room for passed args
@@ -241,7 +237,7 @@
 
 
   // Remove everything
-  public void remove() { 
+  public void remove() {
     // Remove all shallow scopes
     while( _tod > 1 ) popScope();
     // Push changes at the outer scope into the K/V store
