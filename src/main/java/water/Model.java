--- conflicted
+++ resolved
@@ -1,12 +1,8 @@
 package water;
 
 import java.util.Arrays;
-<<<<<<< HEAD
-
-=======
 import java.util.HashMap;
-import water.api.Constants;
->>>>>>> a0a05221
+
 import water.api.DocGen;
 import water.api.Request.API;
 import water.fvec.*;
@@ -90,10 +86,7 @@
 
   public String responseName() { return   _names[  _names.length-1]; }
   public String[] classNames() { return _domains[_domains.length-1]; }
-<<<<<<< HEAD
-=======
   public boolean isClassifier() { return classNames() != null ; }
->>>>>>> a0a05221
   public int nclasses() {
     String cns[] = classNames();
     return cns==null ? 1 : cns.length;
@@ -166,17 +159,11 @@
   }
 
   /** Build an adaption array.  The length is equal to the Model's vector
-<<<<<<< HEAD
-   *  length minus the response plus a column mapping.  Each inner array
-   *  is a domain map from user domains to model domains - or null for non-enum
-   *  columns.  The extra final int[] is the column mapping itself.
-=======
    *  length minus the response plus a column mapping.  Each inner array is a
    *  domain map from data domains to model domains - or null for non-enum
    *  columns, or null for identity mappings.  The extra final int[] is the
    *  column mapping itself, mapping from model columns to data columns. or -1
    *  if missing.
->>>>>>> a0a05221
    *  If 'exact' is true, will throw if there are:
    *    any columns in the model but not in the input set;
    *    any enums in the data that the model does not understand
@@ -196,19 +183,6 @@
     }
 
     // Make sure all are compatible
-<<<<<<< HEAD
-    for( int i=0; i<_names.length-1; i++ ) {
-      if( !_names[i].equals(names[i]) ) throw H2O.unimpl();
-      if( _domains[i] != domains[i] ) {
-        if( _domains[i] == null || domains[i] == null ) {
-          if( exact )
-            throw new IllegalArgumentException("Model expects "+Arrays.toString(_domains[i])+" but was passed "+Arrays.toString(domains[i]));
-          throw H2O.unimpl();
-        }
-        for( int j=0; j<_names.length; j++ ) {
-          if( !(_domains[i][j].equals(domains[i][j])) )
-            throw H2O.unimpl();
-=======
     for( int c=0; c<cmap.length; c++ ) {
       int d = cmap[c];          // Matching data column
       if( d == -1 ) {           // Column was missing from data
@@ -232,10 +206,9 @@
         for( int i = 0; i < ms.length; i++) md.put(ms[i], i);
         for( int i = 0; i < ds.length; i++) {
           Integer I = md.get(ds[i]);
-          if( I==null && exact ) 
+          if( I==null && exact )
             throw new IllegalArgumentException("Column "+_names[c]+" was not trained with factor '"+ds[i]+"' which appears in the data");
           emap[i] = I==null ? -1 : I;
->>>>>>> a0a05221
         }
         for( int i = 0; i < ds.length; i++)
           assert emap[i]==-1 || ms[emap[i]].equals(ds[i]);
