package water;

import hex.ConfusionMatrix;

import java.util.Arrays;
import java.util.HashMap;

import com.google.gson.annotations.Until;

import water.api.DocGen;
import water.api.Request.API;
import water.fvec.*;
import water.util.Utils;

/**
 * A Model models reality (hopefully).
 * A model can be used to 'score' a row, or a collection of rows on any
 * compatible dataset - meaning the row has all the columns with the same names
 * as used to build the mode.
 */
public abstract class Model extends Iced {
  static final int API_WEAVER = 1; // This file has auto-gen'd doc & json fields
  static public DocGen.FieldDoc[] DOC_FIELDS; // Initialized from Auto-Gen code.

  /** Key associated with this Model, if any.  */
  @API(help="Key associated with Model")
  public final Key _selfKey;

  /** Dataset key used to *build* the model, for models for which this makes
   *  sense, or null otherwise.  Not all models are built from a dataset (eg
   *  artificial models), or are built from a single dataset (various ensemble
   *  models), so this key has no *mathematical* significance in the model but
   *  is handy during common model-building and for the historical record.  */
  @API(help="Datakey used to *build* the model")
  public final Key _dataKey;

  /** Columns used in the model and are used to match up with scoring data
   *  columns.  The last name is the response column name. */
  @API(help="Column names used to build the model")
  public final String _names[];

  /** Categorical/factor/enum mappings, per column.  Null for non-enum cols.
   *  The last column holds the response col enums.  */
  @API(help="Column names used to build the model")
  public final String _domains[][];

  /** Full constructor from frame: Strips out the Vecs to just the names needed
   *  to match columns later for future datasets.  */
  public Model( Key selfKey, Key dataKey, Frame fr ) {
    this(selfKey,dataKey,fr.names(),domains(fr));
  }

  /** Full constructor */
  public Model( Key selfKey, Key dataKey, String names[], String domains[][] ) {
    if( domains == null ) domains=new String[names.length+1][];
    assert domains.length==names.length;
    assert names.length > 1;
    assert names[names.length-1] != null; // Have a valid response-column name?
    _selfKey = selfKey;
    _dataKey = dataKey;
    _names   = names;
    _domains = domains;
  }

  private static String[][] domains(Frame fr) {
    String[][] domains = fr.domains();
    if(domains[domains.length-1] == null)
      domains[domains.length-1] = responseDomain(fr);
    return domains;
  }
  /** If response column is not an enum, use numbers */
  public static String[] responseDomain(Frame fr) {
<<<<<<< HEAD
    Vec resp = fr.vecs()[fr.vecs().length-1];
    String[] domain = resp._domain;
    if(resp._domain == null) {
      int min = (int) resp.min();
      int max = (int) resp.max();
=======
    Vec resp = fr._vecs[fr._vecs.length-1];
    return responseDomain(resp);
  }
  public static String[] responseDomain(Vec vec) {
    String[] domain = vec._domain;
    if(vec._domain == null) {
      int min = (int) vec.min();
      int max = (int) vec.max();
>>>>>>> 73152721
      domain = new String[max - min + 1];
      for( int i = 0; i < domain.length; i++ )
        domain[i] = "" + (min + i);
    }
    return domain;
  }

  /** Simple shallow copy constructor to a new Key */
  public Model( Key selfKey, Model m ) { this(selfKey,m._dataKey,m._names,m._domains); }

  /** Called when deleting this model, to cleanup any internal keys */
  public void delete() { UKV.remove(_selfKey); }

  public String responseName() { return   _names[  _names.length-1]; }
  public String[] classNames() { return _domains[_domains.length-1]; }
  public boolean isClassifier() { return classNames() != null ; }
  public int nclasses() {
    String cns[] = classNames();
    return cns==null ? 1 : cns.length;
  }

  /** For classifiers, ratio of mispredicted items on validation set. */
  public double predictionError() {
    return -1;
  }

  /** For classifiers, confusion matrix on validation set. */
  public ConfusionMatrix cm() {
    return null;
  }

  /** Bulk score the frame 'fr', producing a Frame result; the 1st Vec is the
   *  predictions, the remaining Vecs are the probability distributions.  Also
   *  passed in a flag describing how hard we try to adapt the frame.  */
  public Frame score( Frame fr, boolean exact ) {
    Frame fr2 = adapt(fr,exact); // Adapt the Frame layout
    Vec v = fr2.anyVec().makeZero();
    // If the model produces a classification/enum, copy the domain into the
    // result vector.
    v._domain = _domains[_domains.length-1];
    fr2.add("predict",v);
    if( nclasses() > 1 )
      for( int c=0; c<nclasses(); c++ )
        fr2.add(classNames()[c],fr2.anyVec().makeZero());
    new MRTask2() {
      @Override public void map( Chunk chks[] ) {
        double tmp[] = new double[_names.length];
        float preds[] = new float[nclasses()];
        Chunk p = chks[_names.length-1];
        for( int i=0; i<p._len; i++ ) {
          score0(chks,i,tmp,preds);
          p.set0(i,Utils.maxIndex(preds));
          if( nclasses() > 1 )
            for( int c=0; c<nclasses(); c++ )
              chks[_names.length+c].set0(i,preds[c]);
        }
      }
    }.doAll(fr2);
    // Return just the output columns
    int x=_names.length-1, y=fr2.numCols();
    return new Frame(Arrays.copyOfRange(fr2._names,x,y),Arrays.copyOfRange(fr2.vecs(),x,y));
  }

  /** Single row scoring, on a compatible Frame.  */
  public final float[] score( Frame fr, boolean exact, int row ) {
    double tmp[] = new double[fr.numCols()];
    for( int i=0; i<tmp.length; i++ )
      tmp[i] = fr.vecs()[i].at(row);
    return score(fr.names(),fr.domains(),exact,tmp);
  }

  /** Single row scoring, on a compatible set of data.  Fairly expensive to adapt. */
  public final float[] score( String names[], String domains[][], boolean exact, double row[] ) {
    return score(adapt(names,domains,exact),row,new float[nclasses()]);
  }

  /** Single row scoring, on a compatible set of data, given an adaption vector */
  public final float[] score( int map[][], double row[], float[] preds ) {
    int[] colMap = map[map.length-1]; // Column mapping is the final array
    assert colMap.length == _names.length;
    double tmp[] = new double[_names.length]; // The adapted data
    for( int i=0; i<_names.length; i++ ) {
      // Column mapping, or NaN for missing columns
      double d = colMap[i]==-1 ? Double.NaN : row[colMap[i]];
      if( map[i] != null ) {    // Enum mapping
        int e = (int)d;
        if( e < 0 || e >= map[i].length ) d = Double.NaN; // User data is out of adapt range
        else {
          e = map[i][e];
          d = e==-1 ? Double.NaN : (double)e;
        }
      }
      tmp[i] = d;
    }
    return score0(tmp,preds);   // The results.
  }

  /** Build an adaption array.  The length is equal to the Model's vector
   *  length minus the response plus a column mapping.  Each inner array is a
   *  domain map from data domains to model domains - or null for non-enum
   *  columns, or null for identity mappings.  The extra final int[] is the
   *  column mapping itself, mapping from model columns to data columns. or -1
   *  if missing.
   *  If 'exact' is true, will throw if there are:
   *    any columns in the model but not in the input set;
   *    any enums in the data that the model does not understand
   *    any enums returned by the model that the data does not have a mapping for.
   *  If 'exact' is false, these situations will use or return NA's instead.
   */
  private int[][] adapt( String names[], String domains[][], boolean exact ) {
    int map[][] = new int[_names.length][];

    // Build the column mapping: cmap[model_col] == user_col, or -1 if missing.
    int cmap[] = map[_names.length-1] = new int[_names.length-1];
    HashMap<String,Integer> m = new HashMap<String, Integer>();
    for( int d = 0; d <  names.length  ; ++d) m.put(names[d], d);
    for( int c = 0; c < _names.length-1; ++c) {
      Integer I = m.get(_names[c]);
      cmap[c] = I==null ? -1 : I; // Check for data missing model column
    }

    // Make sure all are compatible
    for( int c=0; c<cmap.length; c++ ) {
      int d = cmap[c];          // Matching data column
      if( d == -1 ) {           // Column was missing from data
        if( exact ) throw new IllegalArgumentException("Model requires a column called "+_names[c]);
        continue;               // Cannot check domains of missing columns
      }

      // Now do domain mapping
      String ms[] = _domains[c];  // Model enum
      String ds[] =  domains[d];  // Data  enum
      if( ms == ds ) { // Domains trivially equal?
      } else if( ms == null && ds != null ) {
        throw new IllegalArgumentException("Incompatible column: '" + _names[c] + "', expected (trained on) numeric, was passed a categorical");
      } else if( ms != null && ds == null ) {
        if( exact )
          throw new IllegalArgumentException("Incompatible column: '" + _names[c] + "', expected (trained on) categorical, was passed a numeric");
        throw H2O.unimpl();     // Attempt an asEnum?
      } else if( !Arrays.deepEquals(ms, ds) ) {
        int emap[] = map[c] = new int[ds.length];
        HashMap<String,Integer> md = new HashMap<String, Integer>();
        for( int i = 0; i < ms.length; i++) md.put(ms[i], i);
        for( int i = 0; i < ds.length; i++) {
          Integer I = md.get(ds[i]);
          if( I==null && exact )
            throw new IllegalArgumentException("Column "+_names[c]+" was not trained with factor '"+ds[i]+"' which appears in the data");
          emap[i] = I==null ? -1 : I;
        }
        for( int i = 0; i < ds.length; i++)
          assert emap[i]==-1 || ms[emap[i]].equals(ds[i]);
      } else {
        // null mapping is equal to identity mapping
      }
    }
    return map;
  }

  /** Build an adapted Frame from the given Frame.  Useful for efficient bulk
   *  scoring of a new dataset to an existing model.  Same adaption as above,
   *  but expressed as a Frame instead of as an int[][].  The returned Frame
   *  does not have a response column.  */
  public Frame adapt( Frame fr, boolean exact ) {
    int map[][] = adapt(fr.names(),fr.domains(),exact);
    int cmap[] =     map[_names.length-1];
    Vec vecs[] = new Vec[_names.length-1];
    for( int c=0; c<cmap.length; c++ ) {
      int d = cmap[c];          // Data index
      if( d == -1 ) throw H2O.unimpl(); // Swap in a new all-NA Vec
      else if( map[c] == null ) {       // No or identity domain map?
        vecs[c] = fr.vecs()[d];         // Just use the Vec as-is
      } else {
        throw H2O.unimpl();     // Domain mapping needed!
      }
    }
    return new Frame(Arrays.copyOf(_names,_names.length-1),vecs);
  }

  /** Bulk scoring API for one row.  Chunks are all compatible with the model,
   *  and expect the last Chunks are for the final distribution & prediction.
   *  Default method is to just load the data into the tmp array, then call
   *  subclass scoring logic. */
  protected float[] score0( Chunk chks[], int row_in_chunk, double[] tmp, float[] preds ) {
    assert chks.length>=_names.length; // Last chunk is for the response
    for( int i=0; i<_names.length; i++ )
      tmp[i] = chks[i].at0(row_in_chunk);
    return score0(tmp,preds);
  }

  /** Subclasses implement the scoring logic.  The data is pre-loaded into a
   *  re-used temp array, in the order the model expects.  The predictions are
   *  loaded into the re-used temp array, which is also returned.  */
  protected abstract float[] score0(double data[/*ncols*/], float preds[/*nclasses*/]);
  // Version where the user has just ponied-up an array of data to be scored.
  // Data must be in proper order.  Handy for JUnit tests.
  public double score(double [] data){ return Utils.maxIndex(score0(data,new float[nclasses()]));  }
}<|MERGE_RESOLUTION|>--- conflicted
+++ resolved
@@ -70,14 +70,7 @@
   }
   /** If response column is not an enum, use numbers */
   public static String[] responseDomain(Frame fr) {
-<<<<<<< HEAD
     Vec resp = fr.vecs()[fr.vecs().length-1];
-    String[] domain = resp._domain;
-    if(resp._domain == null) {
-      int min = (int) resp.min();
-      int max = (int) resp.max();
-=======
-    Vec resp = fr._vecs[fr._vecs.length-1];
     return responseDomain(resp);
   }
   public static String[] responseDomain(Vec vec) {
@@ -85,7 +78,6 @@
     if(vec._domain == null) {
       int min = (int) vec.min();
       int max = (int) vec.max();
->>>>>>> 73152721
       domain = new String[max - min + 1];
       for( int i = 0; i < domain.length; i++ )
         domain[i] = "" + (min + i);
