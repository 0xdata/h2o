--- conflicted
+++ resolved
@@ -316,49 +316,6 @@
    *  </pre>
    */
   public String toJava() {
-<<<<<<< HEAD
-    String m = toJava_impl();
-    String j = String
-      .format("\n"+
-              "class %s {\n"+
-              "  public static final String NAMES[] = %s;\n"+
-              "  public static final int NCLASSES=%d;\n" +
-              "  // Pass in data in a double[], pre-aligned to the Model's requirements.\n"+
-              "  // Jam predictions into the preds[] array; preds[0] is reserved for the\n"+
-              "  // main prediction (class for classifiers or value for regression),\n"+
-              "  // and remaining columns hold a probability distribution for classifiers.\n"+
-              "  float[] predict( double data[], float preds[] ) {\n"+
-              "    %s\n"+
-              "    return preds;\n"+
-              "  }\n"+
-              "  double[] map( java.util.HashMap<String,Double> row, double data[] ) {\n"+
-              "    for( int i=0; i<NAMES.length-1; i++ ) {\n"+
-              "      Double d = row.get(NAMES[i]);\n"+
-              "      data[i] = d==null ? Double.NaN : d;\n"+
-              "    }\n"+
-              "    return data;\n"+
-              "  }\n"+
-              "  // Does the mapping lookup for every row, no allocation\n"+
-              "  float[] predict( java.util.HashMap<String,Double> row, double data[], float preds[] ) {\n"+
-              "    return predict(map(row,data),preds);\n"+
-              "  }\n"+
-              "  // Allocates a double[] for every row\n"+
-              "  float[] predict( java.util.HashMap<String,Double> row, float preds[] ) {\n"+
-              "    return predict(map(row,new double[NAMES.length]),preds);\n"+
-              "  }\n"+
-              "  // Allocates a double[] and a float[] for every row\n"+
-              "  float[] predict( java.util.HashMap<String,Double> row ) {\n"+
-              "    return predict(map(row,new double[NAMES.length]),new float[NCLASSES+1]);\n"+
-              "  }\n"+
-              "}\n",
-              _selfKey.toString(), toString(_names), nclasses(),m);
-
-    return j;
-  }
-  // Convert a String[] into a valid Java String initializer
-  private String toString( String[] ss ) {
-=======
->>>>>>> fc3cc37d
     SB sb = new SB();
     sb.p("\n");
     sb.p("class ").p(_selfKey.toString()).p(" {\n");
