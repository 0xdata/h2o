package water;

import java.util.Arrays;

import water.ValueArray.Column;
import water.api.Constants;

import com.google.gson.JsonObject;

/**
 * A Model models reality (hopefully).
 * A model can be used to 'score' a row, or a collection of rows on any
 * compatible dataset - meaning the row has all the columns with the same names
 * as used to build the mode.
 */
public abstract class Model extends Iced {
  /** Key associated with this Model, if any.  */
  public final Key _selfKey;
  /** Columns used in the model.  No dataset needs to be mapped to this
   *  ValueArray, it is just used to control for valid column data.  The mean &
   *  sigma are from the training dataset listed below, and are used when
   *  normalizing scoring data.  The Column names are used to match up with
   *  scoring data columns.  The last Column is the response column. */
  public final ValueArray _va;

  /** Dataset key used to *build* the model, for models for which this makes
   *  sense, or null otherwise.  Not all models are built from a dataset (eg
   *  artificial models), or are built from a single dataset (various ensemble
   *  models), so this key has no *mathematical* significance in the model but
   *  is handy during common model-building and for the historical record.  */
  public final Key _dataKey;

  /** Empty constructor for deserialization */
  public Model() { _selfKey = null; _va = null; _dataKey = null; }
  /** Default model, built from the selected columns of the given dataset.
   *  Data to be scored on the model has to have all the same columns (in any
   *  order, extra cols are ok).  Last column is the response column, or -1
   *  if there is no defined response column.  */
  public Model( Key key, int cols[], Key dataKey ) {
    _selfKey = key;
    _dataKey = dataKey;
    _va = trimCols((ValueArray)DKV.get(dataKey).get(),cols);
  }
  /** Default artificial model, built from given column names.  */
  public Model( Key key, String[] colNames, String[] classNames ) {
    _selfKey = key;
    _dataKey = null;

    ValueArray.Column Cs[] = new ValueArray.Column[colNames.length+1];
    for( int i=0; i<colNames.length; i++ ) {
      Cs[i] = new ValueArray.Column();
      Cs[i]._name = colNames[i];
      Cs[i]._size = 8;
    }
    ValueArray.Column C = Cs[Cs.length-1] = new ValueArray.Column();
    C._name = Constants.RESPONSE;
    C._domain = classNames;
    C._min = 0.0;
    C._max = classNames==null ? 0 : classNames.length-1;
    _va = new ValueArray(null,0L,8*Cs.length,Cs);
  }
  double [] _row; // used for scoring
  /** Artificial model.  The 'va' defines the compatible data, but is not
   *  associated with any real dataset.  Data to be scored on the model has to
   *  have all the same columns (in any order, extra cols are ok).  The last
   *  column is the response column.
   */
  public Model( Key key, ValueArray va, Key dataKey ) {
    _selfKey = key;
    _va = va;
    _dataKey = dataKey;
  }
  /** Simple shallow copy constructor */
  public Model( Key key, Model m ) { this(key,m._va,m._dataKey); }

  // Build a new VA from the existing one, removing all columns being ignored,
  // or having constant value (removing constant value columns speeds up
  // modeling since these columns will not help), or otherwise failing a
  // model-specific filter.  The response column is last, and is optional - (an
  // optional one will be filled in with sane defaults).
  private ValueArray trimCols( ValueArray ary, int[] cols ) {
    ValueArray.Column Cs[] = new ValueArray.Column[cols.length];
    int idx = 0;
    int rowsize=0;
    for( int i=0; i<cols.length-1; i++ ) {
      int col = cols[i];        // Gather selected columns
      ValueArray.Column C = ary._cols[col];
      if( columnFilter(C) ) {   // Model-specific column trimmer function
        Cs[idx++] = C;
        rowsize += Math.abs(C._size);
      }
    }
    int resp = cols[cols.length-1]; // Response column, or -1
    Cs[idx++] = resp == -1 ? new ValueArray.Column() : ary._cols[resp];
    rowsize += Math.abs(Cs[idx-1]._size);
    if( idx < Cs.length ) Cs = Arrays.copyOf(Cs,idx); // Trim if constant columns
    return new ValueArray(ary._key,0,rowsize,Cs);
  }

  // True if the column should be accepted.
  public boolean columnFilter(ValueArray.Column C) {
    // By default, trim out constant columns
    return C._max != C._min;
  }

  /** Called when deleting this model, to cleanup any internal keys */
  public void delete() { }

  /** Response column info */
  public final ValueArray.Column response() { return _va._cols[_va._cols.length-1]; }
  public final String responseName() { return response()._name; }

  // For any given dataset to be scored, we build a mapping from the model's
  // columns to the dataset's columns.  This mapping is a int[] unique to the
  // combo of model & dataset, and has limited internal assertions.  i.e., if
  // you hand this API a junk mapping, it will crash.
  // Example:
  //  Model has columns: ID, AGE, SEX, YEAR, WEIGHT
  //  Dataset has columns: 0:ID, 1:NAME, 2:AGE, 3:WEIGHT, 4:SEX, 5:MONTH, 6:YEAR
  //  Then the mapping is: int[]{0,2,4,6,3}

  private static int find(String n, String[] names) {
    if( n == null ) return -1;
    for( int j = 0; j<names.length; j++ )
      if( n.equals(names[j]) )
        return j;
    return -1;
  }

  /** Map from the model's columns to the given column names, or to -1 if no
   *  column name maps.  Last entry is a mapping for the response Name.  Return
   *  results range from -1 to number-of-columns in the dataset/names[] (which
   *  may be larger than the model).  */
  public final int[] columnMapping( String[] names ) {
    int mapping[] = new int[_va._cols.length];
    for( int i = 0; i<mapping.length; i++ )
      mapping[i] = find(_va._cols[i]._name,names);
    return mapping;
  }

  /** Check that this is the identity map */
  public static boolean identityMap( int[] mapping ) {
    if( mapping == null ) return true;
    for( int i=0; i<mapping.length; i++ )
      if( mapping[i] != i )
        return false;
    return true;
  }

  /** Check if this mapping is compatible.  Just means no -1 entries in the
   *  predictor variables (response column is not checked).  */
  public static boolean isCompatible( int[] mapping ) {
    if( mapping == null ) return true;
    for( int i=0; i<mapping.length-1; i++ )
      if( mapping[i] == -1 )    // No mapping?
        return false;           // Fail
    return true;
  }

  /** Check if this model is compatible with this collection of column names. */
  public final boolean isCompatible( String[] names ) {
    throw H2O.unimpl();
    //return isCompatible(columnMapping(names));
  }

  /** Check if this dataset is compatible with this model.  All the columns in
   *  the model have to be present, but extra columns may exist and the columns
   *  may be in a different order.
   */
  public final boolean isCompatible( ValueArray data ) {
    throw H2O.unimpl();
    //return isCompatible(data.colNames());
  }

  /**
   * Simple model wrapper adapting original model to different dataset.
   *
   * Basically does column and categorical mapping. Each row (irrespectfull of its source) is first
   * loaded into internal array which is permuted to match the original column order.
   * Categorical values are mapped to the values corresponding strings had in original dataset or NaN if we did not see this value before.
   *
   * @author tomasnykodym
   *
   */
  private static class ModelDataAdaptor extends Model {
    final Model M;
    final int  []   _xCols;
    final int  [][] _catMap;
    final double [] _row;

    public ModelDataAdaptor(Model M, int [] cols, int [][] catMap){
      this.M = M;
      _row = MemoryManager.malloc8d(cols.length);
      _xCols = cols;
      _catMap = catMap;
    }
    private final double translateCat(int col, int val){
      int res = _catMap[col][val];
      return res == -1?Double.NaN:res;
    }
    private final double translateCat(int col, double val){
      if(Double.isNaN(val))return val;
      assert val == (int)val;
      return translateCat(col, (int)val);
    }

    @Override public final double score(double[] data) {
      int j = 0;
      for(int i = 0; i < _xCols.length; ++i)
        _row[j++] = (_catMap == null || _catMap[i] == null)?data[_xCols[i]]:translateCat(i, data[_xCols[i]]);
      return M.score0(_row);
    }

    @Override public double score(ValueArray data, AutoBuffer ab, int row) {
      int j = 0;
      for(int i = 0; i < _xCols.length; ++i)
        _row[j++] = (_catMap == null || _catMap[i] == null)
          ?data.datad(ab,row, _xCols[i])
              :translateCat(i,(int)data.data(ab,row, _xCols[i]));
      return M.score0(_row);
    }
    // always should call directly M.score0...
    @Override protected final double score0(double[] data) {
      throw new RuntimeException("should NEVER be called!");
    }
    @Override public JsonObject toJson() {return M.toJson();}
    // keep only one adaptor layer! (just in case there would be multiple adapt calls...)
    @Override public final Model adapt(ValueArray ary){return M.adapt(ary);}
    @Override public final Model adapt(String [] cols){return M.adapt(cols);}
  }

  /**
   * Adapt model for the given dataset.
   * Default behavior is to map columns and categoricals to their original indexes.
   * Categorical values we have not seen when building the model are translated as NaN.
   *
   * Override this to get custom adapt behavior (eg. handle unseen cats differently).
   *
   * @param ary - tst dataset
   * @return Model - model adapted to be applied on the given data
   */
  public Model adapt(ValueArray ary){
    boolean id = true;
    final int  [] colMap = columnMapping(ary.colNames());
    if(!isCompatible(colMap))throw new IllegalArgumentException("This model uses different columns than those provided");
    int[][] catMap =  new int[colMap.length][];
    for(int i = 0; i < colMap.length-1; ++i){
      Column c = ary._cols[colMap[i]];
      if(c.isEnum() && !Arrays.deepEquals(_va._cols[i]._domain, c._domain)){
        id = false;
        catMap[i] = new int[c._domain.length];
        for(int j = 0; j < c._domain.length; ++j)
          catMap[i][j] = find(c._domain[j],_va._cols[i]._domain);
      }
    }
<<<<<<< HEAD
    if(id && identityMap(colMap)) catMap = null;
    return new ModelDataAdaptor(this,colMap[colMap.length-1],Arrays.copyOf(colMap,colMap.length-1),catMap);
=======
    return (id&&identityMap(colMap))?this:new ModelDataAdaptor(this,Arrays.copyOf(colMap,colMap.length-1),catMap);
>>>>>>> 6b90b17f
  }
  /**
   * Adapt model for given columns.
   * Only permutes the columns by the column names (factor levels MUST match the training dataset).
   * @param colNames
   * @return
   */
  public Model adapt(String [] colNames){
    final int [] colMap = columnMapping(colNames);
    if(!isCompatible(colMap))throw new IllegalArgumentException("This model uses different columns than those provided");
    if(identityMap(colMap))return this;
    return new ModelDataAdaptor(this, Arrays.copyOf(colMap,colMap.length-1), null);
  }
  public double score(double [] data){
    return score0(data);
  }
  public double score(ValueArray ary,AutoBuffer bits, int rid){
    throw new RuntimeException("model should be first adapted to new dataset!");
  }



  // Subclasses implement the scoring logic.  They can assume all datasets are
  // compatible already
  protected abstract double score0(double [] data);


  /** Single row scoring, on a compatible ValueArray (when pushed throw the mapping) */
  protected double score0( ValueArray data, int row){
    throw new RuntimeException("Should never be called on non-adapted model. Call Model.adapt(ValueArray) first!");
  }

  /** Bulk scoring API, on a compatible ValueArray (when pushed throw the mapping) */
  protected double score0( ValueArray data, AutoBuffer ab, int row_in_chunk){
    throw new RuntimeException("Should never be called on non-adapted model. Call Model.adapt(ValueArray) first!");
  }

  public abstract JsonObject toJson();

  public void fromJson(JsonObject json) {
    // TODO
  }

}<|MERGE_RESOLUTION|>--- conflicted
+++ resolved
@@ -184,12 +184,14 @@
    */
   private static class ModelDataAdaptor extends Model {
     final Model M;
+    final int _yCol;
     final int  []   _xCols;
     final int  [][] _catMap;
     final double [] _row;
 
-    public ModelDataAdaptor(Model M, int [] cols, int [][] catMap){
+    public ModelDataAdaptor(Model M, int yCol, int [] cols, int [][] catMap){
       this.M = M;
+      _yCol = yCol;
       _row = MemoryManager.malloc8d(cols.length);
       _xCols = cols;
       _catMap = catMap;
@@ -253,12 +255,8 @@
           catMap[i][j] = find(c._domain[j],_va._cols[i]._domain);
       }
     }
-<<<<<<< HEAD
     if(id && identityMap(colMap)) catMap = null;
     return new ModelDataAdaptor(this,colMap[colMap.length-1],Arrays.copyOf(colMap,colMap.length-1),catMap);
-=======
-    return (id&&identityMap(colMap))?this:new ModelDataAdaptor(this,Arrays.copyOf(colMap,colMap.length-1),catMap);
->>>>>>> 6b90b17f
   }
   /**
    * Adapt model for given columns.
@@ -270,7 +268,7 @@
     final int [] colMap = columnMapping(colNames);
     if(!isCompatible(colMap))throw new IllegalArgumentException("This model uses different columns than those provided");
     if(identityMap(colMap))return this;
-    return new ModelDataAdaptor(this, Arrays.copyOf(colMap,colMap.length-1), null);
+    return new ModelDataAdaptor(this, colMap[colMap.length-1], Arrays.copyOf(colMap,colMap.length-1), null);
   }
   public double score(double [] data){
     return score0(data);
