package water.fvec;

import java.io.IOException;
import java.io.InputStream;
import java.util.*;

import water.*;
import water.H2O.H2OCountedCompleter;
import water.exec.Flow;
import water.fvec.Vec.VectorGroup;

/**
 * A collection of named Vecs.  Essentially an R-like data-frame.  Multiple
 * Frames can reference the same Vecs.  A Frame is a lightweight object, it is
 * meant to be cheaply created and discarded for data munging purposes.
 * E.g. to exclude a Vec from a computation on a Frame, create a new Frame that
 * references all the Vecs but this one.
 */
public class Frame extends Lockable<Frame> {
  public String[] _names;
  Key[] _keys;          // Keys for the vectors
  private transient Vec[] _vecs;// The Vectors (transient to avoid network traffic)
  private transient Vec _col0;  // First readable vec; fast access to the VectorGroup's Chunk layout

  public Frame( Frame fr ) { this(fr._key,fr._names.clone(), fr.vecs().clone()); _col0 = null; }
  public Frame( Vec... vecs ){ this(null,vecs);}
  public Frame( String[] names, Vec[] vecs ) { this(null,names,vecs); }
  public Frame( Key key, String[] names, Vec[] vecs ) {
    super(key);
    // assert names==null || names.length == vecs.length : "Number of columns does not match to number of cols' names.";
    _names=names;
    _vecs=vecs;
    _keys = new Key[vecs.length];
    for( int i=0; i<vecs.length; i++ ) {
      Key k = _keys[i] = vecs[i]._key;
      if( DKV.get(k)==null )    // If not already in KV, put it there
        DKV.put(k,vecs[i]);
    }
    assert checkCompatible();
  }
  public Vec vec(String name){
    Vec [] vecs = vecs();
    for(int i = 0; i < _names.length; ++i)
      if(_names[i].equals(name))return vecs[i];
    return null;
  }
  public Frame subframe(String [] names){
    Vec [] vecs = new Vec[names.length];
    vecs();                     // Preload the vecs
    HashMap<String, Integer> map = new HashMap<String, Integer>();
    for(int i = 0; i < _names.length; ++i)map.put(_names[i], i);
    for(int i = 0; i < names.length; ++i)
      if(map.containsKey(names[i])) vecs[i] = _vecs[map.get(names[i])];
      else throw new IllegalArgumentException("Missing column called "+names[i]);
    return new Frame(names,vecs);
  }
  public final Vec[] vecs() {
    Vec[] tvecs = _vecs; // read the content
    if( tvecs != null ) return tvecs; // compare and return directly
    // Load all Vec headers; load them all in parallel by spawning F/J tasks.
    final Vec [] vecs = new Vec[_keys.length];
    Futures fs = new Futures();
    for( int i=0; i<_keys.length; i++ ) {
      final int ii = i;
      final Key k = _keys[i];
      H2OCountedCompleter t = new H2OCountedCompleter() {
          // We need higher priority here as there is a danger of deadlock in
          // case of many calls from MRTask2 at once (e.g. frame with many
          // vectors invokes rollup tasks for all vectors in parallel).  Should
          // probably be done in CPS style in the future
          @Override public byte priority(){return H2O.MIN_HI_PRIORITY;}
          @Override public void compute2() {
            Value v = DKV.get(k);
            if( v==null ) System.err.println("Missing vector during Frame fetch: "+k);
            vecs[ii] = v.get();
            tryComplete();
          }
        };
      H2O.submitTask(t);
      fs.add(t);
    }
    fs.blockForPending();
    return _vecs = vecs;
  }
  // Force a cache-flush & reload, assuming vec mappings were altered remotely
  public final Vec[] reloadVecs() { _vecs=null; return vecs(); }

  /** Finds the first column with a matching name.  */
  public int find( String name ) {
    if (_names!=null)
      for( int i=0; i<_names.length; i++ )
        if( name.equals(_names[i]) )
          return i;
    return -1;
  }

  public int find( Vec vec ) {
    for( int i=0; i<_vecs.length; i++ )
      if( vec.equals(_vecs[i]) )
        return i;
    return -1;
  }

 /** Appends a named column, keeping the last Vec as the response */
  public Frame add( String name, Vec vec ) {
    assert _vecs.length == 0 || anyVec().group().equals(vec.group()) || Arrays.equals(anyVec()._espc,vec._espc);
    if( find(name) != -1 ) throw new IllegalArgumentException("Duplicate name '"+name+"' in Frame");
    final int len = _names != null ? _names.length : 0;
    _names = _names != null ? Arrays.copyOf(_names,len+1) : new String[len+1];
    _vecs  = _names != null ? Arrays.copyOf(_vecs ,len+1) : new Vec   [len+1];
    _keys  = _names != null ? Arrays.copyOf(_keys ,len+1) : new Key   [len+1];
    _names[len] = name;
    _vecs [len] = vec ;
    _keys [len] = vec._key;
    return this;
  }

  /** Appends an entire Frame */
  public Frame add( Frame fr, String names[] ) {
    assert _vecs.length==0 || anyVec().group().equals(fr.anyVec().group()) : _vecs.length;
    for( String name : names )
      if( find(name) != -1 ) throw new IllegalArgumentException("Duplicate name '"+name+"' in Frame");
    final int len0= _names!=null ? _names.length : 0;
    final int len1=  names!=null ?  names.length : 0;
    final int len = len0+len1;
    // Note: _names==null <=> _vecs==null <=> _keys==null
    _names = _names != null ? Arrays.copyOf(_names,len) : new String[len];
    _vecs  = _vecs  != null ? Arrays.copyOf(_vecs ,len) : new Vec   [len];
    _keys  = _keys  != null ? Arrays.copyOf(_keys ,len) : new Key   [len];
    System.arraycopy(    names,0,_names,len0,len1);
    System.arraycopy(fr._vecs ,0,_vecs ,len0,len1);
    System.arraycopy(fr._keys ,0,_keys ,len0,len1);
    return this;
  }
  public Frame add( Frame fr, boolean rename ) {
    if( !rename ) return add(fr,fr._names);
    String names[] = new String[fr._names.length];
    for( int i=0; i<names.length; i++ ) {
      String name = fr._names[i];
      int cnt=0;
      while( find(name) != -1 )
        name = fr._names[i]+(cnt++);
      names[i] = name;
    }
    return add(fr,names);
  }

  /** Removes the first column with a matching name.  */
  public Vec remove( String name ) { return remove(find(name)); }

  /** Removes a numbered column. */
  public Vec [] remove( int [] idxs ) {
    for(int i :idxs)if(i < 0 || i > _vecs.length)
      throw new ArrayIndexOutOfBoundsException();
    Arrays.sort(idxs);
    Vec [] res = new Vec[idxs.length];
    Vec [] rem = new Vec[_vecs.length-idxs.length];
    String [] names = new String[rem.length];
    Key    [] keys  = new Key   [rem.length];
    int j = 0;
    int k = 0;
    int l = 0;
    for(int i = 0; i < _vecs.length; ++i)
      if(j < idxs.length && i == idxs[j]){
        ++j;
        res[k++] = _vecs[i];
      } else {
        rem  [l] = _vecs [i];
        names[l] = _names[i];
        keys [l] = _keys [i];
        ++l;
      }
    _vecs = rem;
    _names = names;
    _keys = keys;
    assert l == rem.length && k == idxs.length;
    return res;
  }
  /** Removes a numbered column. */
  public Vec remove( int idx ) {
    int len = _names.length;
    if( idx < 0 || idx >= len ) return null;
    Vec v = vecs()[idx];
    System.arraycopy(_names,idx+1,_names,idx,len-idx-1);
    System.arraycopy(_vecs ,idx+1,_vecs ,idx,len-idx-1);
    System.arraycopy(_keys ,idx+1,_keys ,idx,len-idx-1);
    _names = Arrays.copyOf(_names,len-1);
    _vecs  = Arrays.copyOf(_vecs ,len-1);
    _keys  = Arrays.copyOf(_keys ,len-1);
    if( v == _col0 ) _col0 = null;
    return v;
  }

  /**
   * Remove given interval of columns from frame. Motivated by R intervals.
   * @param startIdx - start index of column (inclusive)
   * @param endIdx - end index of column (exclusive)
   * @return an array of remove columns
   */
  public Vec[] remove(int startIdx, int endIdx) {
    int len = _names.length;
    int nlen = len - (endIdx-startIdx);
    String[] names = new String[nlen];
    Key[] keys = new Key[nlen];
    Vec[] vecs = new Vec[nlen];
    if (startIdx > 0) {
      System.arraycopy(_names, 0, names, 0, startIdx);
      System.arraycopy(_vecs,  0, vecs,  0, startIdx);
      System.arraycopy(_keys,  0, keys,  0, startIdx);
    }
    nlen -= startIdx;
    if (endIdx < _names.length+1) {
      System.arraycopy(_names, endIdx, names, startIdx, nlen);
      System.arraycopy(_vecs,  endIdx, vecs,  startIdx, nlen);
      System.arraycopy(_keys,  endIdx, keys,  startIdx, nlen);
    }

    Vec[] vec = Arrays.copyOfRange(vecs(),startIdx,endIdx);
    _names = names;
    _vecs = vec;
    _keys = keys;
    _col0 = null;
    return vec;
  }

  public Vec replace(int col, Vec nv) {
    assert col < _names.length;
    Vec rv = vecs()[col];
    assert rv.group().equals(nv.group());
    _vecs[col] = nv;
    _keys[col] = nv._key;
    if( DKV.get(nv._key)==null )    // If not already in KV, put it there
      DKV.put(nv._key, nv);
    return rv;
  }

  public Frame extractFrame(int startIdx, int endIdx) {
    Frame f = subframe(startIdx, endIdx);
    remove(startIdx, endIdx);
    return f;
  }

  /** Create a subframe from given interval of columns.
   *
   * @param startIdx index of first column (inclusive)
   * @param endIdx index of the last column (exclusive)
   * @return a new frame containing specified interval of columns
   */
  public Frame subframe(int startIdx, int endIdx) {
    Frame result = new Frame(Arrays.copyOfRange(_names,startIdx,endIdx),Arrays.copyOfRange(vecs(),startIdx,endIdx));
    return result;
  }

  public final String[] names() { return _names; }
  public int  numCols() { return vecs().length; }
  public long numRows() { return anyVec()==null ? 0 : anyVec().length(); }

  // Number of columns when categoricals expanded.
  // Note: One level is dropped in each categorical col.
  public int numExpCols() {
    int ncols = 0;
    for(int i = 0; i < vecs().length; i++)
      ncols += vecs()[i].domain() == null ? 1 : (vecs()[i].domain().length - 1);
    return ncols;
  }

  /** All the domains for enum columns; null for non-enum columns.  */
  public String[][] domains() {
    String ds[][] = new String[vecs().length][];
    for( int i=0; i<vecs().length; i++ )
      ds[i] = vecs()[i].domain();
    return ds;
  }

  private String[][] domains(int [] cols){
    Vec [] vecs = vecs();
    String [][] res = new String[cols.length][];
    for(int i = 0; i < cols.length; ++i)
      res[i] = vecs[cols[i]]._domain;
    return res;
  }

  private String [] names(int [] cols){
    if(_names == null)return null;
    String [] res = new String[cols.length];
    for(int i = 0; i < cols.length; ++i)
      res[i] = _names[cols[i]];
    return res;
  }

  public Vec lastVec() {
    final Vec [] vecs = vecs();
    return vecs[vecs.length-1];
  }
  /** Returns the first readable vector. */
  public Vec anyVec() {
    if( _col0 != null ) return _col0;
    for( Vec v : vecs() )
      if( v.readable() )
        return (_col0 = v);
    return null;
  }
  /* Returns the only Vector, or tosses IAE */
  public final Vec theVec(String err) {
    if( _keys.length != 1 ) throw new IllegalArgumentException(err);
    if( _vecs == null ) _vecs = new Vec[]{_col0 = DKV.get(_keys[0]).get() };
    return _vecs[0];
  }

  /** Check that the vectors are all compatible.  All Vecs have their content
   *  sharded using same number of rows per chunk.  */
  public boolean checkCompatible( ) {
    Vec v0 = anyVec();
    if( v0 == null ) return true;
    int nchunks = v0.nChunks();
    for( Vec vec : vecs() ) {
      if( vec instanceof AppendableVec ) continue; // New Vectors are endlessly compatible
      if( vec.nChunks() != nchunks )
        throw new IllegalArgumentException("Vectors different numbers of chunks, "+nchunks+" and "+vec.nChunks());
    }
    // Also check each chunk has same rows
    for( int i=0; i<nchunks; i++ ) {
      long es = v0.chunk2StartElem(i);
      for( Vec vec : vecs() )
        if( !(vec instanceof AppendableVec) && vec.chunk2StartElem(i) != es )
          throw new IllegalArgumentException("Vector chunks different numbers of rows, "+es+" and "+vec.chunk2StartElem(i));
    }
    // For larger Frames, verify that the layout is compatible - else we'll be
    // endlessly cache-missing the data around the cluster, pulling copies
    // local everywhere.
    if( v0.length() > 1e4 ) {
      VectorGroup grp = v0.group();
      for( Vec vec : vecs() )
        assert grp.equals(vec.group()) : "Vector " + vec + " has different vector group!";
    }
    return true;
  }

  public void closeAppendables() {closeAppendables(new Futures()).blockForPending(); }
  // Close all AppendableVec
  public Futures closeAppendables(Futures fs) {
    _col0 = null;               // Reset cache
    int len = vecs().length;
    for( int i=0; i<len; i++ ) {
      Vec v = _vecs[i];
      if( v instanceof AppendableVec )
        DKV.put(_keys[i],_vecs[i] = ((AppendableVec)v).close(fs),fs);
    }
    return fs;
  }

  /** Actually remove/delete all Vecs from memory, not just from the Frame. */
  @Override public Futures delete_impl(Futures fs) {
    for( Key k : _keys ) UKV.remove(k,fs);
    _names = new String[0];
    _vecs = new Vec[0];
    _keys = new Key[0];
    return fs;
  }
  @Override public String errStr() { return "Dataset"; }

  public long byteSize() {
    long sum=0;
    for( int i=0; i<vecs().length; i++ )
      sum += _vecs[i].byteSize();
    return sum;
  }

  @Override public String toString() {
    // Across
    Vec vecs[] = vecs();
    if( vecs.length==0 ) return "{}";
    String s="{"+_names[0];
    long bs=vecs[0].byteSize();
    for( int i=1; i<vecs.length; i++ ) {
      s += ","+_names[i];
      bs+= vecs[i].byteSize();
    }
    s += "}, "+PrettyPrint.bytes(bs)+"\n";
    // Down
    Vec v0 = anyVec();
    if( v0 == null ) return s;
    int nc = v0.nChunks();
    s += "Chunk starts: {";
<<<<<<< HEAD
    for( int c=0; c<nc; c++ ) s += v0.chunk2StartElem(c)+",";
=======
    for( int i=0; i<nc; i++ ) s += v0.chunkForChunkIdx(i)._start+",";
>>>>>>> b3bd2605
    s += "}";
    return s;
  }
  public String toStringNames() { return Arrays.toString(_names); }

  // Print a row with headers inlined
  private String toStr( long idx, int col ) {
    return _names[col]+"="+(_vecs[col].isNA(idx) ? "NA" : _vecs[col].at(idx));
  }
  public String toString( long idx ) {
    String s="{"+toStr(idx,0);
    for( int i=1; i<_names.length; i++ )
       s += ","+toStr(idx,i);
    return s+"}";
  }

  // Print fixed-width row & fixed-width headers (more compressed print
  // format).  Returns the column formats.
  public String[] toStringHdr( StringBuilder sb ) {
    String[] fs = new String[numCols()];
    for( int c=0; c<fs.length; c++ ) {
      String n = (c < _names.length) ? _names[c] : ("C"+c);
      if( numRows()==0 ) { sb.append(n).append(' '); continue; }
      int w=0;
      if( _vecs[c].isEnum() ) {
        String ss[] = _vecs[c]._domain;
        for( int i=0; i<ss.length; i++ )
          w = Math.max(w,ss[i].length());
        w = Math.min(w,10);
        fs[c] = "%"+w+"."+w+"s";
      } else {
        Chunk C = _vecs[c].chunkForChunkIdx(0);   // 1st Chunk
        // Possible situation: 1) vec is INT - C is has no floats => OK
        // 2) vec is INT - C has floats => IMPOSSIBLE,
        // 3) vec is FLOAT - C has floats => OK,
        // 4) vec is FLOAT - C has no floats => find the first chunk with floats
        if (!_vecs[c].isInt() &&  !C.hasFloat()) {
          for (int i=1; i<_vecs[c].nChunks(); i++) {
            C=_vecs[c].chunkForChunkIdx(i);
            if (C.hasFloat()) break;
          }
        }
        String f = fs[c] = C.pformat();  // Printable width
        for( int x=0; x<f.length(); x++ )// Get printable width from format
          if( Character.isDigit(f.charAt(x)) ) w = w*10+(f.charAt(x)-'0');
          else if( w>0 ) break;
        if( f.charAt(1)==' ' ) w++; // Leading blank is not in print-width
      }
      int len = sb.length();
      if( n.length() <= w ) {          // Short name, big digits
        sb.append(n);
        for( int i=n.length(); i<w; i++ ) sb.append(' ');
      } else if( w==1 ) {       // First char only
        sb.append(n.charAt(0));
      } else if( w==2 ) {       // First 2 chars only
        sb.append(n.charAt(0)).append(n.charAt(1));
      } else {                  // First char dot lastchars; e.g. Compress "Interval" to "I.val"
        sb.append(n.charAt(0)).append('.');
        for( int i=n.length()-(w-2); i<n.length(); i++ )
          sb.append(n.charAt(i));
      }
      assert len+w==sb.length();
      sb.append(' ');           // Column seperator
    }
    sb.append('\n');
    return fs;
  }
  public StringBuilder toString( StringBuilder sb, String[] fs, long idx ) {
    Vec vecs[] = vecs();
    for( int c=0; c<fs.length; c++ ) {
      Vec vec = vecs[c];
      if( vec.isEnum() ) {
        String s = "----------";
        if( !vec.isNA(idx) ) {
          int x = (int)vec.at8(idx);
          if( x >= 0 && x < vec._domain.length ) s = vec._domain[x];
        }
        sb.append(String.format(fs[c],s));
      } else if( vec.isInt() ) {
        if( vec.isNA(idx) ) {
          Chunk C = vec.chunkForChunkIdx(0);   // 1st Chunk
          int len = C.pformat_len0();  // Printable width
          for( int i=0; i<len; i++ ) sb.append('-');
        } else {
          try {
            sb.append(String.format(fs[c],vec.at8(idx)));
          } catch( IllegalFormatException ife ) {
            System.out.println("Format: "+fs[c]+" col="+c+" not for ints");
            ife.printStackTrace();
          }
        }
      } else {
        sb.append(String.format(fs[c],vec.at (idx)));
        if( vec.isNA(idx) ) sb.append(' ');
      }
      sb.append(' ');           // Column seperator
    }
    sb.append('\n');
    return sb;
  }
  public String toStringAll() {
    StringBuilder sb = new StringBuilder();
    String[] fs = toStringHdr(sb);
    for( int i=0; i<numRows(); i++ )
      toString(sb,fs,i);
    return sb.toString();
  }

  // Return the entire Frame as a CSV stream
  public InputStream toCSV(boolean headers) {
    return new CSVStream(headers);
  }

  private class CSVStream extends InputStream {
    byte[] _line;
    int _position;
    long _row;

    CSVStream(boolean headers) {
      StringBuilder sb = new StringBuilder();
      Vec vs[] = vecs();
      if( headers ) {
        sb.append('"' + _names[0] + '"');
        for(int i = 1; i < vs.length; i++)
          sb.append(',').append('"' + _names[i] + '"');
        sb.append('\n');
      }
      _line = sb.toString().getBytes();
    }

    @Override public int available() throws IOException {
      if(_position == _line.length) {
        if(_row == numRows())
          return 0;
        StringBuilder sb = new StringBuilder();
        Vec vs[] = vecs();
        for( int i = 0; i < vs.length; i++ ) {
          if(i > 0) sb.append(',');
          if(!vs[i].isNA(_row)) {
            if(vs[i].isEnum()) sb.append('"' + vs[i]._domain[(int) vs[i].at8(_row)] + '"');
            else if(vs[i].isInt()) sb.append(vs[i].at8(_row));
            else sb.append(vs[i].at(_row));
          }
        }
        sb.append('\n');
        _line = sb.toString().getBytes();
        _position = 0;
        _row++;
      }
      return _line.length - _position;
    }

    @Override public void close() throws IOException {
      super.close();
      _line = null;
    }

    @Override public int read() throws IOException {
      return available() == 0 ? -1 : _line[_position++];
    }

    @Override public int read(byte[] b, int off, int len) throws IOException {
      int n = available();
      if(n > 0) {
        n = Math.min(n, len);
        System.arraycopy(_line, _position, b, off, n);
        _position += n;
      }
      return n;
    }
  }


  // --------------------------------------------------------------------------
  // In support of R, a generic Deep Copy & Slice.
  // Semantics are a little odd, to match R's.
  // Each dimension spec can be:
  //   null - all of them
  //   a sorted list of negative numbers (no dups) - all BUT these
  //   an unordered list of positive - just these, allowing dups
  // The numbering is 1-based; zero's are not allowed in the lists, nor are out-of-range.
  final int MAX_EQ2_COLS = 100000;      // FIXME.  Put this in a better spot.
  public Frame deepSlice( Object orows, Object ocols ) {
    // ocols is either a long[] or a Frame-of-1-Vec
    long[] cols = null;
    if( ocols == null ) cols = null;
    else if (ocols instanceof long[]) cols = (long[])ocols;
    else if (ocols instanceof Frame) {
      Frame fr = (Frame) ocols;
      if (fr.numCols() != 1)
        throw new IllegalArgumentException("Columns Frame must have only one column (actually has " + fr.numCols() + " columns)");
      long n = fr.anyVec().length();
      if (n > MAX_EQ2_COLS)
        throw new IllegalArgumentException("Too many requested columns (requested " + n +", max " + MAX_EQ2_COLS + ")");
      cols = new long[(int)n];
      Vec v = fr.anyVec();
      for (long i = 0; i < v.length(); i++)
        cols[(int)i] = v.at8(i);
    } else
      throw new IllegalArgumentException("Columns is specified by an unsupported data type (" + ocols.getClass().getName() + ")");

    // Since cols is probably short convert to a positive list.
    int c2[] = null;
    if( cols==null ) {
      c2 = new int[numCols()];
      for( int i=0; i<c2.length; i++ ) c2[i]=i;
    } else if( cols.length==0 ) {
      c2 = new int[0];
    } else if( cols[0] > 0 ) {
      c2 = new int[cols.length];
      for( int i=0; i<cols.length; i++ )
        c2[i] = (int)cols[i]-1; // Convert 1-based cols to zero-based
    } else {
      c2 = new int[numCols()-cols.length];
      int j=0;
      for( int i=0; i<numCols(); i++ ) {
        if( j >= cols.length || i < (-cols[j]-1) ) c2[i-j] = i;
        else j++;
      }
    }
    for( int i=0; i<c2.length; i++ )
      if( c2[i] >= numCols() )
        throw new IllegalArgumentException("Trying to select column "+(c2[i]+1)+" but only "+numCols()+" present.");
    if( c2.length==0 )
      throw new IllegalArgumentException("No columns selected (did you try to select column 0 instead of column 1?)");

    // Do Da Slice
    // orows is either a long[] or a Vec
    if (orows == null)
      return new DeepSlice((long[])orows,c2).doAll(c2.length,this).outputFrame(names(c2),domains(c2));
    else if (orows instanceof long[]) {
      final long CHK_ROWS=1000000;
      long[] rows = (long[])orows;
      if( rows.length==0 || rows[0] < 0 )
        return new DeepSlice(rows,c2).doAll(c2.length, this).outputFrame(names(c2), domains(c2));
      // Vec'ize the index array
      Futures fs = new Futures();
      AppendableVec av = new AppendableVec("rownames");
      int r = 0;
      int c = 0;
      while (r < rows.length) {
        NewChunk nc = new NewChunk(av, c);
        long end = Math.min(r+CHK_ROWS, rows.length);
        for (; r < end; r++) {
          nc.addNum(rows[r]);
        }
        nc.close(c++, fs);
      }
      Vec c0 = av.close(fs);   // c0 is the row index vec
      fs.blockForPending();
      Frame fr2 = new Slice(c2, this).doAll(c2.length,new Frame(new String[]{"rownames"}, new Vec[]{c0}))
              .outputFrame(names(c2), domains(c2));
      UKV.remove(c0._key);      // Remove hidden vector
      return fr2;
    }
    Frame frows = (Frame)orows;
    Vec vrows = frows.anyVec();
    // It's a compatible Vec; use it as boolean selector.
    // Build column names for the result.
    Vec [] vecs = new Vec[c2.length+1];
    String [] names = new String[c2.length+1];
    for(int i = 0; i < c2.length; ++i){
      vecs[i] = _vecs[c2[i]];
      names[i] = _names[c2[i]];
    }
    vecs[c2.length] = vrows;
    names[c2.length] = "predicate";
    return new DeepSelect().doAll(c2.length,new Frame(names,vecs)).outputFrame(names(c2),domains(c2));
  }

  // Slice and return in the form of new chunks.
  private static class Slice extends MRTask2<Slice> {
    final Frame  _base;   // the base frame to slice from
    final int[]  _cols;
    Slice(int[] cols, Frame base) { _cols = cols; _base = base; }
    @Override public void map(Chunk[] ix, NewChunk[] ncs) {
      final Vec[] vecs = new Vec[_cols.length];
      final Vec   anyv = _base.anyVec();
      final long  nrow = anyv.length();
            long  r    = ix[0].at80(0);
      int   last_ci = anyv.elem2ChunkIdx(r<nrow?r:0); // memoize the last chunk index
      long  last_c0 = anyv._espc[last_ci];            // ...         last chunk start
      long  last_c1 = anyv._espc[last_ci + 1];        // ...         last chunk end
      Chunk[] last_cs = new Chunk[vecs.length];       // ...         last chunks
      for (int c = 0; c < _cols.length; c++) {
        vecs[c] = _base.vecs()[_cols[c]];
        last_cs[c] = vecs[c].chunkForChunkIdx(last_ci);
      }
      for (int i = 0; i < ix[0]._len; i++) {
        // select one row
        r = ix[0].at80(i) - 1;   // next row to select
        if (r < 0) continue;
        if (r >= nrow) {
          for (int c = 0; c < vecs.length; c++) ncs[c].addNum(Double.NaN);
        } else {
          if (r < last_c0 || r >= last_c1) {
            last_ci = anyv.elem2ChunkIdx(r);
            last_c0 = anyv._espc[last_ci];
            last_c1 = anyv._espc[last_ci + 1];
            for (int c = 0; c < vecs.length; c++)
              last_cs[c] = vecs[c].chunkForChunkIdx(last_ci);
          }
          for (int c = 0; c < vecs.length; c++)
            ncs[c].addNum(last_cs[c].at(r));
        }
      }
    }
  }

  // Bulk (expensive) copy from 2nd cols into 1st cols.
  // Sliced by the given cols & rows
  private static class DeepSlice extends MRTask2<DeepSlice> {
    final int  _cols[];
    final long _rows[];
    boolean _ex = true;
    DeepSlice( long rows[], int cols[]) { _cols=cols; _rows=rows;}
    @Override public void map( Chunk chks[], NewChunk nchks[] ) {
      long rstart = chks[0]._start;
      int rlen = chks[0]._len;  // Total row count
      int rx = 0;               // Which row to in/ex-clude
      int rlo = 0;              // Lo/Hi for this block of rows
      int rhi = rlen;
      while( true ) {           // Still got rows to include?
        if( _rows != null ) {   // Got a row selector?
          if( rx >= _rows.length ) break; // All done with row selections
          long r = _rows[rx++]-1;// Next row selector
          if( r < 0 ) {          // Row exclusion
            if(rx > 0 && _rows[rx - 1] < _rows[rx]) throw H2O.unimpl();
            long er = Math.abs(r) - 2;
            if ( er < rstart) continue;
            //scoop up all of the rows before the first exclusion
            if (rx == 1 && ( (int)(er + 1 - rstart)) > 0 && _ex) {
              rlo = (int)rstart;
              rhi = (int)(er - rstart);
              _ex = false;
              rx--;
            } else {
              rlo = (int)(er + 1 - rstart);
              //TODO: handle jumbled row indices ( e.g. -c(1,5,3) )
              while(rx < _rows.length && (_rows[rx] + 1 == _rows[rx - 1] && rlo < rlen)) {
                if(rx < _rows.length - 1 && _rows[rx] < _rows[rx + 1]) throw H2O.unimpl();
                rx++; rlo++;    //Exclude consecutive rows
              }
              rhi = rx >= _rows.length ? rlen : (int)Math.abs(_rows[rx] - 1) - 2;
              if(rx < _rows.length - 1 && _rows[rx] < _rows[rx + 1]) throw H2O.unimpl();
            }
          } else {              // Positive row list?
            if( r < rstart ) continue;
            rlo = (int)(r-rstart);
            rhi = rlo+1;        // Stop at the next row
            while( rx < _rows.length && (_rows[rx]-1-rstart)==rhi && rhi < rlen ) {
              rx++; rhi++;      // Grab sequential rows
            }
          }
        }
        // Process this next set of rows
        // For all cols in the new set
          for( int i=0; i<_cols.length; i++ ) {
              Chunk    oc =  chks[_cols[i]];
              NewChunk nc = nchks[      i ];
              if( oc._vec.isInt() ) { // Slice on integer columns
                  for( int j=rlo; j<rhi; j++ )
                      if( oc.isNA0(j) ) nc.addNA();
                      else              nc.addNum(oc.at80(j),0);
              } else {                // Slice on double columns
                  for( int j=rlo; j<rhi; j++ )
                      nc.addNum(oc.at0(j));
              }
          }
        rlo=rhi;
        if( _rows==null ) break;
      }
    }
  }

  private static class DeepSelect extends MRTask2<DeepSelect> {
    @Override public void map( Chunk chks[], NewChunk nchks[] ) {
      Chunk pred = chks[chks.length-1];
      for(int i = 0; i < pred._len; ++i){
        if(pred.at0(i) != 0)
          for(int j = 0; j < chks.length-1; ++j)
            nchks[j].addNum(chks[j].at0(i));
      }
    }
  }

  // ------------------------------------------------------------------------------

  public
  <Y extends Flow.PerRow<Y>>      // Type parameter
  Flow.FlowPerRow<Y>              // Return type of with()
  with                            // The method name
  ( Flow.PerRow<Y> pr )           // Arguments for with()
  {
    return new Flow.FlowPerRow<Y>(pr,new Flow.FlowFrame(this));
  }

  public Flow.FlowFilter with( Flow.Filter fr ) {
    return new Flow.FlowFilter(fr,new Flow.FlowFrame(this));
  }

  public Flow.FlowGroupBy with( Flow.GroupBy fr ) {
    return new Flow.FlowGroupBy(fr,new Flow.FlowFrame(this));
  }
}<|MERGE_RESOLUTION|>--- conflicted
+++ resolved
@@ -382,11 +382,7 @@
     if( v0 == null ) return s;
     int nc = v0.nChunks();
     s += "Chunk starts: {";
-<<<<<<< HEAD
     for( int c=0; c<nc; c++ ) s += v0.chunk2StartElem(c)+",";
-=======
-    for( int i=0; i<nc; i++ ) s += v0.chunkForChunkIdx(i)._start+",";
->>>>>>> b3bd2605
     s += "}";
     return s;
   }
