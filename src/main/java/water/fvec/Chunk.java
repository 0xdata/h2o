--- conflicted
+++ resolved
@@ -11,11 +11,7 @@
   public long _start;           // Start element; filled after AutoBuffer.read
   public int _len;              // Number of elements in this chunk
   byte[] _mem; // Short-cut to the embedded memory; WARNING: holds onto a large array
-
   Vec _vec;    // Owning Vec; filled after AutoBuffer.read
-<<<<<<< HEAD
-  public Chunk(long na){_NA = na;}
-  public final Vec vec() { return _vec; }
 
   // The zero-based API.  Somewhere between 10% to 30% faster in a tight-loop
   // over the data than the generic at() API.  Probably no gain on larger
@@ -23,18 +19,9 @@
   // range-check by the JIT as expected.
   public final double at0( int i ) { return atd_impl(i); }
   public final long  at80( int i ) { return at8_impl(i); }
+  public final boolean isNA0( int i ) { return valueIsNA(at80(i)); }
 
   // Load a double or long value from the 1-entry chunk cache, or miss-out.
-=======
-
-  Key _vecKey;
-  public final Vec vec() {
-    if(_vec == null)
-      _vec = DKV.get(_vecKey).get();
-    return _vec;
-  }
-  // Load a long value from the 1-entry chunk cache, or miss-out to "go slow".
->>>>>>> cf241533
   // This version uses absolute element numbers, but must convert them to
   // chunk-relative indices - requiring a load from an aliasing local var,
   // leading to lower quality JIT'd code (similar issue to using iterator
@@ -51,6 +38,7 @@
     if( 0 <= x && x < _len ) return at8_impl((int)x);
     throw new ArrayIndexOutOfBoundsException(""+_start+" <= "+i+" < "+(_start+_len));
   }
+  public final boolean isNA( long i ) { return valueIsNA(at8(i)); }
 
   // Slightly slower than 'at0'; goes (very) slow outside the chunk.  First
   // outside-chunk fetches & caches whole chunk; maybe takes multiple msecs.
@@ -66,21 +54,10 @@
     if( 0 <= x && x < _len ) return at8_impl((int)x);
     return _vec.at8(i);          // Go Slow
   }
-<<<<<<< HEAD
+  public final boolean isNA_slow( long i ) { return valueIsNA(at8_slow(i)); }
 
-  public final boolean isNA( long i ) {
-    long x = i-_start;
-    if( 0 <= x && x < _len ) return isNA0((int)x);
-    return _vec.isNA(i);
-  }
-  public /*abstract*/ boolean isNA0(int i ) { return false; } // not implemented yet!
-  abstract double atd_impl(int idx);
-  abstract long   at8_impl(int idx);
-=======
-  // Chunk-specific decompression of chunk-relative indexed data
-  public abstract long   get ( int i );
-  public abstract double getd( int i );
->>>>>>> cf241533
+  abstract protected double atd_impl(int idx);
+  abstract protected long   at8_impl(int idx);
   // Chunk-specific append of data
   abstract void append2( long l, int exp );
   // Chunk-specific implementations of read & write
