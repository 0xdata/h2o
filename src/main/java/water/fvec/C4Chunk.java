--- conflicted
+++ resolved
@@ -4,22 +4,16 @@
 
 // The empty-compression function, where data is in 'int's.
 public class C4Chunk extends Chunk {
-<<<<<<< HEAD
-  C4Chunk( byte[] bs ) {super(Integer.MIN_VALUE); _mem=bs; _start = -1; _len = _mem.length>>2; }
-  @Override public long   at8_impl( int i ) { return UDP.get4(_mem,i<<2); }
-  @Override public double atd_impl( int i ) { long res = UDP.get4(_mem,i<<2); return res == NA()?Double.NaN:res;}
-=======
   static protected final long _NA = Integer.MIN_VALUE;
   C4Chunk( byte[] bs ) { _mem=bs; _start = -1; _len = _mem.length>>2; }
-  @Override public long   get ( int    i ) {
+  @Override protected final long at8_impl( int i ) {
     long res = UDP.get4(_mem,i<<2);
     return res == _NA?_vec._iNA:res;
   }
-  @Override public double getd( int    i ) {
+  @Override protected final double atd_impl( int i ) {
     long res = UDP.get4(_mem,i<<2);
     return res == _NA?_vec._fNA:res;
   }
->>>>>>> cf241533
   @Override void   append2 ( long l, int exp ) { throw H2O.fail(); }
   @Override public AutoBuffer write(AutoBuffer bb) { return bb.putA1(_mem,_mem.length); }
   @Override public C4Chunk read(AutoBuffer bb) {
