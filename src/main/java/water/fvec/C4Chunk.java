package water.fvec;

import water.*;

// The empty-compression function, where data is in 'int's.
public class C4Chunk extends Chunk {
  C4Chunk( byte[] bs ) {super(Integer.MIN_VALUE); _mem=bs; _start = -1; _len = _mem.length>>2; }
  @Override public long   get ( int    i ) { return UDP.get4(_mem,i<<2); }
  @Override public double getd( int    i ) { int res =  UDP.get4(_mem,i<<2); return (res == NA())?Double.NaN:res; }
  @Override void   append2 ( long l, int exp ) { throw H2O.fail(); }
<<<<<<< HEAD
  @Override public AutoBuffer write(AutoBuffer bb) {return bb.putA1(_mem,_mem.length);}
=======
  @Override public AutoBuffer write(AutoBuffer bb) { return bb.putA1(_mem,_mem.length); }
>>>>>>> fe154fe7
  @Override public C4Chunk read(AutoBuffer bb) {
    _mem = bb.bufClose();
    _start = -1;
    _len = _mem.length>>2;
    assert _mem.length == _len<<2;
    return this;
  }
}<|MERGE_RESOLUTION|>--- conflicted
+++ resolved
@@ -4,15 +4,11 @@
 
 // The empty-compression function, where data is in 'int's.
 public class C4Chunk extends Chunk {
-  C4Chunk( byte[] bs ) {super(Integer.MIN_VALUE); _mem=bs; _start = -1; _len = _mem.length>>2; }
+  C4Chunk( byte[] bs ) { _mem=bs; _start = -1; _len = _mem.length>>2; }
   @Override public long   get ( int    i ) { return UDP.get4(_mem,i<<2); }
-  @Override public double getd( int    i ) { int res =  UDP.get4(_mem,i<<2); return (res == NA())?Double.NaN:res; }
+  @Override public double getd( int    i ) { return UDP.get4(_mem,i<<2); }
   @Override void   append2 ( long l, int exp ) { throw H2O.fail(); }
-<<<<<<< HEAD
-  @Override public AutoBuffer write(AutoBuffer bb) {return bb.putA1(_mem,_mem.length);}
-=======
   @Override public AutoBuffer write(AutoBuffer bb) { return bb.putA1(_mem,_mem.length); }
->>>>>>> fe154fe7
   @Override public C4Chunk read(AutoBuffer bb) {
     _mem = bb.bufClose();
     _start = -1;
