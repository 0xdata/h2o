--- conflicted
+++ resolved
@@ -24,13 +24,8 @@
     _max = -Double.MAX_VALUE;
   }
 
-<<<<<<< HEAD
-  protected final boolean isNA(int idx){
-    return _ls[idx] == 0 && _xs[idx] != 0;
-=======
   protected final boolean isNA(int idx) {
-    return (_ds == null) ? (_ls[idx] == 0 && _xs[idx] == Integer.MIN_VALUE) : Double.isNaN(_ds[idx]);
->>>>>>> 449f4e68
+    return (_ds == null) ? (_ls[idx] == 0 && _xs[idx] != 0) : Double.isNaN(_ds[idx]);
   }
 
   public void addNA(){
@@ -241,26 +236,19 @@
   // chunk.  At this point the NewChunk is full size, no more appends allowed,
   // and the xs exponent array should be only full of zeros.  Accesses must be
   // in-range and refer to the inflated values of the original Chunk.
-<<<<<<< HEAD
-  @Override boolean set8_impl(int i, long l) { _ls[i]=l; _xs[i]=0; return true; }
-  @Override public long   at8_impl( int i ) { assert _xs[i]==0; return _ls[i]; }
-  @Override public double atd_impl( int i ) { throw H2O.fail(); }
-  @Override boolean hasFloat() { return _hasFloat; }
-=======
-  @Override boolean set8_impl(int i, long l) { 
-    if( _ds != null ) throw H2O.unimpl(); 
-    _ls[i]=l; _xs[i]=0; 
-    return true; 
-  }
-  @Override boolean set8_impl(int i, double d) {     
-    if( _ls != null ) throw H2O.unimpl(); 
-    _ds[i]=d; 
-    return true; 
+  @Override boolean set8_impl(int i, long l) {
+    if( _ds != null ) throw H2O.unimpl();
+    _ls[i]=l; _xs[i]=0;
+    return true;
+  }
+  @Override boolean set8_impl(int i, double d) {
+    if( _ls != null ) throw H2O.unimpl();
+    _ds[i]=d;
+    return true;
   }
   @Override public long   at8_impl( int i ) { assert _xs[i]==0 && _ds==null; return _ls[i]; }
   @Override public double atd_impl( int i ) { assert _xs==null; return _ds[i]; }
   @Override boolean hasFloat() { throw H2O.fail(); }
->>>>>>> 449f4e68
   @Override public AutoBuffer write(AutoBuffer bb) { throw H2O.fail(); }
   @Override public NewChunk read(AutoBuffer bb) { throw H2O.fail(); }
   @Override NewChunk inflate_impl(NewChunk nc) { throw H2O.fail(); }
