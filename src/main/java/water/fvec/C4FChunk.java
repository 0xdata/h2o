package water.fvec;

import water.*;

// The empty-compression function, where data is in 'int's.
public class C4FChunk extends Chunk {
<<<<<<< HEAD
  C4FChunk( byte[] bs ) { super(Long.MIN_VALUE);_mem=bs; _start = -1; _len = _mem.length>>2; }
  @Override public long   at8_impl( int i ) { float res = UDP.get4f(_mem,i<<2); return Float.isNaN(res)?NA():(long)res;}
  @Override public double atd_impl( int i ) { return      UDP.get4f(_mem,i<<2); }
=======
  C4FChunk( byte[] bs ) { _mem=bs; _start = -1; _len = _mem.length>>2; }
  @Override public long   get ( int    i ) {
    float res = UDP.get4f(_mem,i<<2);
    return Float.isNaN(res)?_vec._iNA:(long)res;
  }
  @Override public double getd( int    i ) {
    float res = UDP.get4f(_mem,i<<2);
    return Float.isNaN(res)?_vec._fNA:res;
  }
>>>>>>> cf241533
  @Override void   append2 ( long l, int exp ) { throw H2O.fail(); }
  @Override public AutoBuffer write(AutoBuffer bb) { return bb.putA1(_mem,_mem.length); }
  @Override public C4FChunk read(AutoBuffer bb) {
    _mem = bb.bufClose();
    _start = -1;
    _len = _mem.length>>2;
    assert _mem.length == _len<<2;
    return this;
  }
}<|MERGE_RESOLUTION|>--- conflicted
+++ resolved
@@ -4,21 +4,15 @@
 
 // The empty-compression function, where data is in 'int's.
 public class C4FChunk extends Chunk {
-<<<<<<< HEAD
-  C4FChunk( byte[] bs ) { super(Long.MIN_VALUE);_mem=bs; _start = -1; _len = _mem.length>>2; }
-  @Override public long   at8_impl( int i ) { float res = UDP.get4f(_mem,i<<2); return Float.isNaN(res)?NA():(long)res;}
-  @Override public double atd_impl( int i ) { return      UDP.get4f(_mem,i<<2); }
-=======
   C4FChunk( byte[] bs ) { _mem=bs; _start = -1; _len = _mem.length>>2; }
-  @Override public long   get ( int    i ) {
+  @Override protected final long at8_impl( int i ) {
     float res = UDP.get4f(_mem,i<<2);
     return Float.isNaN(res)?_vec._iNA:(long)res;
   }
-  @Override public double getd( int    i ) {
+  @Override protected final double atd_impl( int i ) {
     float res = UDP.get4f(_mem,i<<2);
     return Float.isNaN(res)?_vec._fNA:res;
   }
->>>>>>> cf241533
   @Override void   append2 ( long l, int exp ) { throw H2O.fail(); }
   @Override public AutoBuffer write(AutoBuffer bb) { return bb.putA1(_mem,_mem.length); }
   @Override public C4FChunk read(AutoBuffer bb) {
