--- conflicted
+++ resolved
@@ -13,21 +13,14 @@
     UDP.set8d(_mem,0,scale);
     UDP.set4 (_mem,8,bias );
   }
-<<<<<<< HEAD
-  @Override public long   at8_impl( int i ) { return (long)(((0xFF&_mem[i+OFF])+_bias)*_scale); }
-  @Override public double atd_impl( int i ) { return        ((0xFF&_mem[i+OFF])+_bias)*_scale ; }
-=======
-  @Override public long   get ( int    i ) {
+  @Override protected final long at8_impl( int i ) {
     long res = 0xFF&_mem[i+OFF];
-    assert (res == _NA) || !_vec.isNA((long)((res+_bias)*_scale));
     return res == _NA?_vec._iNA:(long)((res+_bias)*_scale);
   }
-  @Override public double getd( int    i ) {
+  @Override protected final double atd_impl( int i ) {
     long res = 0xFF&_mem[i+OFF];
-    assert res == _NA || !_vec.isNA((res+_bias)*_scale);
     return (res == _NA)?_vec._fNA:(res+_bias)*_scale;
   }
->>>>>>> cf241533
   @Override void   append2 ( long l, int exp ) { throw H2O.fail(); }
   @Override public AutoBuffer write(AutoBuffer bb) { return bb.putA1(_mem,_mem.length); }
   @Override public C1SChunk read(AutoBuffer bb) {
