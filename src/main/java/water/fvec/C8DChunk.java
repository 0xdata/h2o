--- conflicted
+++ resolved
@@ -4,15 +4,11 @@
 
 // The empty-compression function, where data is in 'int's.
 public class C8DChunk extends Chunk {
-  C8DChunk( byte[] bs ) {super(Long.MIN_VALUE); _mem=bs; _start = -1; _len = _mem.length>>3; }
+  C8DChunk( byte[] bs ) { _mem=bs; _start = -1; _len = _mem.length>>3; }
   @Override public long   get ( int    i ) { return (long)UDP.get8d(_mem,i<<3); }
   @Override public double getd( int    i ) { return       UDP.get8d(_mem,i<<3); }
   @Override void   append2 ( long l, int exp ) { throw H2O.fail(); }
-<<<<<<< HEAD
-  @Override public AutoBuffer write(AutoBuffer bb) {return bb.putA1(_mem,_mem.length);}
-=======
   @Override public AutoBuffer write(AutoBuffer bb) { return bb.putA1(_mem,_mem.length); }
->>>>>>> fe154fe7
   @Override public C8DChunk read(AutoBuffer bb) {
     _mem = bb.bufClose();
     _start = -1;
