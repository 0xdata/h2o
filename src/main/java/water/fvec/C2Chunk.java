package water.fvec;

import water.*;

// The empty-compression function, where data is in shorts
public class C2Chunk extends Chunk {
  static protected final long _NA = Short.MIN_VALUE;
  static final int OFF=0;
<<<<<<< HEAD
  C2Chunk( byte[] bs ) { super(Short.MIN_VALUE); _mem=bs; _start = -1; _len = _mem.length>>1; }
  @Override public long   at8_impl( int i ) { return UDP.get2(_mem,(i<<1)+OFF);}
  @Override public double atd_impl( int i ) {
=======
  C2Chunk( byte[] bs ) { _mem=bs; _start = -1; _len = _mem.length>>1; }
  @Override public long   get ( int    i ) {
    int res = UDP.get2(_mem,(i<<1)+OFF);
    return res == _NA?_vec._iNA:res;
  }
  @Override public double getd( int    i ) {
>>>>>>> cf241533
    int res = UDP.get2(_mem,(i<<1)+OFF);
    return res == _NA?_vec._fNA:res;
  }
  @Override void   append2 ( long l, int exp ) { throw H2O.fail(); }
  @Override public AutoBuffer write(AutoBuffer bb) { return bb.putA1(_mem,_mem.length); }
  @Override public C2Chunk read(AutoBuffer bb) {
    _mem = bb.bufClose();
    _start = -1;
    _len = _mem.length>>1;
    assert _mem.length == _len<<1;
    return this;
  }
}<|MERGE_RESOLUTION|>--- conflicted
+++ resolved
@@ -6,18 +6,12 @@
 public class C2Chunk extends Chunk {
   static protected final long _NA = Short.MIN_VALUE;
   static final int OFF=0;
-<<<<<<< HEAD
-  C2Chunk( byte[] bs ) { super(Short.MIN_VALUE); _mem=bs; _start = -1; _len = _mem.length>>1; }
-  @Override public long   at8_impl( int i ) { return UDP.get2(_mem,(i<<1)+OFF);}
-  @Override public double atd_impl( int i ) {
-=======
   C2Chunk( byte[] bs ) { _mem=bs; _start = -1; _len = _mem.length>>1; }
-  @Override public long   get ( int    i ) {
+  @Override protected final long at8_impl( int i ) {
     int res = UDP.get2(_mem,(i<<1)+OFF);
     return res == _NA?_vec._iNA:res;
   }
-  @Override public double getd( int    i ) {
->>>>>>> cf241533
+  @Override protected final double atd_impl( int    i ) {
     int res = UDP.get2(_mem,(i<<1)+OFF);
     return res == _NA?_vec._fNA:res;
   }
