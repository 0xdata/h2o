package water.fvec;

import water.*;

// A single distributed vector column.
//
// A distributed vector has a count of elements, an element-to-chunk mapping, a
// Java type (mostly determines rounding on store), and functions to directly
// load elements without further indirections.  The data is compressed, or
// backed by disk or both.  *Writing* to elements may fail, either because the
// backing data is read-only (file backed) or does not fit in the compression
// scheme.
//
//  Vec Key format is: Key. VEC - byte, 0 - byte,   0    - int, normal Key bytes.
// DVec Key format is: Key.DVEC - byte, 0 - byte, chunk# - int, normal Key bytes.
public class Vec extends Iced {
  final Key _key;               // Top-level key
  // Element-start per chunk.  Always zero for chunk 0.  One more entry than
  // chunks, so the last entry is the total number of rows.  This field is
  // dead/ignored in subclasses that are guaranteed to have fixed-sized chunks
  // such as file-backed Vecs.
  final long _espc[];

  double _min, _max, _sum;

  Vec( Key key, long espc[], double min, double max, double sum ) {
    assert key._kb[0]==Key.VEC;
    _key = key;
    _espc = espc;
    _min = min == Double.MIN_VALUE ? Double.NaN : min;
    _max = max;
    _sum = sum;
  }

  // Number of elements in the vector.  Overridden by subclasses that compute
  // length in an alternative way, such as file-backed Vecs.
  public long length() { return _espc[_espc.length-1]; }

  // Number of chunks.  Overridden by subclasses that compute chunks in an
  // alternative way, such as file-backed Vecs.
  public int nChunks() { return _espc.length-1; }

  // Default read/write behavior for Vecs
  public boolean readable() { return true ; }
  public boolean writable() { return false; }

  // Convert a row# to a chunk#.  For constant-sized chunks this is a little
  // shift-and-add math.  For variable-sized chunks this is a binary search,
  // with a sane API (JDK has an insane API).  Overridden by subclasses that
  // compute chunks in an alternative way, such as file-backed Vecs.
  int elem2ChunkIdx( long i ) {
    assert 0 <= i && i < length();
    int lo=0, hi = nChunks();
    while( lo < hi-1 ) {
      int mid = (hi+lo)>>>1;
      if( i < _espc[mid] ) hi = mid;
      else                 lo = mid;
    }
    return lo;
  }

  // Convert a chunk-index into a starting row #.  For constant-sized chunks
  // this is a little shift-and-add math.  For variable-sized chunks this is a
  // table lookup.
  public long chunk2StartElem( int cidx ) { return _espc[cidx]; }

  // Convert a chunk index into a data chunk key.  It's just the main Key with
  // the given chunk#.
  public Key chunkKey( int cidx ) {
    byte[] bits = _key._kb.clone(); // Copy the Vec key
    bits[0] = Key.DVEC;             // Data chunk key
    bits[1] = -1;                   // Not homed
    UDP.set4(bits,2,cidx);          // Chunk#
    return Key.make(bits);
  }

  // Get a Chunk.  Basically the index-to-key map, plus a DKV.get.  Can be
  // overridden for e.g., all-constant vectors where the Value is special.
  public Value chunkIdx( int cidx ) {
    Value val = DKV.get(chunkKey(cidx));
    assert val != null;
    return val;
  }

  // Convert a global row# to a chunk-local row#.
  private final int elem2ChunkElem( long i, int cidx ) {
    return (int)(i - chunk2StartElem(cidx));
  }
  // Matching CVec for a given element
  public Chunk elem2BV( int cidx ) {
    long start = chunk2StartElem(cidx); // Chunk# to chunk starting element#
    Value dvec = chunkIdx(cidx);        // Chunk# to chunk data
    Chunk bv = dvec.get();          // Chunk data to compression wrapper
    if( bv._start == start ) return bv; // Already filled-in
    assert bv._start == -1;
    bv._start = start;          // Fields not filled in by unpacking from Value
    bv._vec = this;             // Fields not filled in by unpacking from Value
    return bv;
  }

  // Next BigVector from the current one
  Chunk nextBV( Chunk bv ) {
    int cidx = elem2ChunkIdx(bv._start+bv._len);
    return cidx == nChunks() ? null : elem2BV(cidx);
  }

  // Fetch element the slow way
  public long get( long i ) { return elem2BV(elem2ChunkIdx(i)).at(i); }
<<<<<<< HEAD
  public double getd( long i ) { return elem2BV(elem2ChunkIdx(i)).atd(i); }
=======
  public double getd( long i ) { throw H2O.unimpl(); }
  public boolean isNA( long i ) { return elem2BV(elem2ChunkIdx(i)).isNA(i); }
>>>>>>> 9db5ccf3

  // [#elems, min/mean/max]
  @Override public String toString() {
    return "["+length()+(Double.isNaN(_min) ? "" : ","+_min+"/"+(_sum/length())+"/"+_max)+"]";
  }

}<|MERGE_RESOLUTION|>--- conflicted
+++ resolved
@@ -106,12 +106,8 @@
 
   // Fetch element the slow way
   public long get( long i ) { return elem2BV(elem2ChunkIdx(i)).at(i); }
-<<<<<<< HEAD
   public double getd( long i ) { return elem2BV(elem2ChunkIdx(i)).atd(i); }
-=======
-  public double getd( long i ) { throw H2O.unimpl(); }
   public boolean isNA( long i ) { return elem2BV(elem2ChunkIdx(i)).isNA(i); }
->>>>>>> 9db5ccf3
 
   // [#elems, min/mean/max]
   @Override public String toString() {
