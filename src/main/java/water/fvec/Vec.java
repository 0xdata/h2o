package water.fvec;

import water.*;

// A single distributed vector column.
//
// A distributed vector has a count of elements, an element-to-chunk mapping, a
// Java type (mostly determines rounding on store), and functions to directly
// load elements without further indirections.  The data is compressed, or
// backed by disk or both.  *Writing* to elements may fail, either because the
// backing data is read-only (file backed) or does not fit in the compression
// scheme.
//
//  Vec Key format is: Key. VEC - byte, 0 - byte,   0    - int, normal Key bytes.
// DVec Key format is: Key.DVEC - byte, 0 - byte, chunk# - int, normal Key bytes.
public class Vec extends Iced {
  final Key _key;               // Top-level key
  // Element-start per chunk.  Always zero for chunk 0.  One more entry than
  // chunks, so the last entry is the total number of rows.  This field is
  // dead/ignored in subclasses that are guaranteed to have fixed-sized chunks
  // such as file-backed Vecs.
  final long _espc[];

  double _min, _max, _sum;

  Vec( Key key, long espc[], double min, double max, double sum ) {
    assert key._kb[0]==Key.VEC;
    _key = key;
    _espc = espc;
    _min = min == Double.MIN_VALUE ? Double.NaN : min;
    _max = max;
    _sum = sum;
  }

  public static Key newKey(){
    byte [] kb = Key.make()._kb;
    byte[] bits = new byte[1+1+4+kb.length];
    bits[0] = Key.VEC;
    bits[1] = 0; // Not homed
    UDP.set4(bits,2,-1); // 0xFFFFFFFF in the chunk# area
    System.arraycopy(kb,0,bits,1+1+4,kb.length);
    return Key.make(bits);
  }

  // Number of elements in the vector.  Overridden by subclasses that compute
  // length in an alternative way, such as file-backed Vecs.
  public long length() { return _espc[_espc.length-1]; }

  // Number of chunks.  Overridden by subclasses that compute chunks in an
  // alternative way, such as file-backed Vecs.
  public int nChunks() { return _espc.length-1; }

  // Default read/write behavior for Vecs
  public boolean readable() { return true ; }
  public boolean writable() { return false; }

  // Return column min & max - lazily computing as needed.
  public double min() {
    if( _min == Double.NaN ) throw H2O.unimpl();
    return _min;
  }
  public double max() {
    if( _min == Double.NaN ) throw H2O.unimpl();
    return _max;
  }

  // Convert a row# to a chunk#.  For constant-sized chunks this is a little
  // shift-and-add math.  For variable-sized chunks this is a binary search,
  // with a sane API (JDK has an insane API).  Overridden by subclasses that
  // compute chunks in an alternative way, such as file-backed Vecs.
  int elem2ChunkIdx( long i ) {
    assert 0 <= i && i < length();
    int lo=0, hi = nChunks();
    while( lo < hi-1 ) {
      int mid = (hi+lo)>>>1;
      if( i < _espc[mid] ) hi = mid;
      else                 lo = mid;
    }
    return lo;
  }

  // Convert a chunk-index into a starting row #.  For constant-sized chunks
  // this is a little shift-and-add math.  For variable-sized chunks this is a
  // table lookup.
  public long chunk2StartElem( int cidx ) { return _espc[cidx]; }

  // Convert a chunk index into a data chunk key.  It's just the main Key with
  // the given chunk#.
  public Key chunkKey( int cidx ) {
    byte[] bits = _key._kb.clone(); // Copy the Vec key
    bits[0] = Key.DVEC;             // Data chunk key
    bits[1] = -1;                   // Not homed
    UDP.set4(bits,2,cidx);          // Chunk#
    return Key.make(bits);
  }

  // Get a Chunk.  Basically the index-to-key map, plus a DKV.get.  Can be
  // overridden for e.g., all-constant vectors where the Value is special.
  public Value chunkIdx( int cidx ) {
    Value val = DKV.get(chunkKey(cidx));
    assert val != null;
    return val;
  }

  // Convert a global row# to a chunk-local row#.
  private final int elem2ChunkElem( long i, int cidx ) {
    return (int)(i - chunk2StartElem(cidx));
  }
  // Matching CVec for a given element
  public Chunk elem2BV( int cidx ) {
    long start = chunk2StartElem(cidx); // Chunk# to chunk starting element#
    Value dvec = chunkIdx(cidx);        // Chunk# to chunk data
    Chunk bv = dvec.get();          // Chunk data to compression wrapper
    if( bv._start == start ) return bv; // Already filled-in
    assert bv._start == -1;
    bv._start = start;          // Fields not filled in by unpacking from Value
    bv._vec = this;             // Fields not filled in by unpacking from Value
    return bv;
  }

  // Next BigVector from the current one
  Chunk nextBV( Chunk bv ) {
    int cidx = elem2ChunkIdx(bv._start+bv._len);
    return cidx == nChunks() ? null : elem2BV(cidx);
  }

  // Fetch element the slow way
<<<<<<< HEAD
  public long  at8( long i ) { return elem2BV(elem2ChunkIdx(i)).at8(i); }
  public double at( long i ) { return elem2BV(elem2ChunkIdx(i)).at (i); }
  public boolean isNA( long i ) { return elem2BV(elem2ChunkIdx(i)).isNA(i); }
=======
  public long get( long i ) { return elem2BV(elem2ChunkIdx(i)).at(i); }
  public double getd( long i ) { return elem2BV(elem2ChunkIdx(i)).atd(i); }

  // handling of NAs
  long   _iNA = Long.MIN_VALUE+111; // "random" small number, not to clash with the MIN value
  double _fNA = Double.NaN;
  boolean _replaceNAs;

  public final void setNAs(double fNA, long iNa){
    _replaceNAs = false;
    _iNA = iNa;
    _fNA = fNA;
  }
  /**
   * NAs can be replaced on the fly by user supplied value.
   * @param fval
   * @param ival
   */
  public final void replaceNAs(double fval, long ival){
    _replaceNAs = true;
    _iNA = ival;
    _fNA = fval;
  }
  public final void replaceNAs(double fval){
    if(!Double.isNaN(fval))replaceNAs(fval,(long)fval);
    else {
      _fNA = fval;
      _replaceNAs = false;
    }
  }
  public final void replaceNAs(long ival){replaceNAs(ival, ival);}
  public final boolean isNA(long l){
    return !_replaceNAs && l == _iNA;
  }
  public final boolean isNA(double d){
    return !_replaceNAs && (Double.isNaN(d) || d == _fNA);
  }

>>>>>>> cf241533

  // [#elems, min/mean/max]
  @Override public String toString() {
    return "["+length()+(Double.isNaN(_min) ? "" : ","+_min+"/"+(_sum/length())+"/"+_max)+"]";
  }


}<|MERGE_RESOLUTION|>--- conflicted
+++ resolved
@@ -125,13 +125,8 @@
   }
 
   // Fetch element the slow way
-<<<<<<< HEAD
   public long  at8( long i ) { return elem2BV(elem2ChunkIdx(i)).at8(i); }
   public double at( long i ) { return elem2BV(elem2ChunkIdx(i)).at (i); }
-  public boolean isNA( long i ) { return elem2BV(elem2ChunkIdx(i)).isNA(i); }
-=======
-  public long get( long i ) { return elem2BV(elem2ChunkIdx(i)).at(i); }
-  public double getd( long i ) { return elem2BV(elem2ChunkIdx(i)).atd(i); }
 
   // handling of NAs
   long   _iNA = Long.MIN_VALUE+111; // "random" small number, not to clash with the MIN value
@@ -168,12 +163,8 @@
     return !_replaceNAs && (Double.isNaN(d) || d == _fNA);
   }
 
->>>>>>> cf241533
-
   // [#elems, min/mean/max]
   @Override public String toString() {
     return "["+length()+(Double.isNaN(_min) ? "" : ","+_min+"/"+(_sum/length())+"/"+_max)+"]";
   }
-
-
-}+}
