--- conflicted
+++ resolved
@@ -38,15 +38,11 @@
   }
   // Same parse, as a backgroundable Job
   public static ParseDataset2 forkParseDataset(final Key dest, final Key[] keys, final CustomParser.ParserSetup setup, boolean delete_on_done) {
-<<<<<<< HEAD
     setup.checkColumnNames();
-    for( Key k : keys )
-=======
     // Some quick sanity checks: no overwriting your input key, and a resource check.
     long sum=0;
     for( Key k : keys ) {
->>>>>>> ec2ae03e
-      if( dest.equals(k) ) 
+      if( dest.equals(k) )
         throw new IllegalArgumentException("Destination key "+dest+" must be different from all sources");
       sum += DKV.get(k).length(); // Sum of all input filesizes
     }
