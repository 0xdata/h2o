package water.fvec;

import java.io.IOException;
import java.io.InputStream;
import java.util.Arrays;
import java.util.zip.*;
import jsr166y.CountedCompleter;
import water.*;
import water.H2O.H2OCountedCompleter;
import water.fvec.Vec.VectorGroup;
import water.nbhm.NonBlockingHashMap;
import water.nbhm.NonBlockingSetInt;
import water.parser.*;
import water.parser.CustomParser.ParserSetup;
import water.parser.CustomParser.ParserType;
import water.parser.CustomParser.StreamDataOut;
import water.parser.Enum;
import water.util.FrameUtils;
import water.util.Log;
import water.util.Utils.IcedHashMap;
import water.util.Utils.IcedInt;
import water.util.Utils;

public final class ParseDataset2 extends Job {
  public final Key  _progress;  // Job progress Key
  private MultiFileParseTask _mfpt; // Access to partially built vectors for cleanup after parser crash
  public static enum Compression { NONE, ZIP, GZIP }

  // --------------------------------------------------------------------------
  // Parse an array of csv input/file keys into an array of distributed output Vecs
<<<<<<< HEAD
  public static Frame parse(Key okey, Key [] keys) {
    return parse(okey,keys,new ParseDataset.GuessSetupTsk(new ParserSetup(),true).invoke(keys)._gSetup._setup,true);
  }
=======
  public static Frame parse(Key okey, Key[] keys) {return parse(okey,keys,new ParserSetup(),true);}
>>>>>>> c389939b

  public static Frame parse(Key okey, Key[] keys, CustomParser.ParserSetup globalSetup, boolean delete_on_done) {
    // keep the files in alphabetical order
    Arrays.sort(keys);
    // first check if there are any empty files and if so remove them
    Vec [] vecs = new Vec [keys.length];
    int c = 0;
    for(int i = 0; i < vecs.length; ++i) {
      vecs[i] = getVec(keys[i]);
      if(vecs[i].length() == 0) c++;
    }
    if(c > 0){ // filter out empty files
      Key[] ks = new Key[keys.length-c];
      Vec[] vs = new Vec[vecs.length-c];
      int j = 0;
      for(int i = 0; i < keys.length; ++i)
        if(vecs[i].length() != 0){
          ks[j] = keys[i];
          vs[j] = vecs[i];
          ++j;
        }
      keys = ks;
      vecs = vs;
    }
<<<<<<< HEAD
=======
    ByteVec v = (ByteVec)vecs[0];
    byte [] bits = v.chunkForChunkIdx(0).getBytes();
    Compression cpr = Utils.guessCompressionMethod(bits);
    globalSetup = GuessSetup.guessSetup(Utils.unzipBytes(bits,cpr), globalSetup,true)._setup;
>>>>>>> c389939b
    if( globalSetup._ncols == 0 ) throw new java.lang.IllegalArgumentException(globalSetup.toString());
    return forkParseDataset(okey, keys, globalSetup, delete_on_done).get();
  }
  // Same parse, as a backgroundable Job
  public static ParseDataset2 forkParseDataset(final Key dest, final Key[] keys, final CustomParser.ParserSetup setup, boolean delete_on_done) {
    setup.checkDupColumnNames();
    // Some quick sanity checks: no overwriting your input key, and a resource check.
    long sum=0;
    for( Key k : keys ) {
      if( dest.equals(k) )
        throw new IllegalArgumentException("Destination key "+dest+" must be different from all sources");
      sum += DKV.get(k).length(); // Sum of all input filesizes
    }
    long memsz=0;               // Cluster memory
    for( H2ONode h2o : H2O.CLOUD._memary )
      memsz += h2o.get_max_mem();
    if( sum > memsz*4 )
      throw new IllegalArgumentException("Total input file size of "+PrettyPrint.bytes(sum)+" is much larger than total cluster memory of "+PrettyPrint.bytes(memsz)+", please use either a larger cluster or smaller data.");

    ParseDataset2 job = new ParseDataset2(dest, keys);
    new Frame(job.dest(),new String[0],new Vec[0]).delete_and_lock(job.self()); // Lock BEFORE returning
    for( Key k : keys ) Lockable.read_lock(k,job.self()); // Lock BEFORE returning
    ParserFJTask fjt = new ParserFJTask(job, keys, setup, delete_on_done); // Fire off background parse
    // Make a wrapper class that only *starts* when the ParserFJTask fjt
    // completes - especially it only starts even when fjt completes
    // exceptionally... thus the fjt onExceptionalCompletion code runs
    // completely before this empty task starts - providing a simple barrier.
    // Threads blocking on the job will block on the "cleanup" task, which will
    // block until the fjt runs the onCompletion or onExceptionCompletion code.
    H2OCountedCompleter cleanup = new H2OCountedCompleter() {
        @Override public void compute2() { }
        @Override public boolean onExceptionalCompletion(Throwable ex, CountedCompleter caller) { return true; }
      };
    fjt.setCompleter(cleanup);
    job.start(cleanup);
    H2O.submitTask(fjt);
    return job;
  }
  // Setup a private background parse job
  private ParseDataset2(Key dest, Key[] fkeys) {
    destination_key = dest;
    // Job progress Key
    _progress = Key.make((byte) 0, Key.JOB);
    UKV.put(_progress, ParseProgress.make(fkeys));
  }

  // Simple internal class doing background parsing, with trackable Job status
  public static class ParserFJTask extends H2OCountedCompleter {
    final ParseDataset2 _job;
    Key[] _keys;
    CustomParser.ParserSetup _setup;
    boolean _delete_on_done;

    public ParserFJTask( ParseDataset2 job, Key[] keys, CustomParser.ParserSetup setup, boolean delete_on_done) {
      _job = job;
      _keys = keys;
      _setup = setup;
      _delete_on_done = delete_on_done;
    }
    @Override public void compute2() {
      parse_impl(_job, _keys, _setup, _delete_on_done);
      tryComplete();
    }

    // Took a crash/NPE somewhere in the parser.  Attempt cleanup.
    @Override public boolean onExceptionalCompletion(Throwable ex, CountedCompleter caller){
      Futures fs = new Futures();
      if( _job != null ) {
        UKV.remove(_job.destination_key,fs);
        UKV.remove(_job._progress,fs);
        // Find & remove all partially-built output vecs & chunks
        if( _job._mfpt != null ) _job._mfpt.onExceptionCleanup(fs);
      }
      // Assume the input is corrupt - or already partially deleted after
      // parsing.  Nuke it all - no partial Vecs lying around.
      for( Key k : _keys ) UKV.remove(k,fs);
      fs.blockForPending();
      // As soon as the job is canceled, threads blocking on the job will
      // wake up.  Better have all cleanup done first!
      if( _job != null ) _job.cancel(ex);
      return true;
    }
  }

  // --------------------------------------------------------------------------
  // Parser progress
  static class ParseProgress extends Iced {
    final long _total;
    long _value;
    DException _ex;
    ParseProgress(long val, long total){_value = val; _total = total;}
    // Total number of steps is equal to total bytecount across files
    static ParseProgress make( Key[] fkeys ) {
      long total = 0;
      for( Key fkey : fkeys )
        total += getVec(fkey).length();
      return new ParseProgress(0,total);
    }
    public void setException(DException ex){_ex = ex;}
    public DException getException(){return _ex;}
  }
  static void onProgress(final long len, final Key progress) {
    new TAtomic<ParseProgress>() {
      @Override public ParseProgress atomic(ParseProgress old) {
        if (old == null) return null;
        old._value += len;
        return old;
      }
    }.fork(progress);
  }

  @Override public float progress() {
    ParseProgress progress = UKV.get(_progress);
    if( progress == null || progress._total == 0 ) return 0;
    return progress._value / (float) progress._total;
  }
  @Override public void remove() {
    DKV.remove(_progress);
    super.remove();
  }

  /** Task to update enum values to match the global numbering scheme.
   *  Performs update in place so that values originally numbered using
   *  node-local unordered numbering will be numbered using global numbering.
   *  @author tomasnykodym
   */
  private static class EnumUpdateTask extends MRTask2<EnumUpdateTask> {
    private transient int[][][] _emap;
    final Key _eKey;
    private final ValueString [][] _gDomain;
    private final Enum [][] _lEnums;
    private final int  [] _chunk2Enum;
    private final int [] _colIds;
    private EnumUpdateTask(ValueString [][] gDomain, Enum [][]  lEnums, int [] chunk2Enum, Key lDomKey, int [] colIds){
      _gDomain = gDomain; _lEnums = lEnums; _chunk2Enum = chunk2Enum; _eKey = lDomKey; _colIds = colIds;
    }

    private int[][] emap(int nodeId) {
      if( _emap == null ) _emap = new int[_lEnums.length][][];
      if( _emap[nodeId] == null ) {
        int[][] emap = new int[_gDomain.length][];
        for( int i = 0; i < _gDomain.length; ++i ) {
          if( _gDomain[i] != null ) {
            assert _lEnums[nodeId] != null : "missing lEnum of node "  + nodeId + ", enums = " + Arrays.toString(_lEnums);
            final Enum e = _lEnums[nodeId][_colIds[i]];
            emap[i] = new int[e.maxId()+1];
            Arrays.fill(emap[i], -1);
            for(int j = 0; j < _gDomain[i].length; ++j) {
              ValueString vs = _gDomain[i][j];
              if( e.containsKey(vs) ) {
                assert e.getTokenId(vs) <= e.maxId():"maxIdx = " + e.maxId() + ", got " + e.getTokenId(vs);
                emap[i][e.getTokenId(vs)] = j;
              }
            }
          }
        }
        _emap[nodeId] = emap;
      }
      return _emap[nodeId];
    }

    @Override public void map(Chunk [] chks){
      int[][] emap = emap(_chunk2Enum[chks[0].cidx()]);
      final int cidx = chks[0].cidx();
      for(int i = 0; i < chks.length; ++i) {
        Chunk chk = chks[i];
        if(_gDomain[i] == null) // killed, replace with all NAs
          DKV.put(chk._vec.chunkKey(chk.cidx()),new C0DChunk(Double.NaN,chk._len));
        else for( int j = 0; j < chk._len; ++j){
          if( chk.isNA0(j) )continue;
          long l = chk.at80(j);
          if (l < 0 || l >= emap[i].length)
            reportBrokenEnum(chk, i, j, l, emap);
          if(emap[i][(int)l] < 0)
            throw new RuntimeException(H2O.SELF.toString() + ": missing enum at col:" + i + ", line: " + j + ", val = " + l + ", chunk=" + chk.getClass().getSimpleName());
          chk.set0(j, emap[i][(int)l]);
        }
        chk.close(cidx, _fs);
      }
    }
    private void reportBrokenEnum( Chunk chk, int i, int j, long l, int[][] emap ) {
      Chunk chk2 = chk._chk2;
      chk._chk2 = null;
      StringBuilder sb = new StringBuilder("Enum renumber task, column # " + i + ": Found OOB index " + l + " (expected 0 - " + emap[i].length + ", global domain has " + _gDomain[i].length + " levels) pulled from " + chk.getClass().getSimpleName() +  "\n");
      int k = 0;
      for(; k < Math.min(5,chk._len); ++k)
        sb.append("at8[" + (k+chk._start) + "] = " + chk.at80(k) + ", chk2 = " + (chk2 != null?chk2.at80(k):"") + "\n");
      k = Math.max(k,j-2);
      sb.append("...\n");
      for(; k < Math.min(chk._len,j+2); ++k)
        sb.append("at8[" + (k+chk._start) + "] = " + chk.at80(k) + ", chk2 = " + (chk2 != null?chk2.at80(k):"") + "\n");
      sb.append("...\n");
      k = Math.max(k,chk._len-5);
      for(; k < chk._len; ++k)
        sb.append("at8[" + (k+chk._start) + "] = " + chk.at80(k) + ", chk2 = " + (chk2 != null?chk2.at80(k):"") + "\n");
      throw new RuntimeException(sb.toString());
    }
  }

  // --------------------------------------------------------------------------
  private static class EnumFetchTask extends MRTask<EnumFetchTask> {
    private final Key _k;
    private final int[] _ecols;
    private final int _homeNode; // node where the computation started, enum from this node MUST be cloned!
    private Enum[] _gEnums;      // global enums per column
    private Enum[][] _lEnums;    // local enums per node per column
    private EnumFetchTask(int homeNode, Key k, int[] ecols){_homeNode = homeNode; _k = k;_ecols = ecols;}
    @Override public void map(Key key) {
      _lEnums = new Enum[H2O.CLOUD.size()][];
      if(MultiFileParseTask._enums.containsKey(_k)){
        _lEnums[H2O.SELF.index()] = _gEnums = MultiFileParseTask._enums.get(_k);
        // if we are the original node (i.e. there will be no sending over
        // wire), we have to clone the enums not to share the same object
        // (causes problems when computing column domain and renumbering maps).
        if( H2O.SELF.index() == _homeNode ) {
          _gEnums = _gEnums.clone();
          for(int i = 0; i < _gEnums.length; ++i)
            _gEnums[i] = _gEnums[i].clone();
        }
        MultiFileParseTask._enums.remove(_k);
      }
    }

    @Override public void reduce(EnumFetchTask etk) {
      if(_gEnums == null) {
        _gEnums = etk._gEnums;
        _lEnums = etk._lEnums;
      } else if (etk._gEnums != null) {
        for( int i : _ecols ) _gEnums[i].merge(etk._gEnums[i]);
        for( int i = 0; i < _lEnums.length; ++i )
          if( _lEnums[i] == null ) _lEnums[i] = etk._lEnums[i];
          else assert etk._lEnums[i] == null;
      }
    }
  }

  // --------------------------------------------------------------------------
  // Run once on all nodes; fill in missing zero chunks
  private static class SVFTask extends MRTask<SVFTask> {
    private final Frame _f;
    private SVFTask( Frame f ) { _f = f; }
    @Override public void map(Key key) {
      Vec v0 = _f.anyVec();
      for( int i = 0; i < v0.nChunks(); ++i ) {
        if( !v0.chunkKey(i).home() ) continue;
        // First find the nrows as the # rows of non-missing chunks; done on
        // locally-homed chunks only - to keep the data distribution.
        int nlines = 0;
        for( Vec vec : _f.vecs() ) {
          Value val = H2O.get(vec.chunkKey(i)); // Local-get only
          if( val != null ) {
            nlines = ((Chunk)val.get())._len;
            break;
          }
        }

        // Now fill in appropriate-sized zero chunks
        for( Vec vec : _f.vecs() ) {
          Key k = vec.chunkKey(i);
          if( !k.home() ) continue; // Local keys only
          Value val = H2O.get(k);   // Local-get only
          if( val == null )         // Missing?  Fill in w/zero chunk
            H2O.putIfMatch(k, new Value(k,new C0DChunk(0, nlines)), null);
        }
      }
    }
    @Override public void reduce( SVFTask drt ) {}
  }

  private static Vec getVec(Key key) {
    Object o = UKV.get(key);
    return o instanceof Vec ? (ByteVec) o : ((Frame) o).vecs()[0];
  }
  private static String [] genericColumnNames(int ncols){
    String [] res = new String[ncols];
    for(int i = 0; i < res.length; ++i) res[i] = "C" + String.valueOf(i+1);
    return res;
  }

  // Log information about the dataset we just parsed.
  private static void logParseResults(ParseDataset2 job, Frame fr) {
    try {
      long numRows = fr.anyVec().length();
      Log.info("Parse result for " + job.dest() + " (" + Long.toString(numRows) + " rows):");

      Vec[] vecArr = fr.vecs();
      for( int i = 0; i < vecArr.length; i++ ) {
        Vec v = vecArr[i];
        boolean isCategorical = v.isEnum();
        boolean isConstant = (v.min() == v.max());
        String CStr = String.format("C%d:", i+1);
        String typeStr = String.format("%s", (v._isUUID ? "UUID" : (isCategorical ? "categorical" : "numeric")));
        String minStr = String.format("min(%f)", v.min());
        String maxStr = String.format("max(%f)", v.max());
        long numNAs = v.naCnt();
        String naStr = (numNAs > 0) ? String.format("na(%d)", numNAs) : "";
        String isConstantStr = isConstant ? "constant" : "";
        String numLevelsStr = isCategorical ? String.format("numLevels(%d)", v.domain().length) : "";

        boolean printLogSeparatorToStdout = false;
        boolean printColumnToStdout;
        {
          // Print information to stdout for this many leading columns.
          final int MAX_HEAD_TO_PRINT_ON_STDOUT = 10;

          // Print information to stdout for this many trailing columns.
          final int MAX_TAIL_TO_PRINT_ON_STDOUT = 10;

          if (vecArr.length <= (MAX_HEAD_TO_PRINT_ON_STDOUT + MAX_TAIL_TO_PRINT_ON_STDOUT)) {
            // For small numbers of columns, print them all.
            printColumnToStdout = true;
          } else if (i < MAX_HEAD_TO_PRINT_ON_STDOUT) {
            printColumnToStdout = true;
          } else if (i == MAX_HEAD_TO_PRINT_ON_STDOUT) {
            printLogSeparatorToStdout = true;
            printColumnToStdout = false;
          } else if ((i + MAX_TAIL_TO_PRINT_ON_STDOUT) < vecArr.length) {
            printColumnToStdout = false;
          } else {
            printColumnToStdout = true;
          }
        }

        if (printLogSeparatorToStdout) {
          System.out.println("Additional column information only sent to log file...");
        }

        if (printColumnToStdout) {
          // Log to both stdout and log file.
          Log.info(String.format("    %-8s %15s %20s %20s %15s %11s %16s", CStr, typeStr, minStr, maxStr, naStr, isConstantStr, numLevelsStr));
        }
        else {
          // Log only to log file.
          Log.info_no_stdout(String.format("    %-8s %15s %20s %20s %15s %11s %16s", CStr, typeStr, minStr, maxStr, naStr, isConstantStr, numLevelsStr));
        }
      }
      Log.info(FrameUtils.chunkSummary(fr).toString());
    }
    catch (Exception ignore) {}   // Don't fail due to logging issues.  Just ignore them.
  }

  // --------------------------------------------------------------------------
  // Top-level parser driver
  private static void parse_impl(ParseDataset2 job, Key[] fkeys, CustomParser.ParserSetup setup, boolean delete_on_done) {
    assert setup._ncols > 0;
    if( fkeys.length == 0) { job.cancel();  return;  }
    // Remove any previous instance and insert a sentinel (to ensure no one has
    // been writing to the same keys during our parse)!
    Vec v = getVec(fkeys[0]);
    MultiFileParseTask mfpt = job._mfpt = new MultiFileParseTask(v.group(),setup,job._progress);
    mfpt.invoke(fkeys);
    EnumUpdateTask eut = null;
    // Calculate enum domain
    int n = 0;
    int [] ecols = new int[mfpt._dout._nCols];
    for( int i = 0; i < ecols.length; ++i )
      if(mfpt._dout._vecs[i].shouldBeEnum())
        ecols[n++] = i;
    ecols =  Arrays.copyOf(ecols, n);
    if( ecols.length > 0 ) {
      EnumFetchTask eft = new EnumFetchTask(H2O.SELF.index(), mfpt._eKey, ecols).invokeOnAllNodes();
      Enum[] enums = eft._gEnums;
      ValueString[][] ds = new ValueString[ecols.length][];
      int j = 0;
      for( int i : ecols ) mfpt._dout._vecs[i]._domain = ValueString.toString(ds[j++] = enums[i].computeColumnDomain());
      eut = new EnumUpdateTask(ds, eft._lEnums, mfpt._chunk2Enum, mfpt._eKey, ecols);
    }
    Frame fr = new Frame(job.dest(),setup._columnNames != null?setup._columnNames:genericColumnNames(mfpt._dout._nCols),mfpt._dout.closeVecs());
    // SVMLight is sparse format, there may be missing chunks with all 0s, fill them in
    new SVFTask(fr).invokeOnAllNodes();
    // Update enums to the globally agreed numbering
    if( eut != null ) {
      Vec[] evecs = new Vec[ecols.length];
      for( int i = 0; i < evecs.length; ++i ) evecs[i] = fr.vecs()[ecols[i]];
      eut.doAll(evecs);
    }

    logParseResults(job, fr);

    // Release the frame for overwriting
    fr.unlock(job.self());
    // Remove CSV files from H2O memory
    if( delete_on_done ) for( Key k : fkeys ) Lockable.delete(k,job.self());
    else for( Key k : fkeys ) {
      Lockable l = UKV.get(k);
      l.unlock(job.self());
    }
    job.remove();
  }

  public static class ParseProgressMonitor extends Iced implements Job.ProgressMonitor {
    final Key _progressKey;
    private long _progress;
    public ParseProgressMonitor(Key pKey){_progressKey = pKey;}
    @Override public void update(long n) {
      ParseDataset2.onProgress(n, _progressKey);
      _progress += n;
    }
    public long progress() {
      return _progress;
    }
  }

  // --------------------------------------------------------------------------
  // We want to do a standard MRTask with a collection of file-keys (so the
  // files are parsed in parallel across the cluster), but we want to throttle
  // the parallelism on each node.
  private static class MultiFileParseTask extends MRTask<MultiFileParseTask> {
    private final CustomParser.ParserSetup _setup; // The expected column layout
    private final VectorGroup _vg;    // vector group of the target dataset
    private final int _vecIdStart;    // Start of available vector keys
    // Shared against all concurrent unrelated parses, a map to the node-local
    // Enum lists for each concurrent parse.
    private static NonBlockingHashMap<Key, Enum[]> _enums = new NonBlockingHashMap<Key, Enum[]>();
    // The Key used to sort out *this* parse's Enum[]
    private final Key _eKey = Key.make();
    private final Key _progress;
    // Mapping from Chunk# to cluster-node-number holding the enum mapping.
    // It is either self for all the non-parallel parses, or the Chunk-home for parallel parses.
    private int[] _chunk2Enum;
    // All column data for this one file
//    Vec _vecs[];
    // A mapping of Key+ByteVec to rolling total Chunk counts.
    private IcedHashMap<Key,IcedInt> _fileChunkOffsets;

    // OUTPUT fields:
    FVecDataOut _dout;
    public String _parserr;              // NULL if parse is OK, else an error string

    MultiFileParseTask(VectorGroup vg,  CustomParser.ParserSetup setup, Key progress ) {
      _vg = vg; _setup = setup; _progress = progress;
      _vecIdStart = _vg.reserveKeys(setup._pType == ParserType.SVMLight ? 100000000 : setup._ncols);
      _runSingleThreaded = true;
    }

    @Override
    public MultiFileParseTask dfork(Key... keys){
      _fileChunkOffsets = new IcedHashMap<Key, IcedInt>();
      int len = 0;
      for( Key k:keys) {
        _fileChunkOffsets.put(k,new IcedInt(len));
        len += getVec(k).nChunks();
      }

      // Mapping from Chunk# to cluster-node-number
      _chunk2Enum = MemoryManager.malloc4(len);
      Arrays.fill(_chunk2Enum, -1);
      return super.dfork(keys);
    }

    // Called once per file
    @Override public void map( Key key ) {
      // Get parser setup info for this chunk
      ByteVec vec = (ByteVec) getVec(key);
      byte [] bits = vec.chunkForChunkIdx(0)._mem;
      if(bits == null || bits.length == 0){
        assert false:"encountered empty file during multifile parse? should've been filtered already";
        return; // should not really get here
      }
      final int chunkStartIdx = _fileChunkOffsets.get(key)._val;
      Compression cpr = Utils.guessCompressionMethod(bits);
      CustomParser.ParserSetup localSetup = GuessSetup.guessSetup(Utils.unzipBytes(bits,cpr), _setup,false)._setup;
      // Local setup: nearly the same as the global all-files setup, but maybe
      // has the header-flag changed.
      if(!localSetup.isCompatible(_setup)) {
        _parserr = "Conflicting file layouts, expecting: " + _setup + " but found "+localSetup;
        return;
      }

      // Allow dup headers, if they are equals-ignoring-case
      boolean has_hdr = _setup._header && localSetup._header;
      if( has_hdr ) {           // Both have headers?
        for( int i = 0; i < localSetup._columnNames.length; ++i )
          has_hdr = localSetup._columnNames[i].equalsIgnoreCase(_setup._columnNames[i]);
        if( !has_hdr )          // Headers not compatible?
          // Then treat as no-headers, i.e., parse it as a normal row
          localSetup = new CustomParser.ParserSetup(ParserType.CSV,localSetup._separator, false);
      }

      // Parse the file
      try {
        switch( cpr ) {
        case NONE:
          if( localSetup._pType.parallelParseSupported ) {
            DParse dp = new DParse(_vg, localSetup, _vecIdStart, chunkStartIdx,this, vec.nChunks());
            addToPendingCount(1);
            dp._removeKey = vec._key;
            dp.exec(new Frame(vec));
            for( int i = 0; i < vec.nChunks(); ++i )
              _chunk2Enum[chunkStartIdx + i] = vec.chunkKey(i).home_node().index();
          } else {
            ParseProgressMonitor pmon = new ParseProgressMonitor(_progress);
            _dout = streamParse(vec.openStream(pmon), localSetup, _vecIdStart, chunkStartIdx, pmon);
            for(int i = 0; i < vec.nChunks(); ++i)
              _chunk2Enum[chunkStartIdx + i] = H2O.SELF.index();
          }
          break;
        case ZIP: {
          // Zipped file; no parallel decompression;
          ParseProgressMonitor pmon = new ParseProgressMonitor(_progress);
          ZipInputStream zis = new ZipInputStream(vec.openStream(pmon));
          ZipEntry ze = zis.getNextEntry(); // Get the *FIRST* entry
          // There is at least one entry in zip file and it is not a directory.
          if( ze != null && !ze.isDirectory() ) 
            _dout = streamParse(zis,localSetup, _vecIdStart, chunkStartIdx,pmon);
          else zis.close();       // Confused: which zipped file to decompress
          // set this node as the one which rpocessed all the chunks
          for(int i = 0; i < vec.nChunks(); ++i)
            _chunk2Enum[chunkStartIdx + i] = H2O.SELF.index();
          break;
        }
        case GZIP:
          // Zipped file; no parallel decompression;
          ParseProgressMonitor pmon = new ParseProgressMonitor(_progress);
          _dout = streamParse(new GZIPInputStream(vec.openStream(pmon)),localSetup,_vecIdStart, chunkStartIdx,pmon);
          // set this node as the one which processed all the chunks
          for(int i = 0; i < vec.nChunks(); ++i)
            _chunk2Enum[chunkStartIdx + i] = H2O.SELF.index();
          break;
        }
      } catch( IOException ioe ) {
        throw new RuntimeException(ioe);
      }
    }

    // Reduce: combine errors from across files.
    // Roll-up other meta data
    @Override public void reduce( MultiFileParseTask mfpt ) {
      assert this != mfpt;
      // Combine parse errors from across files
      if( _parserr == null ) _parserr = mfpt._parserr;
      else if( mfpt._parserr != null ) _parserr += mfpt._parserr;
      // Collect & combine columns across files
      if( _dout == null ) _dout = mfpt._dout;
      else _dout.reduce(mfpt._dout);
      if( _chunk2Enum == null ) _chunk2Enum = mfpt._chunk2Enum;
      else if(_chunk2Enum != mfpt._chunk2Enum) { // we're sharing global array!
        for( int i = 0; i < _chunk2Enum.length; ++i ) {
          if( _chunk2Enum[i] == -1 ) _chunk2Enum[i] = mfpt._chunk2Enum[i];
          else assert mfpt._chunk2Enum[i] == -1 : Arrays.toString(_chunk2Enum) + " :: " + Arrays.toString(mfpt._chunk2Enum);
        }
      }
    }

    private static Enum [] enums(Key eKey, int ncols){
      if(!_enums.containsKey(eKey)){
        Enum [] enums = new Enum[ncols];
        for(int i = 0; i < enums.length; ++i)enums[i] = new Enum();
        _enums.putIfAbsent(eKey, enums);
      }
      return _enums.get(eKey);
    }

    // ------------------------------------------------------------------------
    // Zipped file; no parallel decompression; decompress into local chunks,
    // parse local chunks; distribute chunks later.
    private FVecDataOut streamParse( final InputStream is, final CustomParser.ParserSetup localSetup, int vecIdStart, int chunkStartIdx, ParseProgressMonitor pmon) throws IOException {
      // All output into a fresh pile of NewChunks, one per column
      FVecDataOut dout = new FVecDataOut(_vg, chunkStartIdx, localSetup._ncols, vecIdStart, enums(_eKey,localSetup._ncols));
      CustomParser p = localSetup.parser();
      // assume 2x inflation rate
      if( localSetup._pType.parallelParseSupported )
        try{p.streamParse(is, dout,pmon);}catch(IOException e){throw new RuntimeException(e);}
      else
        try{p.streamParse(is, dout);}catch(Exception e){throw new RuntimeException(e);}
      // Parse all internal "chunks", until we drain the zip-stream dry.  Not
      // real chunks, just flipping between 32K buffers.  Fills up the single
      // very large NewChunk.
      dout.close(_fs);
      return dout;
    }

    // ------------------------------------------------------------------------
    private static class DParse extends MRTask2<DParse> {
      private final CustomParser.ParserSetup _setup;
      private final int _vecIdStart;
      private final int _startChunkIdx; // for multifile parse, offset of the first chunk in the final dataset
      private final VectorGroup _vg;
      private transient AppendableVec [] _appendables;
      private FVecDataOut _dout;
      private final Key _eKey;
      final Key _progress;
      Key _removeKey;
      private transient final MultiFileParseTask _outerMFPT;
      final int _nchunks;
      private transient NonBlockingSetInt _visited;

      DParse(VectorGroup vg, CustomParser.ParserSetup setup, int vecIdstart, int startChunkIdx, MultiFileParseTask mfpt, int nchunks) {
        super(mfpt);
        _vg = vg;
        _setup = setup;
        _vecIdStart = vecIdstart;
        _startChunkIdx = startChunkIdx;
        _outerMFPT = mfpt;
        _eKey = mfpt._eKey;
        _progress = mfpt._progress;
        _nchunks = nchunks;
      }
      @Override public void setupLocal(){
        super.setupLocal();
        if(_setup._pType == ParserType.CSV){
          _appendables = new AppendableVec[_setup._ncols];
          for(int i = 0; i < _setup._ncols; ++i)
            _appendables[i] = new AppendableVec(_vg.vecKey(_vecIdStart + i));
        }
        _visited = new NonBlockingSetInt();
      }
      @Override public void map( Chunk in) {
        Enum [] enums = enums(_eKey,_setup._ncols);
        // Break out the input & output vectors before the parse loop
        // The Parser
        FVecDataIn din = new FVecDataIn(in);
        FVecDataOut dout;
        CustomParser p;
        switch(_setup._pType) {
        case CSV:
          p = new CsvParser(_setup);
          dout = new FVecDataOut(_vg,_startChunkIdx + in.cidx(),_setup._ncols,_vecIdStart,enums,_appendables);
          break;
        case SVMLight:
          p = new SVMLightParser(_setup);
          dout = new SVMLightFVecDataOut(_vg, _startChunkIdx + in.cidx(), _setup._ncols, _vecIdStart, enums);
          break;
        default:
          throw H2O.unimpl();
        }
        p.parallelParse(in.cidx(),din,dout);
        (_dout = dout).close(_fs);
        onProgress(in._len, _progress); // Record bytes parsed

        // remove parsed data right away (each chunk is used by 2)
        final int cidx = in.cidx();
        if(!_visited.add(cidx)) {
          Value v = H2O.get(in._vec.chunkKey(cidx));
          if(v != null && v.isPersisted()) {
            v.freePOJO();
            v.freeMem();
          }
        }
        if(!_visited.add(cidx+1)) {
          Value v = H2O.get(in._vec.chunkKey(cidx+1));
          if(v != null && v.isPersisted()) {
            v.freePOJO();
            v.freeMem();
          }
        }
      }
      @Override public void reduce(DParse dp) {
        if(_dout == null)_dout = dp._dout;
        else _dout.reduce(dp._dout);
      }
      @Override public void postGlobal() {
        super.postGlobal();
        _outerMFPT._dout = _dout;
        _dout = null;           // Reclaim GC eagerly
        if(_removeKey != null) UKV.remove(_removeKey);
      }
    }

    // Find & remove all partially built output chunks & vecs
    private Futures onExceptionCleanup(Futures fs) {
      int nchunks = _chunk2Enum.length;
      int ncols = _setup._ncols;
      for( int i = 0; i < ncols; ++i ) {
        Key vkey = _vg.vecKey(_vecIdStart + i);
        DKV.remove(vkey,fs);
        for( int c = 0; c < nchunks; ++c )
          DKV.remove(Vec.chunkKey(vkey,c),fs);
      }
      cancel(true);
      return fs;
    }
  }

  // ------------------------------------------------------------------------
  /** Parsed data output specialized for fluid vecs.
   * @author tomasnykodym
   */
  static class FVecDataOut extends Iced implements CustomParser.StreamDataOut {
    protected transient NewChunk [] _nvs;
    protected AppendableVec []_vecs;
    private transient final Enum [] _enums;
    protected byte [] _ctypes;
    long _nLines;
    int _nCols;
    int _col = -1;
    final int _cidx;
    final int _vecIdStart;
    boolean _closedVecs = false;
    private final VectorGroup _vg;

    static final private byte UCOL = 0; // unknown col type
    static final private byte NCOL = 1; // numeric col type
    static final private byte ECOL = 2; // enum    col type
    static final private byte TCOL = 3; // time    col typ
    static final private byte ICOL = 4; // UUID    col typ

    private static AppendableVec[] newAppendables(int n, VectorGroup vg, int vecIdStart){
      AppendableVec [] apps = new AppendableVec[n];
      for(int i = 0; i < n; ++i)
        apps[i] = new AppendableVec(vg.vecKey(vecIdStart + i));
      return apps;
    }
    public FVecDataOut(VectorGroup vg, int cidx, int ncols, int vecIdStart, Enum[] enums){
      this(vg,cidx,ncols,vecIdStart,enums,newAppendables(ncols,vg,vecIdStart));
    }

    public FVecDataOut(VectorGroup vg, int cidx, int ncols, int vecIdStart, Enum [] enums, AppendableVec [] appendables){
      _vecs = appendables;
      _nvs = new NewChunk[ncols];
      _enums = enums;
      _nCols = ncols;
      _cidx = cidx;
      _vg = vg;
      _vecIdStart = vecIdStart;
      _ctypes = MemoryManager.malloc1(ncols);
      for(int i = 0; i < ncols; ++i)
        _nvs[i] = (NewChunk)_vecs[i].chunkForChunkIdx(_cidx);
    }

    @Override public FVecDataOut reduce(StreamDataOut sdout){
      FVecDataOut dout = (FVecDataOut)sdout;
      if( dout!=null && _vecs != dout._vecs){
        _nCols = Math.max(_nCols,dout._nCols);
        if(dout._vecs.length > _vecs.length){
          AppendableVec [] v = _vecs;
          _vecs = dout._vecs;
          dout._vecs = v;
        }
        for(int i = 0; i < dout._vecs.length; ++i)
          _vecs[i].reduce(dout._vecs[i]);
      }
      return this;
    }
    @Override public FVecDataOut close(){
      Futures fs = new Futures();
      close(fs);
      fs.blockForPending();
      return this;
    }
    public void check(){
      if(_nvs != null) for(NewChunk nv:_nvs)
        assert (nv._len == _nLines):"unexpected number of lines in NewChunk, got " + nv._len + ", but expected " + _nLines;
    }
    @Override public FVecDataOut close(Futures fs){
      if( _nvs == null ) return this; // Might call close twice
      for(NewChunk nv:_nvs) nv.close(_cidx, fs);
      _nvs = null;  // Free for GC
      return this;
    }
    @Override public FVecDataOut nextChunk(){
      return  new FVecDataOut(_vg, _cidx+1, _nCols, _vecIdStart, _enums);
    }

    private Vec [] closeVecs(){
      Futures fs = new Futures();
      _closedVecs = true;
      Vec [] res = new Vec[_vecs.length];
      for(int i = 0; i < _vecs[0]._espc.length; ++i){
        int j = 0;
        while(j < _vecs.length && _vecs[j]._espc[i] == 0)++j;
        if(j == _vecs.length)break;
        final long clines = _vecs[j]._espc[i];
        for(AppendableVec v:_vecs) {
          if(v._espc[i] == 0)v._espc[i] = clines;
          else assert v._espc[i] == clines:"incompatible number of lines: " +  v._espc[i] +  " != " + clines;
        }
      }
      for(int i = 0; i < _vecs.length; ++i)
        res[i] = _vecs[i].close(fs);
      _vecs = null;  // Free for GC
      fs.blockForPending();
      return res;
    }

    @Override public void newLine() {
      if(_col >= 0){
        ++_nLines;
        for(int i = _col+1; i < _nCols; ++i)
          addInvalidCol(i);
      }
      _col = -1;
    }
    @Override public void addNumCol(int colIdx, long number, int exp) {
      if( colIdx < _nCols ) {
        _nvs[_col = colIdx].addNum(number, exp);
        if(_ctypes[colIdx] == UCOL ) _ctypes[colIdx] = NCOL;
      }
    }

    @Override public final void addInvalidCol(int colIdx) {
      if(colIdx < _nCols) _nvs[_col = colIdx].addNA();
    }
    @Override public final boolean isString(int colIdx) { return false; }

    @Override public final void addStrCol(int colIdx, ValueString str) {
      if(colIdx < _nvs.length){
        if(_ctypes[colIdx] == NCOL){ // support enforced types
          addInvalidCol(colIdx);
          return;
        }
        if(_ctypes[colIdx] == UCOL && ParseTime.attemptTimeParse(str) > 0)
          _ctypes[colIdx] = TCOL;
        if( _ctypes[colIdx] == UCOL ) { // Attempt UUID parse
          int old = str.get_off();
          ParseTime.attemptUUIDParse0(str);
          ParseTime.attemptUUIDParse1(str);
          if( str.get_off() != -1 ) _ctypes[colIdx] = ICOL;
          str.setOff(old);
        }

        if( _ctypes[colIdx] == TCOL ) {
          long l = ParseTime.attemptTimeParse(str);
          if( l == Long.MIN_VALUE ) addInvalidCol(colIdx);
          else {
            int time_pat = ParseTime.decodePat(l); // Get time pattern
            l = ParseTime.decodeTime(l);           // Get time
            addNumCol(colIdx, l, 0);               // Record time in msec
            _nvs[_col]._timCnt[time_pat]++; // Count histo of time parse patterns
          }
        } else if( _ctypes[colIdx] == ICOL ) { // UUID column?  Only allow UUID parses
          long lo = ParseTime.attemptUUIDParse0(str);
          long hi = ParseTime.attemptUUIDParse1(str);
          if( str.get_off() == -1 )  { lo = C16Chunk._LO_NA; hi = C16Chunk._HI_NA; }
          if( colIdx < _nCols ) _nvs[_col = colIdx].addUUID(lo, hi);
        } else if(!_enums[_col = colIdx].isKilled()) {
          // store enum id into exponent, so that it will be interpreted as NA if compressing as numcol.
          int id = _enums[colIdx].addKey(str);
          if(_ctypes[colIdx] == UCOL && id > 1) _ctypes[colIdx] = ECOL;
          _nvs[colIdx].addEnum(id);
        } else // turn the column into NAs by adding value overflowing Enum.MAX_SIZE
          _nvs[colIdx].addEnum(Integer.MAX_VALUE);
      } //else System.err.println("additional column (" + colIdx + ":" + str + ") on line " + linenum());
    }

    /** Adds double value to the column. */
    @Override public void addNumCol(int colIdx, double value) {
      if (Double.isNaN(value)) {
        addInvalidCol(colIdx);
      } else {
        double d= value;
        int exp = 0;
        long number = (long)d;
        while (number != d) {
          d = d * 10;
          --exp;
          number = (long)d;
        }
        addNumCol(colIdx, number, exp);
      }
    }
    @Override public void setColumnNames(String [] names){}
    @Override public final void rollbackLine() {}
    @Override public void invalidLine(String err) { newLine(); }
    @Override public void invalidValue(int line, int col) {}
  }

  // ------------------------------------------------------------------------
  /** Parser data in taking data from fluid vec chunk.
   *  @author tomasnykodym
   */
  private static class FVecDataIn implements CustomParser.DataIn {
    final Vec _vec;
    Chunk _chk;
    int _idx;
    final long _firstLine;
    public FVecDataIn(Chunk chk){
      _chk = chk;
      _idx = _chk.cidx();
      _firstLine = _chk._start;
      _vec = chk._vec;
    }
    @Override public byte[] getChunkData(int cidx) {
      if(cidx != _idx)
        _chk = cidx < _vec.nChunks()?_vec.chunkForChunkIdx(_idx = cidx):null;
      return (_chk == null)?null:_chk._mem;
    }
    @Override public int  getChunkDataStart(int cidx) { return -1; }
    @Override public void setChunkDataStart(int cidx, int offset) { }
  }
}<|MERGE_RESOLUTION|>--- conflicted
+++ resolved
@@ -28,13 +28,9 @@
 
   // --------------------------------------------------------------------------
   // Parse an array of csv input/file keys into an array of distributed output Vecs
-<<<<<<< HEAD
   public static Frame parse(Key okey, Key [] keys) {
     return parse(okey,keys,new ParseDataset.GuessSetupTsk(new ParserSetup(),true).invoke(keys)._gSetup._setup,true);
   }
-=======
-  public static Frame parse(Key okey, Key[] keys) {return parse(okey,keys,new ParserSetup(),true);}
->>>>>>> c389939b
 
   public static Frame parse(Key okey, Key[] keys, CustomParser.ParserSetup globalSetup, boolean delete_on_done) {
     // keep the files in alphabetical order
@@ -59,13 +55,6 @@
       keys = ks;
       vecs = vs;
     }
-<<<<<<< HEAD
-=======
-    ByteVec v = (ByteVec)vecs[0];
-    byte [] bits = v.chunkForChunkIdx(0).getBytes();
-    Compression cpr = Utils.guessCompressionMethod(bits);
-    globalSetup = GuessSetup.guessSetup(Utils.unzipBytes(bits,cpr), globalSetup,true)._setup;
->>>>>>> c389939b
     if( globalSetup._ncols == 0 ) throw new java.lang.IllegalArgumentException(globalSetup.toString());
     return forkParseDataset(okey, keys, globalSetup, delete_on_done).get();
   }
