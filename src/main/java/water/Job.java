--- conflicted
+++ resolved
@@ -141,7 +141,6 @@
     public Vec response;
     class responseFilter extends VecClassSelect { responseFilter() { super("source"); } }
 
-<<<<<<< HEAD
     @Override protected void registered() {
       super.registered();
       Argument c = find("ignored_cols_by_name");
@@ -169,11 +168,10 @@
 
       // Doing classification only right now...
       if( !response.isEnum() ) response.asEnum();
-=======
+
     @API(help="Do Classification or regression", filter=myClassFilter.class)
     public boolean classification = false;
     class myClassFilter extends DoClassBoolean { myClassFilter() { super("source"); } }
->>>>>>> 08a0a2f3
 
     protected int initResponse() {
       // Does not alter the Response to an Enum column if Classification is
