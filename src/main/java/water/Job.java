package water;

import java.util.Arrays;
import java.util.UUID;

import org.apache.commons.lang.ArrayUtils;

import water.DException.DistributedException;
import water.H2O.H2OCountedCompleter;
import water.api.*;
import water.fvec.Frame;
import water.fvec.Vec;
import water.util.*;
import water.util.Utils.ExpectedExceptionForDebug;

public class Job extends Request2 {
  static final int API_WEAVER = 1; // This file has auto-gen'd doc & json fields
  static public DocGen.FieldDoc[] DOC_FIELDS; // Initialized from Auto-Gen code.

  // Global LIST of Jobs key.
  static final Key LIST = Key.make(Constants.BUILT_IN_KEY_JOBS, (byte) 0, Key.BUILT_IN_KEY);
  private static final int KEEP_LAST_COUNT = 100;
  public static final long CANCELLED_END_TIME = -1;

  @API(help = "Job key")
  public Key job_key; // Boolean read-only value; exists==>running, not-exists==>canceled/removed

  @API(help = "Destination key", required = true, filter = Default.class)
  public Key destination_key; // Key holding final value after job is removed

  @API(help = "Job description")
  public String description;

  @API(help = "Job start time")
  public long start_time;

  @API(help = "Job end time")
  public long end_time;

  @API(help = "Exception")
  public String exception;

  transient public H2OCountedCompleter _fjtask; // Top-level task you can block on

  public Key self() {
    return job_key;
  }

  public Key dest() {
    return destination_key;
  }

  protected void logStart() {
    Log.info("    destination_key: " + (destination_key != null ? destination_key : "null"));
  }

  public static abstract class FrameJob extends Job {
    static final int API_WEAVER = 1;
    static public DocGen.FieldDoc[] DOC_FIELDS;

    @API(help = "Source frame", required = true, filter = Default.class)
    public Frame source;

    @Override protected void logStart() {
      super.logStart();
      if( source == null ) {
        Log.info("    source: null");
      } else {
        Log.info("    source.numCols(): " + source.numCols());
        Log.info("    source.numRows(): " + source.numRows());
      }
    }

    @Override protected void init() throws IllegalArgumentException {
      super.init();
      String source = input("source");
      if( destination_key != null && destination_key.toString().equals(source) )
        throw new IllegalArgumentException("destination_key cannot be source_key");
    }
  }

  public static abstract class ColumnsJob extends FrameJob {
    static final int API_WEAVER = 1;
    static public DocGen.FieldDoc[] DOC_FIELDS;

    @API(help = "Input columns (Indexes start at 0)", filter = colsFilter.class, hide = true)
    public int[] cols;

    class colsFilter extends MultiVecSelect {
      public colsFilter() {
        super("source");
      }
    }

    @API(help = "Ignored columns by name", filter = colsFilter.class, displayName = "Ignored columns")
    public int[] ignored_cols_by_name;

    class colsNamesFilter extends MultiVecSelect {
      public colsNamesFilter() {
        super("source", MultiVecSelectType.NAMES_ONLY);
      }
    }

    @Override protected void logStart() {
      super.logStart();
      if( cols == null ) {
        Log.info("    cols: null");
      } else {
        Log.info("    cols: " + cols.length + " columns selected");
      }

      if( ignored_cols_by_name == null ) {
        Log.info("    ignored_cols: null");
      } else {
        Log.info("    ignored_cols: " + ignored_cols_by_name.length + " columns ignored");
      }
    }

    @Override protected void init() {
      super.init();

      if( (cols != null && cols.length > 0) && (ignored_cols_by_name != null && ignored_cols_by_name.length > 0) )
        throw new IllegalArgumentException("Arguments 'cols' and 'ignored_cols_by_name' are exclusive");
      if( (cols != null && cols.length > 0) && (ignored_cols_by_name != null && ignored_cols_by_name.length > 0) )
        throw new IllegalArgumentException("Arguments 'cols' and 'ignored_cols_by_name' are exclusive");
      if( cols == null || cols.length == 0 ) {
        cols = new int[source.vecs().length];
        for( int i = 0; i < cols.length; i++ )
          cols[i] = i;
      }
      int length = cols.length;
      for( int g = 0; ignored_cols_by_name != null && g < ignored_cols_by_name.length; g++ ) {
        for( int i = 0; i < cols.length; i++ ) {
          if( cols[i] == ignored_cols_by_name[g] ) {
            length--;
            // Move all, try to keep ordering
            System.arraycopy(cols, i + 1, cols, i, length - i);
            break;
          }
        }
      }
      if( length != cols.length )
        cols = ArrayUtils.subarray(cols, 0, length);
      if( cols.length == 0 )
        throw new IllegalArgumentException("No column selected");
    }

    protected final Vec[] selectVecs(Frame frame) {
      Vec[] vecs = new Vec[cols.length];
      for( int i = 0; i < cols.length; i++ )
        vecs[i] = frame.vecs()[cols[i]];
      return vecs;
    }
  }

  public static abstract class ModelJob extends ColumnsJob {
    static final int API_WEAVER = 1;
    static public DocGen.FieldDoc[] DOC_FIELDS;

    // @formatter:off
     @API(help = "Column to use as class", required = true, filter = responseFilter.class)
    public Vec response;
    class responseFilter extends VecClassSelect { responseFilter() { super("source"); } }

    @API(help = "Do Classification or regression", filter = myClassFilter.class)
    public boolean classification = true;
    class myClassFilter extends DoClassBoolean { myClassFilter() { super("source"); } }
    // @formatter:on

    @Override protected void registered() {
      super.registered();
      Argument c = find("ignored_cols_by_name");
      Argument r = find("response");
      int ci = _arguments.indexOf(c);
      int ri = _arguments.indexOf(r);
      _arguments.set(ri, c);
      _arguments.set(ci, r);
    }

    @Override protected void logStart() {
      super.logStart();
<<<<<<< HEAD
      if( response == null ) {
        Log.info("    response: null");
      } else {
        String arg = input("response");
        assert arg != null;
        Log.info("    response: " + arg);
      }
=======
      int idx = source.find(response);
      Log.info("    response: "+(idx==-1?"null":source._names[idx]));
      Log.info("    "+(classification ? "classification" : "regression"));
>>>>>>> 3b2d008a
    }

    @Override protected void init() {
      super.init();

      // Does not alter the Response to an Enum column if Classification is
      // asked for: instead use the classification flag to decide between
      // classification or regression.

      for( int i = cols.length - 1; i >= 0; i-- )
        if( source.vecs()[cols[i]] == response )
          cols = ArrayUtils.remove(cols, i);
    }
  }

  public static abstract class ValidatedJob extends ModelJob {
    static final int API_WEAVER = 1;
    static public DocGen.FieldDoc[] DOC_FIELDS;
    protected transient Vec[] _train, _valid;
    protected transient Vec _validResponse;
    protected transient String[] _names;
    protected transient String _responseName;

    @API(help = "Validation frame", filter = Default.class)
    public Frame validation;

    @Override protected void logStart() {
      super.logStart();
      if( validation == null ) {
        Log.info("    validation: null");
      } else {
        Log.info("    validation.numCols(): " + validation.numCols());
        Log.info("    validation.numRows(): " + validation.numRows());
      }
    }

    @Override protected void init() {
      super.init();

      int rIndex = 0;
      for( int i = 0; i < source.vecs().length; i++ )
        if( source.vecs()[i] == response )
          rIndex = i;

      _train = selectVecs(source);
      if( validation != null ) {
        _valid = selectVecs(validation);
        if( rIndex >= 0 )
          _validResponse = validation.vecs()[rIndex];
      }
      _names = new String[cols.length];
      for( int i = 0; i < cols.length; i++ )
        _names[i] = source._names[cols[i]];
      _responseName = source._names != null && rIndex >= 0 ? source._names[rIndex] : "response";
    }
  }

  public static abstract class HexJob extends Job {
    static final int API_WEAVER = 1;
    static public DocGen.FieldDoc[] DOC_FIELDS;

    // @formatter:off
    @API(help = "Source key", required = true, filter = source_keyFilter.class)
    public Key source_key;
    class source_keyFilter extends H2OHexKey { source_keyFilter() { super(""); } }
    // @formatter:on
  }

  public interface Progress {
    float progress();
  }

  public interface ProgressMonitor {
    public void update(long n);
  }

  public static class Fail extends Iced {
    public final String _message;

    public Fail(String message) {
      _message = message;
    }
  }

  static final class List extends Iced {
    Job[] _jobs = new Job[0];
  }

  public static Job[] all() {
    List list = UKV.get(LIST);
    return list != null ? list._jobs : new Job[0];
  }

  public Job() {
    job_key = defaultJobKey();
    destination_key = defaultDestKey();
    description = getClass().getSimpleName();
  }

  protected Key defaultJobKey() {
    // Pinned to self, because it should be almost always updated locally
    return Key.make(UUID.randomUUID().toString(), (byte) 0, Key.JOB, H2O.SELF);
  }

  protected Key defaultDestKey() {
    return Key.make(getClass().getSimpleName() + "_" + UUID.randomUUID().toString());
  }

  public H2OCountedCompleter start() {
    init();
    _fjtask = fork();
    DKV.put(job_key, new Value(job_key, new byte[0]));
    start_time = System.currentTimeMillis();
    new TAtomic<List>() {
      @Override public List atomic(List old) {
        if( old == null )
          old = new List();
        Job[] jobs = old._jobs;
        old._jobs = Arrays.copyOf(jobs, jobs.length + 1);
        old._jobs[jobs.length] = Job.this;
        return old;
      }
    }.invoke(LIST);
    return _fjtask;
  }

  public void invoke() {
    start().join();
  }

  /**
   * Invoked before job runs. This is the place to checks arguments are valid or throw
   * IllegalArgumentException. It will get invoked both from the Web and Java APIs.
   */
  protected void init() throws IllegalArgumentException {
  }

  /**
   * Default behavior is to call exec() in a F/J task. Override to run in a non-blocking mode,
   * making sure you call remove() when done.
   */
  protected H2OCountedCompleter fork() {
    H2OCountedCompleter task = new H2OCountedCompleter() {
      @Override public void compute2() {
        Throwable t = null;
        try {
          Job.this.exec();
          remove();
        } catch( Throwable t_ ) {
          t = t_;
          if( !(t instanceof ExpectedExceptionForDebug) )
            Log.err(t);
        } finally {
          tryComplete();
        }
        if( t != null )
          onException(t);
      }
    };
    H2O.submitTask(task);
    return task;
  }

  /**
   * Actual job code. Must block until execution is done.
   */
  protected void exec() {
  }

  protected void onException(Throwable ex) {
    UKV.remove(dest());
    update(Job.this, Utils.getStackAsString(ex));
  }

  private static void update(final Job job, final String exception) {
    new TAtomic<List>() {
      @Override public List atomic(List old) {
        if( old != null && old._jobs != null )
          for( Job current : old._jobs )
            if( current == job )
              job.exception = exception;
        return old;
      }
    }.invoke(LIST);
  }

  /**
   * Invoked after job has run for cleanup purposes.
   */
  protected void done() {
    remove();
  }

  // Overridden for Parse
  public float progress() {
    Freezable f = UKV.get(destination_key);
    if( f instanceof Progress )
      return ((Progress) f).progress();
    return 0;
  }

  //Block until the Job finishes.
  public <T> T get() {
    try {
      _fjtask.join();             // Block until top-level job is done
    } catch( DistributedException e ) {
      // rethrow as a runtime exception to stay consistent with FJ and to keep record on where the exception
      // was thrown locally
      throw new RuntimeException(e);
    }
    T ans = (T) UKV.get(destination_key);
    remove();                   // Remove self-job
    return ans;
  }

  public void cancel() {
    cancel("cancelled by user");
  }

  public void cancel(String msg) {
    cancel(job_key, msg);
  }

  public static void cancel(final Key self, final String exception) {
    DKV.remove(self);
    DKV.write_barrier();
    new TAtomic<List>() {
      @Override public List atomic(List old) {
        if( old == null )
          old = new List();
        Job[] jobs = old._jobs;
        for( int i = 0; i < jobs.length; i++ ) {
          if( jobs[i].job_key.equals(self) ) {
            final Job job = jobs[i];
            job.end_time = CANCELLED_END_TIME;
            job.exception = exception;
            H2OCountedCompleter task = new H2OCountedCompleter() {
              @Override public void compute2() {
                job.onCancelled();
                tryComplete();
              }
            };
            H2O.submitTask(task);
            break;
          }
        }
        return old;
      }
    }.fork(LIST);
  }

  protected void onCancelled() {
  }

  public boolean cancelled() {
    return !running() && end_time == Job.CANCELLED_END_TIME;
  }

  public boolean running() {
    return running(job_key);
  }

  public static boolean running(Key self) {
    return DKV.get(self) != null;
  }

  public void remove() {
    DKV.remove(job_key);
    new TAtomic<List>() {
      @Override public List atomic(List old) {
        if( old == null )
          return null;
        Job[] jobs = old._jobs;
        for( int i = 0; i < jobs.length; i++ ) {
          if( jobs[i].job_key.equals(job_key) ) {
            if( jobs[i].end_time != CANCELLED_END_TIME )
              jobs[i].end_time = System.currentTimeMillis();
            break;
          }
        }
        int count = jobs.length;
        while( count > KEEP_LAST_COUNT ) {
          long min = Long.MAX_VALUE;
          int n = -1;
          for( int i = 0; i < jobs.length; i++ ) {
            if( jobs[i].end_time != 0 && jobs[i].start_time < min ) {
              min = jobs[i].start_time;
              n = i;
            }
          }
          if( n < 0 )
            break;
          jobs[n] = jobs[--count];
        }
        if( count < jobs.length )
          old._jobs = Arrays.copyOf(jobs, count);
        return old;
      }
    }.fork(LIST);
  }

  /** Finds a job with given key or returns null */
  public static final Job findJob(final Key key) {
    Job job = null;
    for( Job current : Job.all() ) {
      if( current.self().equals(key) ) {
        job = current;
        break;
      }
    }
    return job;
  }

  /** Finds a job with given dest key or returns null */
  public static final Job findJobByDest(final Key destKey) {
    Job job = null;
    for( Job current : Job.all() ) {
      if( current.dest().equals(destKey) ) {
        job = current;
        break;
      }
    }
    return job;
  }

  /** Returns job execution time in milliseconds */
  public final long runTimeMs() {
    long until = end_time != 0 ? end_time : System.currentTimeMillis();
    return until - start_time;
  }

  /** Description of a speed criteria. */
  public String speedDescription() {
    return null;
  }

  /** Value of the described speed criteria. */
  public String speedValue() {
    return null;
  }

  // If job is a request

  @Override protected Response serve() {
    fork();
    return redirect();
  }

  protected Response redirect() {
    return Progress2.redirect(this, job_key, destination_key);
  }

  /**
   * Block synchronously waiting for a job to end, success or not.
   *
   * @param jobkey
   *          Job to wait for.
   * @param pollingIntervalMillis
   *          Polling interval sleep time.
   */
  public static void waitUntilJobEnded(Key jobkey, int pollingIntervalMillis) {
    boolean done = false;
    while( !done ) {
      try {
        Thread.sleep(pollingIntervalMillis);
      } catch( Exception _ ) {
      }
      Job[] jobs = Job.all();
      boolean found = false;
      for( int i = jobs.length - 1; i >= 0; i-- ) {
        if( jobs[i].job_key == null ) {
          continue;
        }

        if( !jobs[i].job_key.equals(jobkey) ) {
          continue;
        }

        // This is the job we are looking for.
        found = true;

        if( jobs[i].end_time > 0 ) {
          done = true;
        }

        if( jobs[i].cancelled() ) {
          done = true;
        }

        break;
      }

      if( !found ) {
        done = true;
      }
    }
  }

  /**
   * Block synchronously waiting for a job to end, success or not.
   *
   * @param jobkey
   *          Job to wait for.
   */
  public static void waitUntilJobEnded(Key jobkey) {
    int THREE_SECONDS_MILLIS = 3 * 1000;
    waitUntilJobEnded(jobkey, THREE_SECONDS_MILLIS);
  }

  public static class ChunkProgress extends Iced implements Progress {
    final long _nchunks;
    final long _count;
    private final Status _status;
    final String _error;
    protected DException _ex;

    public enum Status {
      Computing, Done, Cancelled, Error
    };

    public Status status() {
      return _status;
    }

    public boolean isDone() {
      return _status == Status.Done || _status == Status.Error;
    }

    public String error() {
      return _error;
    }

    public ChunkProgress(long chunksTotal) {
      _nchunks = chunksTotal;
      _count = 0;
      _status = Status.Computing;
      _error = null;
    }

    private ChunkProgress(long nchunks, long computed, Status s, String err) {
      _nchunks = nchunks;
      _count = computed;
      _status = s;
      _error = err;
    }

    public ChunkProgress update(int count) {
      if( _status == Status.Cancelled || _status == Status.Error )
        return this;
      long c = _count + count;
      return new ChunkProgress(_nchunks, c, Status.Computing, null);
    }

    public ChunkProgress done() {
      return new ChunkProgress(_nchunks, _nchunks, Status.Done, null);
    }

    public ChunkProgress cancel() {
      return new ChunkProgress(0, 0, Status.Cancelled, null);
    }

    public ChunkProgress error(String msg) {
      return new ChunkProgress(0, 0, Status.Error, msg);
    }

    @Override public float progress() {
      if( _status == Status.Done )
        return 1.0f;
      return Math.min(0.99f, (float) ((double) _count / (double) _nchunks));
    }
  }

  public static class ChunkProgressJob extends Job {
    Key _progress;

    public ChunkProgressJob(long chunksTotal) {
      _progress = Key.make(Key.make()._kb, (byte) 0, Key.DFJ_INTERNAL_USER, destination_key.home_node());
      UKV.put(_progress, new ChunkProgress(chunksTotal));
    }

    public void updateProgress(final int c) { // c == number of processed chunks
      if( !cancelled() ) {
        new TAtomic<ChunkProgress>() {
          @Override public ChunkProgress atomic(ChunkProgress old) {
            if( old == null )
              return null;
            return old.update(c);
          }
        }.fork(_progress);
      }
    }

    @Override public void remove() {
      super.remove();
      UKV.remove(_progress);
    }

    public final Key progressKey() {
      return _progress;
    }

    @Override protected void onException(Throwable ex) {
      Value v = DKV.get(progressKey());
      if( v != null ) {
        ChunkProgress p = v.get();
        p = p.error(ex.getMessage());
        DKV.put(progressKey(), p);
      }
      super.onException(ex);
    }
  }
}<|MERGE_RESOLUTION|>--- conflicted
+++ resolved
@@ -179,19 +179,9 @@
 
     @Override protected void logStart() {
       super.logStart();
-<<<<<<< HEAD
-      if( response == null ) {
-        Log.info("    response: null");
-      } else {
-        String arg = input("response");
-        assert arg != null;
-        Log.info("    response: " + arg);
-      }
-=======
       int idx = source.find(response);
       Log.info("    response: "+(idx==-1?"null":source._names[idx]));
       Log.info("    "+(classification ? "classification" : "regression"));
->>>>>>> 3b2d008a
     }
 
     @Override protected void init() {
