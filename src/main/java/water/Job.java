package water;

import static water.util.Utils.difference;
import static water.util.Utils.isEmpty;

import java.io.PrintWriter;
import java.io.StringWriter;
import java.util.Arrays;
import java.util.HashMap;

import water.H2O.H2OCountedCompleter;
import water.H2O.H2OEmptyCompleter;
import water.api.*;
import water.api.Request.Validator.NOPValidator;
import water.api.RequestServer.API_VERSION;
import water.fvec.Frame;
import water.fvec.Vec;
import water.util.*;
import water.util.Utils.ExpectedExceptionForDebug;

import com.google.gson.*;

public abstract class Job extends Func {
  static final int API_WEAVER = 1; // This file has auto-gen'd doc & json fields
  static public DocGen.FieldDoc[] DOC_FIELDS; // Initialized from Auto-Gen code.

  /** A system key for global list of Job keys. */
  public static final Key LIST = Key.make(Constants.BUILT_IN_KEY_JOBS, (byte) 0, Key.BUILT_IN_KEY);
  /** Shared empty int array. */
  private static final int[] EMPTY = new int[0];

  @API(help = "Job key")
  public Key job_key;
  @API(help = "Destination key", filter = Default.class, json = true, validator = DestKeyValidator.class)
  public Key destination_key; // Key holding final value after job is removed
  static class DestKeyValidator extends NOPValidator<Key> {
    @Override public void validateRaw(String value) {
      if (Utils.contains(value, Key.ILLEGAL_USER_KEY_CHARS))
        throw new IllegalArgumentException("Key '" + value + "' contains illegal character! Please avoid these characters: " + Key.ILLEGAL_USER_KEY_CHARS);
    }
  }
  // Output parameters
  @API(help = "Job description") public String   description;
  @API(help = "Job start time")  public long     start_time;
  @API(help = "Job end time")    public long     end_time;
  @API(help = "Exception")       public String   exception;
  @API(help = "Job state")       public JobState state;

  transient public H2OCountedCompleter _fjtask; // Top-level task you can block on
  transient protected boolean _cv;

  /** Possible job states. */
  public static enum JobState {
    CREATED,   // Job was created
    RUNNING,   // Job is running
    CANCELLED, // Job was cancelled by user
    FAILED,   // Job crashed, error message/exception is available
    DONE       // Job was successfully finished
  }

  public Job(Key jobKey, Key dstKey){
    job_key = jobKey;
    destination_key = dstKey;
    state = JobState.CREATED;
  }
  public Job() {
    job_key = defaultJobKey();
    description = getClass().getSimpleName();
    state = JobState.CREATED;
  }
  /** Private copy constructor used by {@link JobHandle}. */
  private Job(final Job prior) {
    this(prior.job_key, prior.destination_key);
    this.description = prior.description;
    this.start_time  = prior.start_time;
    this.end_time    = prior.end_time;
    this.state       = prior.state;
    this.exception   = prior.exception;
  }

  public Key self() { return job_key; }
  public Key dest() { return destination_key; }

  public int gridParallelism() {
    return 1;
  }

  protected Key defaultJobKey() {
    // Pinned to this node (i.e., the node invoked computation), because it should be almost always updated locally
    return Key.make((byte) 0, Key.JOB, H2O.SELF);
  }

  protected Key defaultDestKey() {
    return Key.make(getClass().getSimpleName() + Key.rand());
  }

  /** Start this task based on given top-level fork-join task representing job computation.
   * @param fjtask top-level job computation task.
   * @return this job in {@link JobState#RUNNING} state
   *
   * @see JobState
   * @see H2OCountedCompleter
   */
  public /** FIXME: should be final or at least protected */ Job start(final H2OCountedCompleter fjtask) {
    assert state == JobState.CREATED : "Trying to run job which was already run?";
    assert fjtask != null : "Starting a job with null working task is not permitted! Fix you API";
    _fjtask = fjtask;
    start_time = System.currentTimeMillis();
    state      = JobState.RUNNING;
    // Save the full state of the job
    UKV.put(self(), this);
    // Update job list
    new TAtomic<List>() {
      @Override public List atomic(List old) {
        if( old == null ) old = new List();
        Key[] jobs = old._jobs;
        old._jobs = Arrays.copyOf(jobs, jobs.length + 1);
        old._jobs[jobs.length] = job_key;
        return old;
      }
    }.invoke(LIST);
    return this;
  }

  /** Return progress of this job.
   *
   * @return the value in interval &lt;0,1&gt; representing job progress.
   */
  public float progress() {
    Freezable f = UKV.get(destination_key);
    if( f instanceof Progress )
      return ((Progress) f).progress();
    return 0;
  }

  /** Blocks and get result of this job.
   * <p>
   * The call blocks on working task which was passed via {@link #start(H2OCountedCompleter)} method
   * and returns the result which is fetched from UKV based on job destination key.
   * </p>
   * @return result of this job fetched from UKV by destination key.
   * @see #start(H2OCountedCompleter)
   * @see UKV
   */
  public <T> T get() {
    _fjtask.join();             // Block until top-level job is done
    T ans = (T) UKV.get(destination_key);
    remove();                   // Remove self-job
    return ans;
  }

  /** Signal cancellation of this job.
   * <p>The job will be switched to state {@link JobState#CANCELLED} which signals that
   * the job was cancelled by a user. */
  public void cancel() {
    cancel((String)null, JobState.CANCELLED);
  }
  /** Signal exceptional cancellation of this job.
   * @param ex exception causing the termination of job.
   */
  public void cancel(Throwable ex){
<<<<<<< HEAD
    if(ex instanceof JobCancelledException || ex.getMessage() != null && ex.getMessage().contains("job was cancelled"))
      return;
    if(ex instanceof  IllegalArgumentException || ex.getCause() instanceof IllegalArgumentException) {
      cancel("Illegal argument: " + ex.getMessage());
      return;
    }
=======
>>>>>>> c389939b
    StringWriter sw = new StringWriter();
    PrintWriter pw = new PrintWriter(sw);
    ex.printStackTrace(pw);
    String stackTrace = sw.toString();
    cancel("Got exception '" + ex.getClass() + "', with msg '" + ex.getMessage() + "'\n" + stackTrace, JobState.FAILED);
    if(_fjtask != null && !_fjtask.isDone()) _fjtask.completeExceptionally(ex);
  }
  /** Signal exceptional cancellation of this job.
   * @param msg cancellation message explaining reason for cancelation
   */
  public void cancel(final String msg) {
    JobState js = msg == null ? JobState.CANCELLED : JobState.FAILED;
    cancel(msg, js);
  }
  private void cancel(final String msg, JobState resultingState ) {
    if(resultingState == JobState.CANCELLED) {
      Log.info("Job " + self() + "("  + description + ") was cancelled.");
    }
    else {
      Log.err("Job " + self() + "("  + description + ") failed.");
      Log.err(msg);
    }
    exception = msg;
    state = resultingState;
    // replace finished job by a job handle
    replaceByJobHandle();
    DKV.write_barrier();
    final Job job = this;
    H2O.submitTask(new H2OCountedCompleter() {
      @Override public void compute2() {
        job.onCancelled();
      }
    });
  }

  /**
   * Callback which is called after job cancellation (by user, by exception).
   */
  protected void onCancelled() {
  }

  /** Returns true if the job was cancelled by the user or crashed.
   * @return true if the job is in state {@link JobState#CANCELLED} or {@link JobState#FAILED}
   */
  public boolean isCancelledOrCrashed() {
    return state == JobState.CANCELLED || state == JobState.FAILED;
  }

  /** Returns true if the job was terminated by unexpected exception.
   * @return true, if the job was terminated by unexpected exception.
   */
  public boolean isCrashed() { return state == JobState.FAILED; }

  /** Returns true if this job is correctly finished.
   * @return returns true if the job finished and it was not cancelled or crashed by an exception.
   */
  public boolean isDone() { return state == JobState.DONE; }

  /** Returns true if this job is running
   * @return returns true only if this job is in running state.
   */
  public boolean isRunning() { return state == JobState.RUNNING; }

  public JobState getState() { return state; }


  /** Returns a list of all jobs in a system.
   * @return list of all jobs including running, done, cancelled, crashed jobs.
   */
  public static Job[] all() {
    List list = UKV.get(LIST);
    Job[] jobs = new Job[list==null?0:list._jobs.length];
    int j=0;
    for( int i=0; i<jobs.length; i++ ) {
      Job job = UKV.get(list._jobs[i]);
      if( job != null ) jobs[j++] = job;
    }
    if( j<jobs.length ) jobs = Arrays.copyOf(jobs,j);
    return jobs;
  }
  /** Check if given job is running.
   *
   * @param job_key job key
   * @return true if job is still running else returns false.
   */
  public static boolean isRunning(Key job_key) {
    Job j = UKV.get(job_key);
    assert j!=null : "Job should be always in DKV!";
    return j.isRunning();
  }
  /**
   * Returns true if job is not running.
   * The job can be cancelled, crashed, or already done.
   *
   * @param jobkey job identification key
   * @return true if job is done, cancelled, or crashed, else false
   */
  public static boolean isEnded(Key jobkey) { return !isRunning(jobkey); }

  /**
   * Marks job as finished and records job end time.
   */
  public void remove() {
    end_time = System.currentTimeMillis();
    if( state == JobState.RUNNING )
      state = JobState.DONE;
    // Overwrite handle - copy end_time, state, msg
    replaceByJobHandle();
  }

  /** Finds a job with given key or returns null.
   *
   * @param jobkey job key
   * @return returns a job with given job key or null if a job is not found.
   */
  public static Job findJob(final Key jobkey) { return UKV.get(jobkey); }

  /** Finds a job with given dest key or returns null */
  public static Job findJobByDest(final Key destKey) {
    Job job = null;
    for( Job current : Job.all() ) {
      if( current.dest().equals(destKey) ) {
        job = current;
        break;
      }
    }
    return job;
  }

  /** Returns job execution time in milliseconds.
   * If job is not running then returns job execution time. */
  public final long runTimeMs() {
    long until = end_time != 0 ? end_time : System.currentTimeMillis();
    return until - start_time;
  }

  /** Description of a speed criteria: msecs/frob */
  public String speedDescription() { return null; }

  /** Value of the described speed criteria: msecs/frob */
  public long speedValue() { return 0; }

  @Override protected Response serve() {
    fork();
    return redirect();
  }

  protected Response redirect() {
    return Progress2.redirect(this, job_key, destination_key);
  }


  /**
   * Forks computation of this job.
   *
   * <p>The call does not block.</p>
   * @return always returns this job.
   */
  public Job fork() {
    init();
    H2OCountedCompleter task = new H2OCountedCompleter() {
      @Override public void compute2() {
        try {
          try {
            // Exec always waits till the end of computation
            Job.this.exec();
            Job.this.remove();
          } catch (Throwable t) {
            if(!(t instanceof ExpectedExceptionForDebug))
              Log.err(t);
            Job.this.cancel(t);
          }
        } finally {
            tryComplete();
        }
      }
    };
    start(task);
    H2O.submitTask(task);
    return this;
  }

  @Override public void invoke() {
    init();
    start(new H2OEmptyCompleter());  // mark job started
    exec(); // execute the implementation
    remove();     // remove the job
  }

  /**
   * Invoked before job runs. This is the place to checks arguments are valid or throw
   * IllegalArgumentException. It will get invoked both from the Web and Java APIs.
   *
   * @throws IllegalArgumentException throws the exception if initialization fails to ensure
   * correct job runtime environment.
   */
  @Override protected void init() throws IllegalArgumentException {
    if (destination_key == null) destination_key = defaultDestKey();
  }

  /**
   * Block synchronously waiting for a job to end, success or not.
   * @param jobkey Job to wait for.
   * @param pollingIntervalMillis Polling interval sleep time.
   */
  public static void waitUntilJobEnded(Key jobkey, int pollingIntervalMillis) {
    while (true) {
      if (Job.isEnded(jobkey)) {
        return;
      }

      try { Thread.sleep (pollingIntervalMillis); } catch (Exception ignore) {}
    }
  }

  /**
   * Block synchronously waiting for a job to end, success or not.
   * @param jobkey Job to wait for.
   */
  public static void waitUntilJobEnded(Key jobkey) {
    int THREE_SECONDS_MILLIS = 3 * 1000;
    waitUntilJobEnded(jobkey, THREE_SECONDS_MILLIS);
  }

  public static class ChunkProgress extends Iced implements Progress {
    final long _nchunks;
    final long _count;
    private final Status _status;
    final String _error;
    public enum Status { Computing, Done, Cancelled, Error }

    public Status status() { return _status; }

    public boolean isDone() { return _status == Status.Done || _status == Status.Error; }
    public String error() { return _error; }

    public ChunkProgress(long chunksTotal) {
      _nchunks = chunksTotal;
      _count = 0;
      _status = Status.Computing;
      _error = null;
    }

    private ChunkProgress(long nchunks, long computed, Status s, String err) {
      _nchunks = nchunks;
      _count = computed;
      _status = s;
      _error = err;
    }

    public ChunkProgress update(int count) {
      if( _status == Status.Cancelled || _status == Status.Error )
        return this;
      long c = _count + count;
      return new ChunkProgress(_nchunks, c, Status.Computing, null);
    }

    public ChunkProgress done() {
      return new ChunkProgress(_nchunks, _nchunks, Status.Done, null);
    }

    public ChunkProgress cancel() {
      return new ChunkProgress(0, 0, Status.Cancelled, null);
    }

    public ChunkProgress error(String msg) {
      return new ChunkProgress(0, 0, Status.Error, msg);
    }

    @Override public float progress() {
      if( _status == Status.Done ) return 1.0f;
      return Math.min(0.99f, (float) ((double) _count / (double) _nchunks));
    }
  }

  public static class ChunkProgressJob extends Job {
    Key _progress;

    public ChunkProgressJob(long chunksTotal, Key destinationKey) {
      destination_key = destinationKey;
      _progress = Key.make(Key.make()._kb, (byte) 0, Key.DFJ_INTERNAL_USER, destinationKey.home_node());
      UKV.put(_progress, new ChunkProgress(chunksTotal));
    }

    public void updateProgress(final int c) { // c == number of processed chunks
      if( isRunning(self()) ) {
        new TAtomic<ChunkProgress>() {
          @Override public ChunkProgress atomic(ChunkProgress old) {
            if( old == null ) return null;
            return old.update(c);
          }
        }.fork(_progress);
      }
    }

    @Override public void remove() {
      super.remove();
      UKV.remove(_progress);
    }

    public final Key progressKey() { return _progress; }

    public void onException(Throwable ex) {
      UKV.remove(dest());
      Value v = DKV.get(progressKey());
      if( v != null ) {
        ChunkProgress p = v.get();
        p = p.error(ex.getMessage());
        DKV.put(progressKey(), p);
      }
      cancel(ex);
    }

  }

  public static boolean checkIdx(Frame source, int[] idx) {
    for (int i : idx) if (i<0 || i>source.vecs().length-1) return false;
    return true;
  }

  /* Update end_time, state, msg, preserve start_time */
  private void replaceByJobHandle() {
    assert state != JobState.RUNNING : "Running job cannot be replaced.";
    final Job self = this;
    new TAtomic<Job>() {
      @Override public Job atomic(Job old) {
        if( old == null ) return null;
        JobHandle jh = new JobHandle(self);
        jh.start_time = old.start_time;
        return jh;
      }
    }.fork(job_key);
  }

  /**
   * A job which operates with a frame.
   *
   * INPUT frame
   */
  public static abstract class FrameJob extends Job {
    static final int API_WEAVER = 1;
    static public DocGen.FieldDoc[] DOC_FIELDS;

    @API(help = "Source frame", required = true, filter = Default.class, json = true)
    public Frame source;

    /**
     * Annotate the number of columns and rows of the training data set in the job parameter JSON
     * @return JsonObject annotated with num_cols and num_rows of the training data set
     */
    @Override public JsonObject toJSON() {
      JsonObject jo = super.toJSON();
      if (source != null) {
        jo.getAsJsonObject("source").addProperty("num_cols", source.numCols());
        jo.getAsJsonObject("source").addProperty("num_rows", source.numRows());
      }
      return jo;
    }
  }

  /**
   * A job which has an input represented by a frame and frame column filter.
   * The filter can be specified by ignored columns or by used columns.
   *
   * INPUT list ignored columns by idx XOR list of ignored columns by name XOR list of used columns
   *
   * @see FrameJob
   */
  public static abstract class ColumnsJob extends FrameJob {
    static final int API_WEAVER = 1;
    static public DocGen.FieldDoc[] DOC_FIELDS;

    @API(help = "Input columns (Indexes start at 0)", filter=colsFilter.class, hide=true)
    public int[] cols;
    class colsFilter extends MultiVecSelect { public colsFilter() { super("source"); } }

    @API(help = "Ignored columns by name and zero-based index", filter=colsNamesIdxFilter.class, displayName="Ignored columns")
    public int[] ignored_cols;
    class colsNamesIdxFilter extends MultiVecSelect { public colsNamesIdxFilter() {super("source", MultiVecSelectType.NAMES_THEN_INDEXES); } }

    @API(help = "Ignored columns by name", filter=colsNamesFilter.class, displayName="Ignored columns by name", hide=true)
    public int[] ignored_cols_by_name = EMPTY;
    class colsNamesFilter extends MultiVecSelect { public colsNamesFilter() {super("source", MultiVecSelectType.NAMES_ONLY); } }

    /**
     * Annotate the used and ignored columns in the job parameter JSON
     * For both the used and the ignored columns, the following rules apply:
     * If the number of columns is less or equal than 100, a dense list of used columns is reported.
     * If the number of columns is greater than 100, the number of columns is reported.
     * If the number of columns is 0, a "N/A" is reported.
     * @return JsonObject annotated with used/ignored columns
     */
    @Override public JsonObject toJSON() {
      JsonObject jo = super.toJSON();
      if (!jo.has("source") || source==null) return jo;
      HashMap<String, int[]> map = new HashMap<String, int[]>();
      map.put("used_cols", cols);
      map.put("ignored_cols", ignored_cols);
      for (String key : map.keySet()) {
        int[] val = map.get(key);
        if (val != null) {
          if(val.length>100) jo.getAsJsonObject("source").addProperty("num_" + key, val.length);
          else if(val.length>0) {
            StringBuilder sb = new StringBuilder();
            for (int c : val) sb.append(c + ",");
            jo.getAsJsonObject("source").addProperty(key, sb.toString().substring(0, sb.length()-1));
          } else {
            jo.getAsJsonObject("source").add(key, JsonNull.INSTANCE);
          }
        }
      }
      return jo;
    }

    @Override protected void init() {
      super.init();
      if (_cv) return;

      // At most one of the following may be specified.
      int specified = 0;
      if (!isEmpty(cols)) { specified++; }
      if (!isEmpty(ignored_cols)) { specified++; }
      if (!isEmpty(ignored_cols_by_name)) { specified++; }
      if (specified > 1) throw new IllegalArgumentException("Arguments 'cols', 'ignored_cols_by_name', and 'ignored_cols' are exclusive");

      // Unify all ignored cols specifiers to ignored_cols.
      {
        if (!isEmpty(ignored_cols_by_name)) {
          assert (isEmpty(ignored_cols));
          ignored_cols = ignored_cols_by_name;
          ignored_cols_by_name = EMPTY;
        }
        if (ignored_cols == null) {
          ignored_cols = new int[0];
        }
      }

      // At this point, ignored_cols_by_name is dead.
      assert (isEmpty(ignored_cols_by_name));

      // Create map of ignored columns for speed.
      HashMap<Integer,Integer> ignoredColsMap = new HashMap<Integer,Integer>();
      for ( int i = 0; i < ignored_cols.length; i++) {
        int value = ignored_cols[i];
        ignoredColsMap.put(new Integer(value), new Integer(1));
      }

      // Add UUID cols to ignoredColsMap.  Duplicates get folded into one entry.
      Vec[] vecs = source.vecs();
      for( int i = 0; i < vecs.length; i++ ) {
        if (vecs[i].isUUID()) {
          ignoredColsMap.put(new Integer(i), new Integer(1));
        }
      }

      // Rebuild ignored_cols from the map.  Sort it.
      {
        ignored_cols = new int[ignoredColsMap.size()];
        int j = 0;
        for (Integer key : ignoredColsMap.keySet()) {
          ignored_cols[j] = key.intValue();
          j++;
        }

        Arrays.sort(ignored_cols);
      }

      // If the columns are not specified, then select everything.
      if (isEmpty(cols)) {
        cols = new int[source.vecs().length];
        for( int i = 0; i < cols.length; i++ )
          cols[i] = i;
      } else {
        if (!checkIdx(source, cols)) throw new IllegalArgumentException("Argument 'cols' specified invalid column!");
      }

      // Make a set difference between cols and ignored_cols.
      if (!isEmpty(ignored_cols)) {
        int[] icols = ! isEmpty(ignored_cols) ? ignored_cols : ignored_cols_by_name;
        if (!checkIdx(source, icols)) throw new IllegalArgumentException("Argument 'ignored_cols' or 'ignored_cols_by_name' specified invalid column!");
        cols = difference(cols, icols);
        // Setup all variables in consistent way
        ignored_cols = icols;
        ignored_cols_by_name = icols;
      }

      if( cols.length == 0 ) {
        throw new IllegalArgumentException("No column selected");
      }
    }

    protected final Vec[] selectVecs(Frame frame) {
      Vec[] vecs = new Vec[cols.length];
      for( int i = 0; i < cols.length; i++ )
        vecs[i] = frame.vecs()[cols[i]];
      return vecs;
    }

    protected final Frame selectFrame(Frame frame) {
      Vec[] vecs = new Vec[cols.length];
      String[] names = new String[cols.length];
      for( int i = 0; i < cols.length; i++ ) {
        vecs[i] = frame.vecs()[cols[i]];
        names[i] = frame.names()[cols[i]];
      }
      return new Frame(names, vecs);
    }
  }

  /**
   * A columns job that requires a response.
   *
   * INPUT response column from source
   */
  public static abstract class ColumnsResJob extends ColumnsJob {
    static final int API_WEAVER = 1;
    static public DocGen.FieldDoc[] DOC_FIELDS;

    @API(help="Column to use as class", required=true, filter=responseFilter.class, json = true)
    public Vec response;
    class responseFilter extends VecClassSelect { responseFilter() { super("source"); } }

    @Override protected void registered(API_VERSION ver) {
      super.registered(ver);
      Argument c = find("ignored_cols");
      Argument r = find("response");
      int ci = _arguments.indexOf(c);
      int ri = _arguments.indexOf(r);
      _arguments.set(ri, c);
      _arguments.set(ci, r);
      ((FrameKeyMultiVec) c).setResponse((FrameClassVec) r);
    }

    /**
     * Annotate the name of the response column in the job parameter JSON
     * @return JsonObject annotated with the name of the response column
     */
    @Override public JsonObject toJSON() {
      JsonObject jo = super.toJSON();
      if (source!=null) {
        int idx = source.find(response);
        if( idx == -1 ) {
          Vec vm = response.masterVec();
          if( vm != null ) idx = source.find(vm);
        }
        jo.getAsJsonObject("response").add("name", new JsonPrimitive(idx == -1 ? "null" : source._names[idx]));
      }
      return jo;
    }

    @Override protected void init() {
      super.init();
      // Check if it make sense to build a model
      if (source.numRows()==0)
        throw new H2OIllegalArgumentException(find("source"), "Cannot build a model on empty dataset!");
      // Does not alter the Response to an Enum column if Classification is
      // asked for: instead use the classification flag to decide between
      // classification or regression.
      Vec[] vecs = source.vecs();
      for( int i = cols.length - 1; i >= 0; i-- )
        if( vecs[cols[i]] == response )
          cols = Utils.remove(cols,i);

      final boolean has_constant_response = response.isEnum() ?
              response.domain().length <= 1 : response.min() == response.max();
      if (has_constant_response)
        throw new H2OIllegalArgumentException(find("response"), "Constant response column!");
    }
  }

  /**
   * A job producing a model.
   *
   * INPUT response column from source
   */
  public static abstract class ModelJob extends ModelJobWithoutClassificationField {
    static final int API_WEAVER = 1;
    static public DocGen.FieldDoc[] DOC_FIELDS;

    @API(help="Do classification or regression", filter=myClassFilter.class, json = true)
    public boolean classification = true; // we need 3-state boolean: unspecified, true/false BUT we solve that by checking UI layer to see if the classification parameter was passed
    class myClassFilter extends DoClassBoolean { myClassFilter() { super("source"); } }

    @Override protected void init() {
      super.init();
      // Reject request if classification is required and response column is float
      //Argument a4class = find("classification"); // get UI control
      //String p4class = input("classification");  // get value from HTTP requests
      // if there is UI control and classification field was passed
      final boolean classificationFieldSpecified = true; // ROLLBACK: a4class!=null ? p4class!=null : /* we are not in UI so expect that parameter is specified correctly */ true;
      if (!classificationFieldSpecified) { // can happen if a client sends a request which does not specify classification parameter
        classification =  response.isEnum();
        Log.warn("Classification field is not specified - deriving according to response! The classification field set to " + classification);
      } else {
        if ( classification && response.isFloat()) throw new H2OIllegalArgumentException(find("classification"), "Requested classification on float column!");
        if (!classification && response.isEnum() ) throw new H2OIllegalArgumentException(find("classification"), "Requested regression on enum column!");
      }
    }
  }

  /**
   * A job producing a model that has no notion of Classification or Regression.
   *
   * INPUT response column from source
   */
  public static abstract class ModelJobWithoutClassificationField extends ColumnsResJob {
    // This exists to support GLM2, which determines classification/regression using the
    // family field, not a second separate field.
  }

  /**
   * Job which produces model and validate it on a given dataset.
   * INPUT validation frame
   */
  public static abstract class ValidatedJob extends ModelJob {
    static final int API_WEAVER = 1;
    static public DocGen.FieldDoc[] DOC_FIELDS;
    protected transient Vec[] _train, _valid;
    /** Validation vector extracted from validation frame. */
    protected transient Vec _validResponse;
    /** Validation response domain or null if validation is not specified or null if response is float. */
    protected transient String[] _validResponseDomain;
    /** Source response domain or null if response is float. */
    protected transient String[] _sourceResponseDomain;
    /** CM domain derived from {@link #_validResponseDomain} and {@link #_sourceResponseDomain}. */
    protected transient String[] _cmDomain;
    /** Names of columns */
    protected transient String[] _names;
    /** Name of validation response. Should be same as source response. */
    public transient String _responseName;

    /** Adapted validation frame to a computed model. */
    private transient Frame _adaptedValidation;
    private transient Vec   _adaptedValidationResponse; // Validation response adapted to computed CM domain
    private transient int[][] _fromModel2CM;            // Transformation for model response to common CM domain
    private transient int[][] _fromValid2CM;            // Transformation for validation response to common CM domain

    @API(help = "Validation frame", filter = Default.class, mustExist = true, json = true)
    public Frame validation;

    @API(help = "Number of folds for cross-validation (if no validation data is specified)", filter = Default.class, json = true)
    public int n_folds = 0;

    @API(help = "Keep cross-validation dataset splits", filter = Default.class, json = true)
    public boolean keep_cross_validation_splits = false;

    @API(help = "Cross-validation models", json = true)
    public Key[] xval_models;

    public int _cv_count = 0;

    /**
     * Helper to compute the actual progress if we're doing cross-validation.
     * This method is supposed to be called by the progress() implementation for CV-capable algos.
     * @param p Progress reported by the main job
     * @return actual progress if CV is done, otherwise returns p
     */
    public float cv_progress(float p) {
      if (n_folds >= 2) {
        return (p + _cv_count) / (n_folds + 1); //divide by 1 more to account for final scoring as extra work
      }
      return p;
    }

    /**
     * Helper to specify which arguments trigger a refresh on change
     * @param ver
     */
    @Override
    protected void registered(RequestServer.API_VERSION ver) {
      super.registered(ver);
      for (Argument arg : _arguments) {
        if ( arg._name.equals("validation")) {
          arg.setRefreshOnChange();
        }
      }
    }

    /**
     * Helper to handle arguments based on existing input values
     * @param arg
     * @param inputArgs
     */
    @Override protected void queryArgumentValueSet(Argument arg, java.util.Properties inputArgs) {
      super.queryArgumentValueSet(arg, inputArgs);
      if (arg._name.equals("n_folds") && validation != null) {
        arg.disable("Only if no validation dataset is provided.");
        n_folds = 0;
      }
    }

    /**
     * Cross-Validate this Job (to be overridden for each instance, which also calls genericCrossValidation)
     * @param splits Frames containing train/test splits
     * @param cv_preds Store the predictions for each cross-validation run
     * @param offsets Array to store the offsets of starting row indices for each cross-validation run
     * @param i Which fold of cross-validation to perform
     */
    public void crossValidate(Frame[] splits, Frame[] cv_preds, long[] offsets, int i) { throw H2O.unimpl(); }

    /**
     * Helper to perform the generic part of cross validation
     * Expected to be called from each specific instance's crossValidate method
     * @param splits Frames containing train/test splits
     * @param offsets Array to store the offsets of starting row indices for each cross-validation run
     * @param i Which fold of cross-validation to perform
     */
    final protected void genericCrossValidation(Frame[] splits, long[] offsets, int i) {
      int respidx = source.find(_responseName);
      assert(respidx != -1) : "response is not found in source!";
      job_key = Key.make(job_key.toString() + "_xval" + i); //make a new Job for CV
      assert(xval_models != null);
      destination_key = xval_models[i];
      source = splits[0];
      validation = splits[1];
      response = source.vecs()[respidx];
      n_folds = 0;
      state = Job.JobState.CREATED; //Hack to allow this job to run
      DKV.put(self(), this); //Needed to pass the Job.isRunning(cvdl.self()) check in FrameTask
      offsets[i + 1] = offsets[i] + validation.numRows();
      _cv = true; //Hack to allow init() to pass for ColumnsJob (allow cols/ignored_cols to co-exist)
      invoke();
    }

    /**
     * Annotate the number of columns and rows of the validation data set in the job parameter JSON
     * @return JsonObject annotated with num_cols and num_rows of the validation data set
     */
    @Override public JsonObject toJSON() {
      JsonObject jo = super.toJSON();
      if (validation != null) {
        jo.getAsJsonObject("validation").addProperty("num_cols", validation.numCols());
        jo.getAsJsonObject("validation").addProperty("num_rows", validation.numRows());
      }
      return jo;
    }

    @Override protected void init() {
      if ( validation != null && n_folds != 0 ) throw new UnsupportedOperationException("Cannot specify a validation dataset and non-zero number of cross-validation folds.");
      if ( n_folds < 0 ) throw new UnsupportedOperationException("The number of cross-validation folds must be >= 0.");
      super.init();
      xval_models = new Key[n_folds];
      for (int i=0; i<xval_models.length; ++i)
        xval_models[i] = Key.make(dest().toString() + "_xval" + i);

      int rIndex = 0;
      for( int i = 0; i < source.vecs().length; i++ )
        if( source.vecs()[i] == response ) {
          rIndex = i;
          break;
        }
      _responseName = source._names != null && rIndex >= 0 ? source._names[rIndex] : "response";

      _train = selectVecs(source);
      _names = new String[cols.length];
      for( int i = 0; i < cols.length; i++ )
        _names[i] = source._names[cols[i]];

      // Compute source response domain
      if (classification) _sourceResponseDomain = getVectorDomain(response);
      // Is validation specified?
      if( validation != null ) {
        // Extract a validation response
        int idx = validation.find(source.names()[rIndex]);
        if( idx == -1 ) throw new IllegalArgumentException("Validation set does not have a response column called "+_responseName);
        _validResponse = validation.vecs()[idx];
        // Compute output confusion matrix domain for classification:
        // - if validation dataset is specified then CM domain is union of train and validation response domains
        //   else it is only domain of response column.
        if (classification) {
          _validResponseDomain  = getVectorDomain(_validResponse);
          if (_validResponseDomain!=null) {
            _cmDomain = Utils.domainUnion(_sourceResponseDomain, _validResponseDomain);
            if (!Arrays.deepEquals(_sourceResponseDomain, _validResponseDomain)) {
              _fromModel2CM = Model.getDomainMapping(_cmDomain, _sourceResponseDomain, false); // transformation from model produced response ~> cmDomain
              _fromValid2CM = Model.getDomainMapping(_cmDomain, _validResponseDomain , false); // transformation from validation response domain ~> cmDomain
            }
          } else _cmDomain = _sourceResponseDomain;
        } /* end of if classification */
      } else if (classification) _cmDomain = _sourceResponseDomain;
    }

    protected String[] getVectorDomain(final Vec v) {
      assert v==null || v.isInt() || v.isEnum() : "Cannot get vector domain!";
      if (v==null) return null;
      String[] r;
      if (v.isEnum()) {
        r = v.domain();
      } else {
        Vec tmp = v.toEnum();
        r = tmp.domain();
        UKV.remove(tmp._key);
      }
      return r;
    }

    /** Returns true if the job has specified validation dataset. */
    protected final boolean  hasValidation() { return validation!=null; }
    /** Returns a domain for confusion matrix. */
    protected final String[] getCMDomain() { return _cmDomain; }
    /** Return validation dataset which can be adapted to a model if it is necessary. */
    protected final Frame    getValidation() { return _adaptedValidation!=null ? _adaptedValidation : validation; };
    /** Returns original validation dataset. */
    protected final Frame    getOrigValidation() { return validation; }
    public final Response2CMAdaptor getValidAdaptor() { return new Response2CMAdaptor(); }

    /** */
    protected final void prepareValidationWithModel(final Model model) {
      if (validation == null) return;
      Frame[] av = model.adapt(validation, false);
      _adaptedValidation = av[0];
      gtrash(av[1]); // delete this after computation
      if (_fromValid2CM!=null) {
        assert classification : "Validation response transformation should be declared only for classification!";
        assert _fromModel2CM != null : "Model response transformation should exist if validation response transformation exists!";
        Vec tmp = _validResponse.toEnum();
        _adaptedValidationResponse = tmp.makeTransf(_fromValid2CM, getCMDomain()); // Add an original response adapted to CM domain
        gtrash(_adaptedValidationResponse); // Add the created vector to a clean-up list
        gtrash(tmp);
      }
    }

    /** A micro helper for transforming model/validation responses to confusion matrix domain. */
    public class Response2CMAdaptor {
      /** Adapt given vector produced by a model to confusion matrix domain. Always return a new vector which needs to be deleted. */
      public Vec adaptModelResponse2CM(final Vec v) { return  v.makeTransf(_fromModel2CM, getCMDomain()); }
      /** Adapt given validation vector to confusion matrix domain. Always return a new vector which needs to be deleted. */
      public Vec adaptValidResponse2CM(final Vec v) { return  v.makeTransf(_fromValid2CM, getCMDomain()); }
      /** Returns validation dataset. */
      public Frame getValidation() { return ValidatedJob.this.getValidation(); }
      /** Return cached validation response already adapted to CM domain. */
      public Vec getAdaptedValidationResponse2CM() { return _adaptedValidationResponse; }
      /** Return cm domain. */
      public String[] getCMDomain() { return ValidatedJob.this.getCMDomain(); }
      /** Returns true if model/validation responses need to be adapted to confusion matrix domain. */
      public boolean needsAdaptation2CM() { return _fromModel2CM != null; }
      /** Return the adapted response name */
      public String adaptedValidationResponse(final String response) { return response + ".adapted"; }
    }
  }

  /**
   *
   */
  public interface Progress {
    float progress();
  }

  public interface ProgressMonitor {
    public void update(long n);
  }

  public static class Fail extends Iced {
    public final String _message;
    public Fail(String message) { _message = message; }
  }

  public static final class List extends Iced {
    Key[] _jobs = new Key[0];

    @Override
    public List clone(){
      List l = new List();
      l._jobs = _jobs.clone();
      for(int i = 0; i < l._jobs.length; ++i)
        l._jobs[i] = (Key)l._jobs[i].clone();
      return l;
    }
  }

  /** Almost lightweight job handle containing the same content
   * as pure Job class.
   */
  public static class JobHandle extends Job {
    public JobHandle(final Job job) { super(job); }
  }
  public static class JobCancelledException extends RuntimeException {
    public JobCancelledException(){super("job was cancelled!");}
    public JobCancelledException(String msg){super("job was cancelled! with msg '" + msg + "'");}
  }

  /** Hygienic method to prevent accidental capture of non desired values. */
  public static <T extends FrameJob> T hygiene(T job) {
    job.source = null;
    return job;
  }

  public static <T extends ValidatedJob> T hygiene(T job) {
    job.source = null;
    job.validation = null;
    return job;
  }
}<|MERGE_RESOLUTION|>--- conflicted
+++ resolved
@@ -159,15 +159,12 @@
    * @param ex exception causing the termination of job.
    */
   public void cancel(Throwable ex){
-<<<<<<< HEAD
     if(ex instanceof JobCancelledException || ex.getMessage() != null && ex.getMessage().contains("job was cancelled"))
       return;
     if(ex instanceof  IllegalArgumentException || ex.getCause() instanceof IllegalArgumentException) {
       cancel("Illegal argument: " + ex.getMessage());
       return;
     }
-=======
->>>>>>> c389939b
     StringWriter sw = new StringWriter();
     PrintWriter pw = new PrintWriter(sw);
     ex.printStackTrace(pw);
