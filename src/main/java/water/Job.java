package water;

import java.util.*;

import org.apache.commons.lang.ArrayUtils;

import water.DException.DistributedException;
import water.H2O.H2OCountedCompleter;
import water.api.*;
import water.api.DocGen.FieldDoc;
import water.fvec.Frame;
import water.fvec.Vec;
import water.util.*;
import water.util.Utils.ExpectedExceptionForDebug;

public class Job extends Request2 {
  static final int API_WEAVER = 1; // This file has auto-gen'd doc & json fields
  static public DocGen.FieldDoc[] DOC_FIELDS; // Initialized from Auto-Gen code.

  // Global LIST of Jobs key.
  static final Key LIST = Key.make(Constants.BUILT_IN_KEY_JOBS, (byte) 0, Key.BUILT_IN_KEY);
  private static final int KEEP_LAST_COUNT = 100;
  public static final long CANCELLED_END_TIME = -1;

  @API(help = "Job key")
  public Key job_key; // Boolean read-only value; exists==>running, not-exists==>canceled/removed

  @API(help = "Destination key", required = true, filter = Default.class)
  public Key destination_key; // Key holding final value after job is removed

  @API(help = "Job description")
  public String description;

  @API(help = "Job start time")
  public long start_time;

  @API(help = "Job end time")
  public long end_time;

  @API(help = "Exception")
  public String exception;

  transient public H2OCountedCompleter _fjtask; // Top-level task you can block on

<<<<<<< HEAD
  public Key self() {
    return job_key;
  }

  public Key dest() {
    return destination_key;
  }

  @Override protected String name() {
    return description;
  }
=======
  // @formatter:off
  public Key self() { return job_key; }
  public Key dest() { return destination_key; }
  // @formatter:on
>>>>>>> 0dc7e8fe

  protected void logStart() {
    Log.info("    destination_key: " + (destination_key != null ? destination_key : "null"));
  }

  public static abstract class FrameJob extends Job {
    static final int API_WEAVER = 1;
    static public DocGen.FieldDoc[] DOC_FIELDS;

    @API(help = "Source frame", required = true, filter = Default.class)
    public Frame source;

    @Override protected void logStart() {
      super.logStart();
      if( source == null ) {
        Log.info("    source: null");
      } else {
        Log.info("    source.numCols(): " + source.numCols());
        Log.info("    source.numRows(): " + source.numRows());
      }
    }

    @Override protected void init() throws IllegalArgumentException {
      super.init();
      String source = input("source");
      if( destination_key != null && destination_key.toString().equals(source) )
        throw new IllegalArgumentException("destination_key cannot be source_key");
    }
  }

  public static abstract class ColumnsJob extends FrameJob {
    static final int API_WEAVER = 1;
    static public DocGen.FieldDoc[] DOC_FIELDS;

    // @formatter:off
    @API(help = "Input columns (Indexes start at 0)", filter = colsFilter.class, hide = true)
    public int[] cols;
    class colsFilter extends MultiVecSelect { colsFilter() { super("source"); } }
<<<<<<< HEAD
    // @formatter:on

    @API(help = "Ignored columns by name", filter = colsFilter.class, displayName = "Ignored columns")
    public int[] ignored_cols_by_name;

    class colsNamesFilter extends MultiVecSelect {
      public colsNamesFilter() {
        super("source", MultiVecSelectType.NAMES_ONLY);
      }
    }
=======

    @API(help = "Ignored columns by name", filter = colsFilter.class, displayName = "Ignored columns")
    public int[] ignored_cols_by_name;
    class colsNamesFilter extends MultiVecSelect { public colsNamesFilter() {super("source", MultiVecSelectType.NAMES_ONLY); } }
    // @formatter:on
>>>>>>> 0dc7e8fe

    @Override protected void logStart() {
      super.logStart();
      if( cols == null ) {
        Log.info("    cols: null");
      } else {
        Log.info("    cols: " + cols.length + " columns selected");
      }

      if( ignored_cols_by_name == null ) {
        Log.info("    ignored_cols: null");
      } else {
        Log.info("    ignored_cols: " + ignored_cols_by_name.length + " columns ignored");
      }
    }

    @Override protected void init() {
      super.init();

      if( (cols != null && cols.length > 0) && (ignored_cols_by_name != null && ignored_cols_by_name.length > 0) )
        throw new IllegalArgumentException("Arguments 'cols' and 'ignored_cols_by_name' are exclusive");
    }

    protected int[] filteredCols() {
      int[] res;
      if( cols != null && cols.length > 0 )
        res = cols.clone();
      else {
        res = new int[source.vecs().length];
        for( int i = 0; i < res.length; i++ )
          res[i] = i;
      }
      int length = res.length;
      for( int g = 0; ignored_cols_by_name != null && g < ignored_cols_by_name.length; g++ ) {
        for( int i = 0; i < res.length; i++ ) {
          if( res[i] == ignored_cols_by_name[g] ) {
            length--;
            // Move all, try to keep ordering
            System.arraycopy(res, i + 1, res, i, length - i);
            break;
          }
        }
      }
      if( length != res.length )
        res = ArrayUtils.subarray(res, 0, length);
      if( res.length == 0 )
        throw new IllegalArgumentException("No column selected");
      return res;
<<<<<<< HEAD
=======
    }
  }

  public static abstract class ModelJob extends ColumnsJob {
    public Model _model;

    @Override protected ArrayList<Class> getClasses() {
      ArrayList<Class> classes = super.getClasses();
      if( _model != null )
        classes.add(0, _model.getClass());
      return classes;
    }

    @Override protected Object getTarget() {
      if( _model != null )
        return _model;
      return super.getTarget();
    }

    @Override protected void init() {
      super.init();
      if( _model != null ) {
        _model._selfKey = destination_key;
        String sourceArg = input("source");
        if( sourceArg != null )
          _model._dataKey = Key.make(sourceArg);
        _model._names = source.names();
        _model._domains = source.domains();
      }
    }

    @Override public AutoBuffer writeJSONFields(AutoBuffer bb) {
      super.writeJSONFields(bb);
      if( _model != null ) {
        bb.put1(',');
        _model.writeJSONFields(bb);
      }
      return bb;
    }

    @Override public FieldDoc[] toDocField() {
      FieldDoc[] fs = super.toDocField();
      if( _model != null )
        fs = Utils.append(fs, _model.toDocField());
      return fs;
>>>>>>> 0dc7e8fe
    }
  }

  public static abstract class ResponseJob extends ModelJob {
    static final int API_WEAVER = 1;
    static public DocGen.FieldDoc[] DOC_FIELDS;

    // @formatter:off
    @API(help = "Column to use as class", required = true, filter = responseFilter.class)
    public Vec response;
    class responseFilter extends VecClassSelect { responseFilter() { super("source"); } }

    // Note: do not alter the Response to an Enum column if Classification is
    // asked for: instead use the classification flag to decide between
    // classification or regression.
    @API(help = "Do classification or regression", filter = myClassFilter.class)
    public boolean classification = true;
    class myClassFilter extends DoClassBoolean { myClassFilter() { super("source"); } }
    // @formatter:on

    @Override protected void registered() {
      super.registered();
      Argument c = find("ignored_cols_by_name");
      Argument r = find("response");
      int ci = _arguments.indexOf(c);
      int ri = _arguments.indexOf(r);
      _arguments.set(ri, c);
      _arguments.set(ci, r);
      ((FrameKeyMultiVec) c).setResponse((FrameClassVec) r);
    }

    @Override protected void logStart() {
      super.logStart();
      int idx = source.find(response);
      Log.info("    response: " + (idx == -1 ? "null" : source._names[idx]));
      Log.info("    " + (classification ? "classification" : "regression"));
    }

    @Override protected int[] filteredCols() {
      int[] res = super.filteredCols();
      if( response == null )
        throw new IllegalArgumentException("No response selected");
      for( int i = res.length - 1; i >= 0; i-- )
        if( source.vecs()[res[i]] == response )
          res = ArrayUtils.remove(res, i);
      if( res.length == 0 )
        throw new IllegalArgumentException("No column selected");
      return res;
    }
  }

  public static abstract class ValidatedJob extends ResponseJob {
    static final int API_WEAVER = 1;
    static public DocGen.FieldDoc[] DOC_FIELDS;

    @API(help = "Validation frame", filter = Default.class)
    public Frame validation;

    // Source and validation frames with selected cols and response as last column
    protected transient Frame _filteredSource, _filteredValidation;
    private transient Frame _generated;

    private void filterSource() {
      int[] filtered = filteredCols();
      String[] names = new String[filtered.length];
      for( int i = 0; i < filtered.length; i++ )
        names[i] = source.names()[filtered[i]];
      Vec[] vecs = new Vec[filtered.length];
      for( int i = 0; i < filtered.length; i++ )
        vecs[i] = source.vecs()[filtered[i]];
      _filteredSource = new Frame(names, vecs);
      String responseName = null;
      for( int i = 0; i < source.vecs().length; i++ )
        if( source.vecs()[i] == response )
          responseName = source.names()[i];
      _filteredSource.add(responseName != null ? responseName : "response", response);
    }

    @Override public Object cast(Argument arg, String input, Object value) {
      Object cast = super.cast(arg, input, value);
      if( arg._name.equals("validation") && cast != null && source != null ) {
        filterSource();
        Model model = new NopModel(_filteredSource);
        Frame[] frs = model.adapt((Frame) cast, true, true);
        _filteredValidation = frs[0];
        _generated = frs[1];
      }
      return cast;
    }

    @Override protected void init() {
      super.init();
      filterSource();
    }

    @Override protected void logStart() {
      super.logStart();
      if( validation == null ) {
        Log.info("    validation: null");
      } else {
        Log.info("    validation.numCols(): " + validation.numCols());
        Log.info("    validation.numRows(): " + validation.numRows());
      }
    }

    @Override public void remove() {
      if( _generated != null )
        _generated.remove();
      super.remove();
    }
  }

  private static class NopModel extends Model {
    NopModel(Frame frame) {
      super(null, null, frame);
    }

    @Override protected float[] score0(double[] data, float[] preds) {
      throw new RuntimeException("TODO Auto-generated method stub");
    }
  }

  public static abstract class HexJob extends Job {
    static final int API_WEAVER = 1;
    static public DocGen.FieldDoc[] DOC_FIELDS;

    // @formatter:off
    @API(help = "Source key", required = true, filter = source_keyFilter.class)
    public Key source_key;
    class source_keyFilter extends H2OHexKey { source_keyFilter() { super(""); } }
    // @formatter:on
  }

  public interface Progress {
    float progress();
  }

  public interface ProgressMonitor {
    public void update(long n);
  }

  public static class Fail extends Iced {
    public final String _message;

    public Fail(String message) {
      _message = message;
    }
  }

  static final class List extends Iced {
    Job[] _jobs = new Job[0];
  }

  public static Job[] all() {
    List list = UKV.get(LIST);
    return list != null ? list._jobs : new Job[0];
  }

  public Job() {
    job_key = defaultJobKey();
    destination_key = defaultDestKey();
    description = getClass().getSimpleName();
  }

  protected Key defaultJobKey() {
    // Pinned to self, because it should be almost always updated locally
    return Key.make(UUID.randomUUID().toString(), (byte) 0, Key.JOB, H2O.SELF);
  }

  protected Key defaultDestKey() {
    return Key.make(getClass().getSimpleName() + "_" + UUID.randomUUID().toString());
  }

  public H2OCountedCompleter start() {
    init();
    _fjtask = fork();
    DKV.put(job_key, new Value(job_key, new byte[0]));
    start_time = System.currentTimeMillis();
    new TAtomic<List>() {
      @Override public List atomic(List old) {
        if( old == null )
          old = new List();
        Job[] jobs = old._jobs;
        old._jobs = Arrays.copyOf(jobs, jobs.length + 1);
        old._jobs[jobs.length] = Job.this;
        return old;
      }
    }.invoke(LIST);
    return _fjtask;
  }

  public void invoke() {
    start().join();
  }

  /**
   * Invoked before job runs. This is the place to checks arguments are valid or throw
   * IllegalArgumentException. It will get invoked both from the Web and Java APIs.
   */
  protected void init() throws IllegalArgumentException {
  }

  /**
   * Default behavior is to call exec() in a F/J task. Override to run in a non-blocking mode,
   * making sure you call remove() when done.
   */
  protected H2OCountedCompleter fork() {
    H2OCountedCompleter task = new H2OCountedCompleter() {
      @Override public void compute2() {
        Throwable t = null;
        try {
          Job.this.exec();
          remove();
        } catch( Throwable t_ ) {
          t = t_;
          if( !(t instanceof ExpectedExceptionForDebug) )
            Log.err(t);
        } finally {
          tryComplete();
        }
        if( t != null )
          onException(t);
      }
    };
    H2O.submitTask(task);
    return task;
  }

  /**
   * Actual job code. Must block until execution is done.
   */
  protected void exec() {
  }

  protected void onException(Throwable ex) {
    UKV.remove(dest());
    update(Job.this, Utils.getStackAsString(ex));
  }

  private static void update(final Job job, final String exception) {
    new TAtomic<List>() {
      @Override public List atomic(List old) {
        if( old != null && old._jobs != null )
          for( Job current : old._jobs )
            if( current == job )
              job.exception = exception;
        return old;
      }
    }.invoke(LIST);
  }

  public H2OCountedCompleter start() {
    init();
    H2OCountedCompleter task = defaultTask();
    H2O.submitTask(start(task));
    return task;
  }

  public void invoke() {
    start().join();
  }

  /**
   * Invoked before job runs. This is the place to checks arguments are valid or throw
   * IllegalArgumentException. It will get invoked both from the Web and Java APIs.
   */
  protected void init() throws IllegalArgumentException {
  }

  /**
   * Default behavior is to call exec() in a F/J task. Override to run non-blocking, making sure you
   * call remove() when done.
   */
  protected H2OCountedCompleter defaultTask() {
    H2OCountedCompleter task = new H2OCountedCompleter() {
      @Override public void compute2() {
        try {
          Job.this.exec();
          remove();
        } catch( Throwable t ) {
          if( !(t instanceof ExpectedExceptionForDebug) )
            Log.err(t);
          onException(t);
        } finally {
          tryComplete();
        }
      }
    };
    return task;
  }

  protected void onException(Throwable t) {
    cancel(job_key, Utils.getStackAsString(t));
  }

  /**
   * Actual job code. Must block until execution is done.
   */
  protected void exec() {
  }

  // Overridden for Parse
  public float progress() {
    Freezable f = UKV.get(destination_key);
    if( f instanceof Progress )
      return ((Progress) f).progress();
    return 0;
  }

  //Block until the Job finishes.
  public <T> T get() {
    try {
      _fjtask.join();             // Block until top-level job is done
    } catch( DistributedException e ) {
      // rethrow as a runtime exception to stay consistent with FJ and to keep record on where the exception
      // was thrown locally
      throw new RuntimeException(e);
    }
    T ans = (T) UKV.get(destination_key);
    remove();                   // Remove self-job
    return ans;
  }

  public void cancel() {
    cancel("cancelled by user");
  }

  public void cancel(String msg) {
    cancel(job_key, msg);
  }

  public static void cancel(final Key self, final String exception) {
    DKV.remove(self);
    DKV.write_barrier();
    new TAtomic<List>() {
      @Override public List atomic(List old) {
        if( old == null )
          old = new List();
        Job[] jobs = old._jobs;
        for( int i = 0; i < jobs.length; i++ ) {
          if( jobs[i].job_key.equals(self) ) {
            final Job job = jobs[i];
            job.end_time = CANCELLED_END_TIME;
            job.exception = exception;
            H2OCountedCompleter task = new H2OCountedCompleter() {
              @Override public void compute2() {
                job.onCancelled();
                tryComplete();
              }
            };
            H2O.submitTask(task);
            break;
          }
        }
        return old;
      }
    }.fork(LIST);
  }

  protected void onCancelled() {
  }

  public boolean cancelled() {
    return !running() && end_time == Job.CANCELLED_END_TIME;
  }

  public boolean running() {
    return running(job_key);
  }

  public static boolean running(Key self) {
    return DKV.get(self) != null;
  }

  public void remove() {
    end_time = System.currentTimeMillis();
    DKV.remove(job_key);
    new TAtomic<List>() {
      @Override public List atomic(List old) {
        if( old == null )
          return null;
        Job[] jobs = old._jobs;
        for( int i = 0; i < jobs.length; i++ ) {
          if( jobs[i].job_key.equals(job_key) ) {
            if( jobs[i].end_time != CANCELLED_END_TIME )
              jobs[i].end_time = System.currentTimeMillis();
            break;
          }
        }
        int count = jobs.length;
        while( count > KEEP_LAST_COUNT ) {
          long min = Long.MAX_VALUE;
          int n = -1;
          for( int i = 0; i < jobs.length; i++ ) {
            if( jobs[i].end_time != 0 && jobs[i].start_time < min ) {
              min = jobs[i].start_time;
              n = i;
            }
          }
          if( n < 0 )
            break;
          jobs[n] = jobs[--count];
        }
        if( count < jobs.length )
          old._jobs = Arrays.copyOf(jobs, count);
        return old;
      }
    }.fork(LIST);
  }

  /** Finds a job with given key or returns null */
  public static final Job findJob(final Key key) {
    Job job = null;
    for( Job current : Job.all() ) {
      if( current.self().equals(key) ) {
        job = current;
        break;
      }
    }
    return job;
  }

  /** Finds a job with given dest key or returns null */
  public static final Job findJobByDest(final Key destKey) {
    Job job = null;
    for( Job current : Job.all() ) {
      if( current.dest().equals(destKey) ) {
        job = current;
        break;
      }
    }
    return job;
  }

  /** Returns job execution time in milliseconds */
  public final long runTimeMs() {
    long until = end_time != 0 ? end_time : System.currentTimeMillis();
    return until - start_time;
  }

  /** Description of a speed criteria: e.g. msecs/frob */
  public String speedDescription() {
    return null;
  }

  /** Value of the described speed criteria */
  public String speedValue() {
    return null;
  }

  // If job is a request

  @Override protected Response serve() {
    start();
    return redirect();
  }

  protected Response redirect() {
    return Progress2.redirect(this, job_key, destination_key);
  }

  /**
   * Block synchronously waiting for a job to end, success or not.
   *
   * @param jobkey
   *          Job to wait for.
   * @param pollingIntervalMillis
   *          Polling interval sleep time.
   */
  public static void waitUntilJobEnded(Key jobkey, int pollingIntervalMillis) {
    boolean done = false;
    while( !done ) {
      try {
        Thread.sleep(pollingIntervalMillis);
      } catch( Exception _ ) {
      }
      Job[] jobs = Job.all();
      boolean found = false;
      for( int i = jobs.length - 1; i >= 0; i-- ) {
        if( jobs[i].job_key == null ) {
          continue;
        }

        if( !jobs[i].job_key.equals(jobkey) ) {
          continue;
        }

        // This is the job we are looking for.
        found = true;

        if( jobs[i].end_time > 0 ) {
          done = true;
        }

        if( jobs[i].cancelled() ) {
          done = true;
        }

        break;
      }

      if( !found ) {
        done = true;
      }
    }
  }

  /**
   * Block synchronously waiting for a job to end, success or not.
   *
   * @param jobkey
   *          Job to wait for.
   */
  public static void waitUntilJobEnded(Key jobkey) {
    int THREE_SECONDS_MILLIS = 3 * 1000;
    waitUntilJobEnded(jobkey, THREE_SECONDS_MILLIS);
  }

  public static class ChunkProgress extends Iced implements Progress {
    final long _nchunks;
    final long _count;
    private final Status _status;
    final String _error;
    protected DException _ex;

    public enum Status {
      Computing, Done, Cancelled, Error
    };
<<<<<<< HEAD

    public Status status() {
      return _status;
    }

=======

    public Status status() {
      return _status;
    }

>>>>>>> 0dc7e8fe
    public boolean isDone() {
      return _status == Status.Done || _status == Status.Error;
    }

    public String error() {
      return _error;
    }

    public ChunkProgress(long chunksTotal) {
      _nchunks = chunksTotal;
      _count = 0;
      _status = Status.Computing;
      _error = null;
    }

    private ChunkProgress(long nchunks, long computed, Status s, String err) {
      _nchunks = nchunks;
      _count = computed;
      _status = s;
      _error = err;
    }

    public ChunkProgress update(int count) {
      if( _status == Status.Cancelled || _status == Status.Error )
        return this;
      long c = _count + count;
      return new ChunkProgress(_nchunks, c, Status.Computing, null);
    }

    public ChunkProgress done() {
      return new ChunkProgress(_nchunks, _nchunks, Status.Done, null);
    }

    public ChunkProgress cancel() {
      return new ChunkProgress(0, 0, Status.Cancelled, null);
    }

    public ChunkProgress error(String msg) {
      return new ChunkProgress(0, 0, Status.Error, msg);
    }

    @Override public float progress() {
      if( _status == Status.Done )
        return 1.0f;
      return Math.min(0.99f, (float) ((double) _count / (double) _nchunks));
    }
  }

  public static class ChunkProgressJob extends Job {
    Key _progress;

    public ChunkProgressJob(long chunksTotal) {
      _progress = Key.make(Key.make()._kb, (byte) 0, Key.DFJ_INTERNAL_USER, destination_key.home_node());
      UKV.put(_progress, new ChunkProgress(chunksTotal));
    }

    public void updateProgress(final int c) { // c == number of processed chunks
      if( !cancelled() ) {
        new TAtomic<ChunkProgress>() {
          @Override public ChunkProgress atomic(ChunkProgress old) {
            if( old == null )
              return null;
            return old.update(c);
          }
        }.fork(_progress);
      }
    }

    @Override public void remove() {
      super.remove();
      UKV.remove(_progress);
    }

    public final Key progressKey() {
      return _progress;
    }

<<<<<<< HEAD
    @Override protected void onException(Throwable ex) {
=======
    @Override public void onException(Throwable ex) {
>>>>>>> 0dc7e8fe
      Value v = DKV.get(progressKey());
      if( v != null ) {
        ChunkProgress p = v.get();
        p = p.error(ex.getMessage());
        DKV.put(progressKey(), p);
      }
      super.onException(ex);
    }
  }
}<|MERGE_RESOLUTION|>--- conflicted
+++ resolved
@@ -42,24 +42,10 @@
 
   transient public H2OCountedCompleter _fjtask; // Top-level task you can block on
 
-<<<<<<< HEAD
-  public Key self() {
-    return job_key;
-  }
-
-  public Key dest() {
-    return destination_key;
-  }
-
-  @Override protected String name() {
-    return description;
-  }
-=======
   // @formatter:off
   public Key self() { return job_key; }
   public Key dest() { return destination_key; }
   // @formatter:on
->>>>>>> 0dc7e8fe
 
   protected void logStart() {
     Log.info("    destination_key: " + (destination_key != null ? destination_key : "null"));
@@ -98,24 +84,11 @@
     @API(help = "Input columns (Indexes start at 0)", filter = colsFilter.class, hide = true)
     public int[] cols;
     class colsFilter extends MultiVecSelect { colsFilter() { super("source"); } }
-<<<<<<< HEAD
-    // @formatter:on
-
-    @API(help = "Ignored columns by name", filter = colsFilter.class, displayName = "Ignored columns")
-    public int[] ignored_cols_by_name;
-
-    class colsNamesFilter extends MultiVecSelect {
-      public colsNamesFilter() {
-        super("source", MultiVecSelectType.NAMES_ONLY);
-      }
-    }
-=======
 
     @API(help = "Ignored columns by name", filter = colsFilter.class, displayName = "Ignored columns")
     public int[] ignored_cols_by_name;
     class colsNamesFilter extends MultiVecSelect { public colsNamesFilter() {super("source", MultiVecSelectType.NAMES_ONLY); } }
     // @formatter:on
->>>>>>> 0dc7e8fe
 
     @Override protected void logStart() {
       super.logStart();
@@ -164,8 +137,6 @@
       if( res.length == 0 )
         throw new IllegalArgumentException("No column selected");
       return res;
-<<<<<<< HEAD
-=======
     }
   }
 
@@ -211,7 +182,6 @@
       if( _model != null )
         fs = Utils.append(fs, _model.toDocField());
       return fs;
->>>>>>> 0dc7e8fe
     }
   }
 
@@ -385,9 +355,8 @@
     return Key.make(getClass().getSimpleName() + "_" + UUID.randomUUID().toString());
   }
 
-  public H2OCountedCompleter start() {
-    init();
-    _fjtask = fork();
+  public <T extends H2OCountedCompleter> T start(final T fjtask) {
+    _fjtask = fjtask;
     DKV.put(job_key, new Value(job_key, new byte[0]));
     start_time = System.currentTimeMillis();
     new TAtomic<List>() {
@@ -400,67 +369,7 @@
         return old;
       }
     }.invoke(LIST);
-    return _fjtask;
-  }
-
-  public void invoke() {
-    start().join();
-  }
-
-  /**
-   * Invoked before job runs. This is the place to checks arguments are valid or throw
-   * IllegalArgumentException. It will get invoked both from the Web and Java APIs.
-   */
-  protected void init() throws IllegalArgumentException {
-  }
-
-  /**
-   * Default behavior is to call exec() in a F/J task. Override to run in a non-blocking mode,
-   * making sure you call remove() when done.
-   */
-  protected H2OCountedCompleter fork() {
-    H2OCountedCompleter task = new H2OCountedCompleter() {
-      @Override public void compute2() {
-        Throwable t = null;
-        try {
-          Job.this.exec();
-          remove();
-        } catch( Throwable t_ ) {
-          t = t_;
-          if( !(t instanceof ExpectedExceptionForDebug) )
-            Log.err(t);
-        } finally {
-          tryComplete();
-        }
-        if( t != null )
-          onException(t);
-      }
-    };
-    H2O.submitTask(task);
-    return task;
-  }
-
-  /**
-   * Actual job code. Must block until execution is done.
-   */
-  protected void exec() {
-  }
-
-  protected void onException(Throwable ex) {
-    UKV.remove(dest());
-    update(Job.this, Utils.getStackAsString(ex));
-  }
-
-  private static void update(final Job job, final String exception) {
-    new TAtomic<List>() {
-      @Override public List atomic(List old) {
-        if( old != null && old._jobs != null )
-          for( Job current : old._jobs )
-            if( current == job )
-              job.exception = exception;
-        return old;
-      }
-    }.invoke(LIST);
+    return fjtask;
   }
 
   public H2OCountedCompleter start() {
@@ -521,7 +430,7 @@
     return 0;
   }
 
-  //Block until the Job finishes.
+  // Block until the Job finishes.
   public <T> T get() {
     try {
       _fjtask.join();             // Block until top-level job is done
@@ -740,19 +649,11 @@
     public enum Status {
       Computing, Done, Cancelled, Error
     };
-<<<<<<< HEAD
 
     public Status status() {
       return _status;
     }
 
-=======
-
-    public Status status() {
-      return _status;
-    }
-
->>>>>>> 0dc7e8fe
     public boolean isDone() {
       return _status == Status.Done || _status == Status.Error;
     }
@@ -830,11 +731,7 @@
       return _progress;
     }
 
-<<<<<<< HEAD
-    @Override protected void onException(Throwable ex) {
-=======
     @Override public void onException(Throwable ex) {
->>>>>>> 0dc7e8fe
       Value v = DKV.get(progressKey());
       if( v != null ) {
         ChunkProgress p = v.get();
