--- conflicted
+++ resolved
@@ -66,7 +66,6 @@
   private RuntimeException barf(String method) {
     return new RuntimeException(H2O.SELF + ":" + getClass().toString()+ " " + method +  " should be automatically overridden in the subclass by the auto-serialization code");
   }
-<<<<<<< HEAD
 
   /**
    * Task to be executed at home of the given key.
@@ -113,6 +112,5 @@
       return (T)this;
     }
   }
-=======
->>>>>>> c389939b
+
 }