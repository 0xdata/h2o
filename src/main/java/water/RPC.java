--- conflicted
+++ resolved
@@ -124,17 +124,10 @@
       assert cc instanceof H2OCountedCompleter;
       boolean alreadyIn = false;
       if(_fjtasks != null)
-<<<<<<< HEAD
-        for(H2OCountedCompleter hcc:_fjtasks)
-          if(hcc == cc || hcc == _dt)alreadyIn = true;
-      if(!alreadyIn)
-        addCompleter((H2OCountedCompleter)cc);
-=======
         for( H2OCountedCompleter hcc : _fjtasks )
           if( hcc == cc) alreadyIn = true;
       if( !alreadyIn ) addCompleter((H2OCountedCompleter)cc);
       _dt.setCompleter(null);
->>>>>>> c389939b
     }
     // If running on self, just submit to queues & do locally
     if( _target==H2O.SELF ) {
@@ -241,16 +234,15 @@
     if( _done ) return result(); // Fast-path shortcut
     // Use FJP ManagedBlock for this blocking-wait - so the FJP can spawn
     // another thread if needed.
-<<<<<<< HEAD
     try {
       try {
         ForkJoinPool.managedBlock(this);
       } catch (InterruptedException e) {
       }
-    } catch(Throwable t){throw new RuntimeException(t);}
-=======
-    try { ForkJoinPool.managedBlock(this); } catch( InterruptedException ignore ) { }
->>>>>>> c389939b
+    } catch(Throwable t){
+      // catch and rethrow to preserve the stack trace!
+      throw new RuntimeException(t);
+    }
     if( _done ) return result(); // Fast-path shortcut
     assert isCancelled();
     return null;
