package water;
import java.io.IOException;
import java.lang.reflect.Array;
import java.net.*;
import java.nio.*;
import java.nio.channels.*;
import java.util.concurrent.LinkedBlockingDeque;
import java.util.concurrent.TimeUnit;
import java.util.concurrent.atomic.AtomicInteger;

import water.api.Timeline;

/**
 * A ByteBuffer backed mixed Input/OutputStream class.
 *
 * Reads/writes empty/fill the ByteBuffer as needed.  When it is empty/full it
 * we go to the ByteChannel for more/less.  Because DirectByteBuffers are
 * expensive to make, we keep a few pooled.
 *
 * @author <a href="mailto:cliffc@0xdata.com"></a>
 */
public final class AutoBuffer {
  public static final int TCP_WRITE_ATTEMPTS = 2;
  // The direct ByteBuffer for schlorping data about
  public ByteBuffer _bb;

  // The ByteChannel for schlorping more data in or out.  Could be a
  // SocketChannel (for a TCP connection) or a FileChannel (spill-to-disk) or a
  // DatagramChannel (for a UDP connection).
  private ByteChannel _chan;

  // If we need a SocketChannel, raise the priority so we get the I/O over
  // with.  Do not want to have some TCP socket open, blocking the TCP channel
  // and then have the thread stalled out.  If we raise the priority - be sure
  // to lower it again.  Note this is for TCP channels ONLY, and only because
  // we are blocking another Node with I/O.
  private int _oldPrior = -1;
  // Count of concurrent TCP requests both incoming and outgoing
  public static final AtomicInteger TCPS = new AtomicInteger(0);

  // Where to send or receive data via TCP or UDP (choice made as we discover
  // how big the message is); used to lazily create a Channel.  If NULL, then
  // _chan should be a pre-existing Channel, such as a FileChannel.
  public final H2ONode _h2o;

  // TRUE for read-mode.  FALSE for write-mode.  Can be flipped for rapid turnaround.
  private boolean _read;

  // TRUE if this AutoBuffer has never advanced past the first "page" of data.
  // The UDP-flavor, port# and task fields are only valid until we read over
  // them when flipping the ByteBuffer to the next chunk of data.
  private boolean _firstPage;

  // The assumed max UDP packetsize
  public static final int MTU = 1500-8/*UDP packet header size*/;

  // Incoming UDP request.  Make a read-mode AutoBuffer from the open Channel,
  // figure the originating H2ONode from the first few bytes read.
  public AutoBuffer( DatagramChannel sock ) throws IOException {
    _chan = null;
    _bb = bbMake();
    _read = true;               // Reading by default
    _firstPage = true;
    // Read a packet; can get H2ONode from 'sad'?
    Inet4Address addr = null;
    SocketAddress sad = sock.receive(_bb);
    if( sad instanceof InetSocketAddress ) {
      InetAddress address = ((InetSocketAddress) sad).getAddress();
      if( address instanceof Inet4Address ) {
        addr = (Inet4Address) address;
      }
    }
    _bb.flip();                 // Set limit=amount read, and position==0

    if( addr == null ) throw new Error("Unhandled socket type: " + sad);
    // Read Inet from socket, port from the stream, figure out H2ONode
    _h2o = H2ONode.intern(addr, getPort());
    _firstPage = true;
    assert _h2o != null;
  }

  // Incoming TCP request.  Make a read-mode AutoBuffer from the open Channel,
  // figure the originating H2ONode from the first few bytes read.
  public AutoBuffer( SocketChannel sock ) throws IOException {
    TCPS.incrementAndGet();
    _chan = sock;
    raisePriority();            // Make TCP priority high
    _bb = bbMake();
    _bb.flip();
    _read = true;               // Reading by default
    _firstPage = true;
    // Read Inet from socket, port from the stream, figure out H2ONode
    _h2o = H2ONode.intern(sock.socket().getInetAddress(), getPort());
    _firstPage = true;          // Yes, must reset this.
    assert _h2o != null && _h2o != H2O.SELF;
  }

  // Make an AutoBuffer to write to an H2ONode.  Requests for full buffer will
  // open a TCP socket and roll through writing to the target.  Smaller
  // requests will send via UDP.
  public AutoBuffer( H2ONode h2o ) {
    _bb = bbMake();
    _chan = null;               // Channel made lazily only if we write alot
    _h2o = h2o;
    _read = false;              // Writing by default
    _firstPage = true;          // Filling first page
    assert _h2o != null;
  }

  // Spill-to/from-disk request.
  public AutoBuffer( FileChannel fc, boolean read ) {
    _bb = bbMake();
    _chan = fc;                 // Write to read/write
    _h2o = null;                // File Channels never have an _h2o
    _read = read;               // Mostly assert reading vs writing
  }

  // Read from UDP multicast.  Same as the byte[]-read variant, except there is an H2O.
  public AutoBuffer( DatagramPacket pack ) {
    _bb = ByteBuffer.wrap(pack.getData(), 0, pack.getLength()).order(ByteOrder.nativeOrder());
    _bb.position(0);
    _read = true;
    _firstPage = true;
    _chan = null;
    _h2o = H2ONode.intern(pack.getAddress(), getPort());
  }

  /** Read from a fixed byte[]; should not be closed. */
  public AutoBuffer( byte[] buf ) { this(buf,0); }
  /** Read from a fixed byte[]; should not be closed. */
  public AutoBuffer( byte[] buf, int off ) {
    _bb = ByteBuffer.wrap(buf).order(ByteOrder.nativeOrder());
    _bb.position(off);
    _chan = null;
    _h2o = null;
    _read = true;
    _firstPage = true;
  }

  /**  Write to an ever-expanding byte[].  Instead of calling {@link #close()},
   *  call {@link #buf()} to retrieve the final byte[].
   */
  public AutoBuffer( ) {
    _bb = ByteBuffer.wrap(new byte[16]).order(ByteOrder.nativeOrder());
    _chan = null;
    _h2o = null;
    _read = false;
    _firstPage = true;
  }

  /** Write to a known sized byte[].  Instead of calling close(), call
   * {@link #bufClose()} to retrieve the final byte[].
   */
  public AutoBuffer( int len ) {
    _bb = ByteBuffer.wrap(MemoryManager.malloc1(len)).order(ByteOrder.nativeOrder());
    _chan = null;
    _h2o = null;
    _read = false;
    _firstPage = true;
  }

  public String toString() {
    StringBuilder sb = new StringBuilder();
    sb.append("[AB ").append(_read ? "read " : "write ");
    sb.append(_firstPage?"first ":"2nd ").append(_h2o);
    sb.append("0 <= ").append(_bb.position()).append(" <= ").append(_bb.limit());
    sb.append(" <= ").append(_bb.capacity());
    return sb.append("]").toString();
  }

  // Fetch a DBB from an object pool... they are fairly expensive to make
  // because a native call is required to get the backing memory.  I've
  // included BB count tracking code to help track leaks.  As of 12/17/2012 the
  // leaks are under control, but figure this may happen again so keeping these
  // counters around.
  private static final boolean DEBUG = Boolean.getBoolean("h2o.find-ByteBuffer-leaks");
  private static final AtomicInteger BBMAKE = new AtomicInteger(0);
  private static final AtomicInteger BBFREE = new AtomicInteger(0);
  private static final AtomicInteger BBCACHE= new AtomicInteger(0);
  private static final LinkedBlockingDeque<ByteBuffer> BBS = new LinkedBlockingDeque<ByteBuffer>();
  private static void bbstats( AtomicInteger ai ) {
    if( !DEBUG ) return;
    if( (ai.incrementAndGet()&511)==511 ) {
      System.err.println("BB make="+BBMAKE.get()+" free="+BBFREE.get()+" cache="+BBCACHE.get()+" size="+BBS.size());
    }
  }

  private static final ByteBuffer bbMake() {
    ByteBuffer bb = null;
    try { bb = BBS.pollFirst(0,TimeUnit.SECONDS); }
    catch( InterruptedException ie ) { throw new Error(ie); }
    if( bb != null ) {
      bbstats(BBCACHE);
      return bb;
    }
    bbstats(BBMAKE);
    return ByteBuffer.allocateDirect(64*1024).order(ByteOrder.nativeOrder());
  }
  private final int bbFree() {
    if( _bb.isDirect() ) {
      bbstats(BBFREE);
      _bb.clear();
      BBS.offerFirst(_bb);
    }
    _bb = null;
    return 0;                   // Flow-coding
  }


  // For reads, just assert all was read and close and release resources.
  // (release ByteBuffer back to the common pool).  For writes, force any final
  // bytes out.  If the write is to an H2ONode and is short, send via UDP.
  // AutoBuffer close calls order; i.e. a reader close() will block until the
  // writer does a close().
  public final int close() { return close(false); }
  public final int close(boolean forceTcp ) {
    assert _h2o != null || _chan != null;      // Byte-array backed should not be closed
    try {
      if( _chan == null ) {     // No channel?
        if( _read ) return bbFree();
        // For small-packet write, send via UDP.  Since nothing is sent until
        // now, this close() call trivially orders - since the reader will not
        // even start (much less close()) until this packet is sent.
        if( !forceTcp && _bb.position() < MTU ) return udpSend();
      }
      // Force AutoBuffer 'close' calls to order; i.e. block readers until
      // writers do a 'close' - by writing 1 more byte in the close-call which
      // the reader will have to wait for.
      if( _read ) {             // Reader?
        int x = get1();         // Read 1 more byte
        assert x == 0xab;
      } else {                  // Writer?
        put1(0xab);             // Write one-more byte
        sendPartial();          // Finish partial TCP writes
      }
      _chan.close();
    } catch( IOException e ) {  // Dunno how to handle so crash-n-burn
      throw new RuntimeException(e);
    } finally {
      restorePriority();        // And if we raised priority, lower it back
      if( _chan instanceof SocketChannel )
        TCPS.decrementAndGet();
    }
    return bbFree();
  }

  public void drainClose() {
    try {
      while( _chan.read(_bb) != -1 )
        _bb.clear();
      _chan.close();
      restorePriority();        // And if we raised priority, lower it back
      TCPS.decrementAndGet();
      bbFree();
    } catch( IOException e ) {  // Dunno how to handle so crash-n-burn
      throw new RuntimeException(e);
    }
  }

  // Need a sock for a big read or write operation
  private void tcpOpen() throws IOException {
    assert _firstPage && _bb.limit() >= 1+2+4; // At least something written
    assert _chan == null;
    SocketChannel sock = SocketChannel.open( _h2o._key );
    assert sock.isConnected();   // Supposed to be a blocking channel
    assert sock.isOpen();        // Supposed to be an open channel
    _chan = sock;
    TCPS.incrementAndGet();
    raisePriority();
  }

  // True if we opened a TCP channel, or will open one to close-and-send
  boolean hasTCP() { return _chan != null || (_bb != null && _bb.position() >= MTU); }

  // True if we are in read-mode
  boolean readMode() { return _read; }

  // Available bytes in this buffer to read
  public int remaining() { return _bb.remaining(); }
  public int position () { return _bb.position (); }
  public void position(int pos) { _bb.position(pos); }
  public int limit() { return _bb.limit(); }
  public boolean firstPage() { return _firstPage; }

  public void positionWithResize(int value) {
    putSp(value - position());
    position(value);
  }

  // Return byte[] from a writable AutoBuffer
  public final byte[] buf() {
    assert _h2o==null && _chan==null && _read==false && !_bb.isDirect();
    return MemoryManager.arrayCopyOfRange(_bb.array(), _bb.arrayOffset(), _bb.position());
  }
  public final byte[] bufClose() {
    assert eof();
    byte[] res = _bb.array();
    bbFree();
    return res;
  }
  public final boolean eof() {
    assert _h2o==null && _chan==null;
    return _bb.position()==_bb.limit();
  }

  // For TCP sockets ONLY, raise the thread priority.  We assume we are
  // blocking other Nodes with our network I/O, so try to get the I/O
  // over with.
  private void raisePriority() {
    if(_oldPrior == -1){
      assert _chan instanceof SocketChannel && _oldPrior == -1;
      _oldPrior = Thread.currentThread().getPriority();
      Thread.currentThread().setPriority(Thread.MAX_PRIORITY-1);
    }
  }

  private void restorePriority() {
    if( _oldPrior == -1 ) return;
    Thread.currentThread().setPriority(_oldPrior);
    _oldPrior = -1;
  }

  // Send via UDP socket.  Unlike eg TCP sockets, we only need one for sending
  // so we keep a global one.  Also, we do not close it when done, and we do
  // not connect it up-front to a target - but send the entire packet right now.
  private int udpSend() throws IOException {
    assert _chan == null;
    TimeLine.record_send(this,false);
    _bb.flip();                 // Flip for sending
    if( _h2o==H2O.SELF ) {      // SELF-send is the multi-cast signal
      H2O.multicast(_bb);
    } else {                    // Else single-cast send
      H2O.CLOUD_DGRAM.send(_bb, _h2o._key);
    }
    return bbFree();
  }

  // Flip to write-mode
  public AutoBuffer clearForWriting() {
    assert _read == true;
    _read = false;
    _bb.clear();
    _firstPage = true;
    return this;
  }
  // Flip to read-mode
  public AutoBuffer flipForReading() {
    assert _read == false;
    _read = true;
    _bb.flip();
    _firstPage = true;
    return this;
  }


  /** Ensure the buffer has space for sz more bytes */
  private ByteBuffer getSp( int sz ) { return sz > _bb.remaining() ? getImpl(sz) : _bb; }

  /** Ensure buffer has at least sz bytes in it.
   * - Also, set position just past this limit for future reading. */
  private ByteBuffer getSz(int sz) {
    assert _firstPage : "getSz() is only valid for early UDP bytes";
    if( sz > _bb.limit() ) getImpl(sz);
    _bb.position(sz);
    return _bb;
  }

  private ByteBuffer getImpl( int sz ) {
    assert _read : "Reading from a buffer in write mode";
    assert _chan != null : "Read to much data from a byte[] backed buffer";
    _bb.compact();            // Move remaining unread bytes to start of buffer; prep for reading
    // Its got to fit or we asked for too much
    assert _bb.position()+sz <= _bb.capacity() : "("+_bb.position()+"+"+sz+" <= "+_bb.capacity()+")";
    while( _bb.position() < sz ) { // Read until we got enuf
      try {
        int res = _chan.read(_bb); // Read more
        // Readers are supposed to be strongly typed and read the exact expected bytes
        if( res == -1 ) throw new RuntimeException("EOF while reading "+sz+" bytes");
        if( res ==  0 ) throw new RuntimeException("Reading zero bytes - so no progress?");
      } catch( IOException e ) {  // Dunno how to handle so crash-n-burn
        throw new RuntimeException(e);
      }
    }
    _bb.flip();                // Prep for handing out bytes
    _firstPage = false;        // First page of data is gone gone gone
    return _bb;
  }

  /** Put as needed to keep from overflowing the ByteBuffer. */
  private ByteBuffer putSp( int sz ) {
    assert !_read;
    if( sz <= _bb.remaining() ) return _bb;
    return sendPartial();
  }
  // Do something with partial results, because the ByteBuffer is full.
  // If we are byte[] backed, double the backing array size.
  // If we are doing I/O, ship the bytes we have now and flip the ByteBuffer.
  private ByteBuffer sendPartial() {
    // Writing into an expanding byte[]?
    if( _h2o==null && _chan == null ) {
      // This is a byte[] backed buffer; expand the backing byte[].
      byte[] ary = _bb.array();
      int newlen = ary.length<<1; // New size is 2x old size
      int oldpos = _bb.position();
      _bb = ByteBuffer.wrap(MemoryManager.arrayCopyOfRange(ary,0,newlen),oldpos,newlen-oldpos)
        .order(ByteOrder.nativeOrder());
      return _bb;
    }
    // Doing I/O with the full ByteBuffer - ship partial results
    if( _chan == null )
      TimeLine.record_send(this,true);
    _bb.flip(); // Prep for writing.
    _bb.mark();
    try{
      if( _chan == null)
        tcpOpen(); // This is a big operation.  Open a TCP socket as-needed.
      while( _bb.hasRemaining() )
        _chan.write(_bb);
    } catch( IOException e ) {   // Can't open the connection, try again later
      System.err.println("TCP Open/Write failed: " + e.getMessage()+" talking to "+_h2o);
      throw new Error(e);
    }
    if( _bb.capacity() < 16*1024 ) _bb = bbMake();
    _firstPage = false;
    _bb.clear();
    return _bb;
  }

  public int peek1() {
    if (eof())
      return 0;
    getSp(1);
    return get1(position());
  }
  public String getStr(int off, int len) {
    return new String(_bb.array(), _bb.arrayOffset()+off, len);
  }

  // -----------------------------------------------
  // Utility functions to get various Java primitives
  public boolean getZ() { return get1()!=0; }
  public int    get1 () { return getSp(1).get      ()&0xFF; }
  public char   get2 () { return getSp(2).getChar  ();      }
  public int    get4 () { return getSp(4).getInt   ();      }
  public float  get4f() { return getSp(4).getFloat ();      }
  public long   get8 () { return getSp(8).getLong  ();      }
  public double get8d() { return getSp(8).getDouble();      }


  public int get3() {
    return (0xff & get1()) << 0 |
           (0xff & get1()) << 8 |
           (0xff & get1()) << 16;
  }

  public AutoBuffer put3( int x ) {
    assert (-1<<24) <= x && x < (1<<24);
    return put1((x >> 0)&0xFF).put1((x >> 8)&0xFF).put1(x >> 16);
  }


  public int    get1 (int off) { return _bb.get (off)&0xFF; }
  public char   get2 (int off) { return _bb.getChar  (off); }
  public int    get4 (int off) { return _bb.getInt   (off); }
  public float  get4f(int off) { return _bb.getFloat (off); }
  public long   get8 (int off) { return _bb.getLong  (off); }
  public double get8d(int off) { return _bb.getDouble(off); }

  public AutoBuffer put1 (int off, int    v) { _bb.put      (off, (byte)(v&0xFF)); return this; }
  public AutoBuffer put2 (int off, char   v) { _bb.putChar  (off, v);              return this; }
  public AutoBuffer put2 (int off, short  v) { _bb.putShort (off, v);              return this; }
  public AutoBuffer put4 (int off, int    v) { _bb.putInt   (off, v);              return this; }
  public AutoBuffer put4f(int off, float  v) { _bb.putFloat (off, v);              return this; }
  public AutoBuffer put8 (int off, long   v) { _bb.putLong  (off, v);              return this; }
  public AutoBuffer put8d(int off, double v) { _bb.putDouble(off, v);              return this; }

  public AutoBuffer putZ (boolean b){ return put1(b?1:0); }
  public AutoBuffer put1 (   int b) { assert b >= -128 && b <= 255 : ""+b+" is not a byte";
                                      putSp(1).put((byte)b); return this; }
  public AutoBuffer put2 (  char c) { putSp(2).putChar  (c); return this; }
  public AutoBuffer put2 ( short s) { putSp(2).putShort (s); return this; }
  public AutoBuffer put4 (   int i) { putSp(4).putInt   (i); return this; }
  public AutoBuffer put4f( float f) { putSp(4).putFloat (f); return this; }
  public AutoBuffer put8 (  long l) { putSp(8).putLong  (l); return this; }
  public AutoBuffer put8d(double d) { putSp(8).putDouble(d); return this; }

  public AutoBuffer put(Freezable f) {
    if( f == null ) return put2(TypeMap.NULL);
    put2((short) f.frozenType());
    return f.write(this);
  }
  public AutoBuffer putA(Freezable[] fs) {
    if( fs == null ) return put4(-1);
    put4(fs.length);
    for( Freezable f : fs ) put(f);
    return this;
  }
  public AutoBuffer putAA(Freezable[][] fs) {
    if( fs == null ) return put4(-1);
    put4(fs.length);
    for( Freezable[] f : fs ) putA(f);
    return this;
  }

  public <T extends Freezable> T get() {
    return get(null);
  }
  public <T extends Freezable> T get(Class<T> t) {
    short id = (short)get2();
<<<<<<< HEAD
    if( id == -1 ) return null;
    Freezable f = TypeMap.getType(id);
    assert t.isInstance(f) : "told to expect "+t+" but found "+f;
=======
    if( id == TypeMap.NULL ) return null;
    Freezable f = TypeMap.newInstance(id);
    assert t == null || t.isInstance(f);
>>>>>>> ea5b4225
    return f.read(this);
  }
  public <T extends Freezable> T[] getA(Class<T> tc) {
    int len = get4(); if( len == -1 ) return null;
    T[] ts = (T[]) Array.newInstance(tc, len);
    for( int i = 0; i < len; ++i ) ts[i] = get(tc);
    return ts;
  }
  public <T extends Freezable> T[][] getAA(Class<T> tc) {
    int len = get4(); if( len == -1 ) return null;
    Class<T[]> tcA = (Class<T[]>) Array.newInstance(tc, 0).getClass();
    T[][] ts = (T[][]) Array.newInstance(tcA, len);
    for( int i = 0; i < len; ++i ) ts[i] = getA(tc);
    return ts;
  }

  public AutoBuffer putAStr(String[] fs)    {
    if( fs == null ) return put4(-1);
    put4(fs.length);
    for( String s : fs ) putStr(s);
    return this;
  }
  public String[] getAStr() {
    int len = get4(); if( len == -1 ) return null;
    String[] ts = new String[len];
    for( int i = 0; i < len; ++i ) ts[i] = getStr();
    return ts;
  }

  // Read the smaller of _bb.remaining() and len into buf.
  // Return bytes read, which could be zero.
  public int read( byte[] buf, int off, int len ) {
    int sz = Math.min(_bb.remaining(),len);
    _bb.get(buf,off,sz);
    return sz;
  }


  // -----------------------------------------------
  // Utility functions to handle common UDP packet tasks.
  // Get the 1st control byte
  public int  getCtrl( ) { return getSz(1).get(0)&0xFF; }
  // Get the port in next 2 bytes
  public int  getPort( ) { return getSz(1+2).getChar(1); }
  // Get the task# in the next 4 bytes
  public int  getTask( ) { return getSz(1+2+4).getInt(1+2); }
  // Get the flag in the next 1 byte
  public int  getFlag( ) { return getSz(1+2+4+1).get(1+2+4); }

  // Set the ctrl, port, task.  Ready to write more bytes afterwards
  public AutoBuffer putUdp (UDP.udp type) {
    assert _bb.position()==0;
    putSp(1+2);
    _bb.put    ((byte)type.ordinal());
    _bb.putChar((char)H2O.UDP_PORT  ); // Outgoing port is always the sender's (me) port
    assert _bb.position()==1+2;
    return this;
  }

  public AutoBuffer putTask(UDP.udp type, int tasknum) {
    return putUdp(type).put4(tasknum);
  }
  public AutoBuffer putTask(int ctrl, int tasknum) {
    assert _bb.position()==0;
    putSp(1+2+4);
    _bb.put((byte)ctrl).putChar((char)H2O.UDP_PORT).putInt(tasknum);
    return this;
  }

  // -----------------------------------------------
  // Utility functions to read & write arrays
  public byte[] getA1( ) {
    int len = get4();
    assert len < 10000000 : "getA1 size=0x"+Integer.toHexString(len);
    return len == -1 ? null : getA1(len);
  }
  public byte[] getA1( int len ) {
    byte[] buf = MemoryManager.malloc1(len);
    int sofar = 0;
    while( sofar < len ) {
      int more = Math.min(_bb.remaining(), len - sofar);
      _bb.get(buf, sofar, more);
      sofar += more;
      if( sofar < len ) getSp(Math.min(_bb.capacity(), len-sofar));
    }
    return buf;
  }

  public short[] getA2( ) {
    int len = get4(); if( len == -1 ) return null;
    short[] buf = new short[len];
    int sofar = 0;
    while( sofar < buf.length ) {
      ShortBuffer as = _bb.asShortBuffer();
      int more = Math.min(as.remaining(), len - sofar);
      as.get(buf, sofar, more);
      sofar += more;
      _bb.position(_bb.position() + as.position()*2);
      if( sofar < len ) getSp(Math.min(_bb.capacity()-1, (len-sofar)*2));
    }
    return buf;
  }

  public int[] getA4( ) {
    int len = get4(); if( len == -1 ) return null;
    int[] buf = new int[len];
    int sofar = 0;
    while( sofar < buf.length ) {
      IntBuffer as = _bb.asIntBuffer();
      int more = Math.min(as.remaining(), len - sofar);
      as.get(buf, sofar, more);
      sofar += more;
      _bb.position(_bb.position() + as.position()*4);
      if( sofar < len ) getSp(Math.min(_bb.capacity()-3, (len-sofar)*4));
    }
    return buf;
  }
  public float[] getA4f( ) {
    int len = get4(); if( len == -1 ) return null;
    float[] buf = new float[len];
    int sofar = 0;
    while( sofar < buf.length ) {
      FloatBuffer as = _bb.asFloatBuffer();
      int more = Math.min(as.remaining(), len - sofar);
      as.get(buf, sofar, more);
      sofar += more;
      _bb.position(_bb.position() + as.position()*4);
      if( sofar < len ) getSp(Math.min(_bb.capacity()-3, (len-sofar)*4));
    }
    return buf;
  }
  public long[] getA8( ) {
    int len = get4(); if( len == -1 ) return null;
    long[] buf = new long[len];
    int sofar = 0;
    while( sofar < buf.length ) {
      LongBuffer as = _bb.asLongBuffer();
      int more = Math.min(as.remaining(), len - sofar);
      as.get(buf, sofar, more);
      sofar += more;
      _bb.position(_bb.position() + as.position()*8);
      if( sofar < len ) getSp(Math.min(_bb.capacity()-7, (len-sofar)*8));
    }
    return buf;
  }
  public double[] getA8d( ) {
    int len = get4(); if( len == -1 ) return null;
    double[] buf = new double[len];
    int sofar = 0;
    while( sofar < len ) {
      DoubleBuffer as = _bb.asDoubleBuffer();
      int more = Math.min(as.remaining(), len - sofar);
      as.get(buf, sofar, more);
      sofar += more;
      _bb.position(_bb.position() + as.position()*8);
      if( sofar < len ) getSp(Math.min(_bb.capacity()-7, (len-sofar)*8));
    }
    return buf;
  }
  public byte[][] getAA1( ) {
    int len = get4();  if( len == -1 ) return null;
    byte[][] ary  = new byte[len][];
    for( int i=0; i<len; i++ ) ary[i] = getA1();
    return ary;
  }
  public int[][] getAA4( ) {
    int len = get4();  if( len == -1 ) return null;
    int[][] ary  = new int[len][];
    for( int i=0; i<len; i++ ) ary[i] = getA4();
    return ary;
  }
  public long[][] getAA8( ) {
    int len = get4();  if( len == -1 ) return null;
    long[][] ary  = new long[len][];
    for( int i=0; i<len; i++ ) ary[i] = getA8();
    return ary;
  }
  public double[][] getAA8d( ) {
    int len = get4();  if( len == -1 ) return null;
    double[][] ary  = new double[len][];
    for( int i=0; i<len; i++ ) ary[i] = getA8d();
    return ary;
  }

  public String getStr( ) {
    int len = get2();
    return len == 65535 ? null : new String(getA1(len));
  }

  public AutoBuffer putA1( byte[] ary ) {
    return ary == null ? put4(-1) : put4(ary.length).putA1(ary,ary.length);
  }
  public AutoBuffer putA1( byte[] ary, int length ) {
    int sofar = 0;
    while( sofar < length ) {
      int len = Math.min(length - sofar, _bb.remaining());
      _bb.put(ary, sofar, len);
      sofar += len;
      if( sofar < length ) sendPartial();
    }
    return this;
  }
  public AutoBuffer putA2( short[] ary ) {
    if( ary == null ) return put4(-1);
    put4(ary.length);
    int sofar = 0;
    while( sofar < ary.length ) {
      ShortBuffer sb = _bb.asShortBuffer();
      int len = Math.min(ary.length - sofar, sb.remaining());
      sb.put(ary, sofar, len);
      sofar += len;
      _bb.position(_bb.position() + sb.position()*2);
      if( sofar < ary.length ) sendPartial();
    }
    return this;
  }
  public AutoBuffer putA4( int[] ary ) {
    if( ary == null ) return put4(-1);
    put4(ary.length);
    int sofar = 0;
    while( sofar < ary.length ) {
      IntBuffer sb = _bb.asIntBuffer();
      int len = Math.min(ary.length - sofar, sb.remaining());
      sb.put(ary, sofar, len);
      sofar += len;
      _bb.position(_bb.position() + sb.position()*4);
      if( sofar < ary.length ) sendPartial();
    }
    return this;
  }
  public AutoBuffer putA8( long[] ary ) {
    if( ary == null ) return put4(-1);
    put4(ary.length);
    int sofar = 0;
    while( sofar < ary.length ) {
      LongBuffer sb = _bb.asLongBuffer();
      int len = Math.min(ary.length - sofar, sb.remaining());
      sb.put(ary, sofar, len);
      sofar += len;
      _bb.position(_bb.position() + sb.position()*8);
      if( sofar < ary.length ) sendPartial();
    }
    return this;
  }
  public AutoBuffer putA4f( float[] ary ) {
    if( ary == null ) return put4(-1);
    put4(ary.length);
    int sofar = 0;
    while( sofar < ary.length ) {
      FloatBuffer sb = _bb.asFloatBuffer();
      int len = Math.min(ary.length - sofar, sb.remaining());
      sb.put(ary, sofar, len);
      sofar += len;
      _bb.position(_bb.position() + sb.position()*4);
      if( sofar < ary.length ) sendPartial();
    }
    return this;
  }
  public AutoBuffer putA8d( double[] ary ) {
    if( ary == null ) return put4(-1);
    put4(ary.length);
    int sofar = 0;
    while( sofar < ary.length ) {
      DoubleBuffer sb = _bb.asDoubleBuffer();
      int len = Math.min(ary.length - sofar, sb.remaining());
      sb.put(ary, sofar, len);
      sofar += len;
      _bb.position(_bb.position() + sb.position()*8);
      if( sofar < ary.length ) sendPartial();
    }
    return this;
  }

  public AutoBuffer putAA1( byte[][] ary ) {
    if( ary == null ) return put4(-1);
    put4(ary.length);
    for( int i=0; i<ary.length; i++ ) putA1(ary[i]);
    return this;
  }
  public AutoBuffer putAA4( int[][] ary ) {
    if( ary == null ) return put4(-1);
    put4(ary.length);
    for( int i=0; i<ary.length; i++ ) putA4(ary[i]);
    return this;
  }
  public AutoBuffer putAA8( long[][] ary ) {
    if( ary == null ) return put4(-1);
    put4(ary.length);
    for( int i=0; i<ary.length; i++ ) putA8(ary[i]);
    return this;
  }
  public AutoBuffer putAA8d( double[][] ary ) {
    if( ary == null ) return put4(-1);
    put4(ary.length);
    for( int i=0; i<ary.length; i++ ) putA8d(ary[i]);
    return this;
  }
  // Put a String as 2bytes of length then string bytes (not chars!)
  public AutoBuffer putStr( String s ) {
    if( s==null ) return put2((char)65535);
    byte[] b = s.getBytes();
    return put2((char)b.length).putA1(b,b.length);
  }

  public AutoBuffer putEnum( Enum x ) {
    return put1(x==null ? -1 : x.ordinal());
  }

  public AutoBuffer copyArrayFrom(int offset, AutoBuffer ab, int abOff, int len) {
    byte[] dst = _bb.array();
    offset += _bb.arrayOffset();
    byte[] src = ab._bb.array();
    abOff += ab._bb.arrayOffset();
    System.arraycopy(src, abOff, dst, offset, len);
    _bb.position(_bb.position()+len); // Bump dest buffer offset
    return this;
  }

  public void shift(int source, int target, int length) {
    System.arraycopy(_bb.array(), source, _bb.array(), target, length);
  }
}<|MERGE_RESOLUTION|>--- conflicted
+++ resolved
@@ -507,15 +507,9 @@
   }
   public <T extends Freezable> T get(Class<T> t) {
     short id = (short)get2();
-<<<<<<< HEAD
-    if( id == -1 ) return null;
-    Freezable f = TypeMap.getType(id);
-    assert t.isInstance(f) : "told to expect "+t+" but found "+f;
-=======
     if( id == TypeMap.NULL ) return null;
     Freezable f = TypeMap.newInstance(id);
-    assert t == null || t.isInstance(f);
->>>>>>> ea5b4225
+    assert t == null || t.isInstance(f) : "told to expect "+t+" but found "+f;
     return f.read(this);
   }
   public <T extends Freezable> T[] getA(Class<T> tc) {
