package water;

import java.util.Arrays;
import water.api.DocGen;
import water.api.Request.API;
import water.util.Log;

/**
 * Lockable Keys - locked during long running jobs, to prevent overwriting
 * in-use keys.  e.g. model-building: expected to read-lock input ValueArray &
 * Frames, and write-lock the output Model.  Parser should write-lock the
 * output VA/Frame, to guard against double-parsing.
 *
 * Supports:
 *   lock-and-delete-old-and-update (for new Keys)
 *   lock-and-delete                (for removing old Keys)
 *   unlock
 *
 * @author <a href="mailto:cliffc@0xdata.com"></a>
 * @version 1.0
 */
public abstract class Lockable<T extends Lockable<T>> extends Iced {
  static final int API_WEAVER = 1; // This file has auto-gen'd doc & json fields
  static public DocGen.FieldDoc[] DOC_FIELDS; // Initialized from Auto-Gen code.

  /** The Key being locked */
  @API(help="My Key")
  public final Key _key;

  /** Write-locker job  is  in _jobs[0 ].  Can be null locker.
   *  Read -locker jobs are in _jobs[1+].
   *  Unlocked has _jobs equal to null.
   *  Only 1 situation will be true at a time; atomically updated.
   *  Transient, because this data is only valid on the master node.
   */
  @API(help="Jobs locking this key")
  public transient Key _lockers[];

  // Create unlocked
  public Lockable( Key key ) { _key = key; }

  // -----------
  // Atomic create+overwrite of prior key.
  // If prior key exists, block until acquire a write-lock.
  // The call delete_impl, removing all of a prior key.
  // The replace this object as the new Lockable, still write-locked.
  // "locker" can be null, meaning the special no-Job locker; for use by expected-fast operations
  //
  // Example: write-lock & remove an old VA, and replace with a new locked Frame
  //     Local-Node                              Master-Node
  // (1)  FR,VA      -->write_lock(job)-->          VA
  // (2)  FR,VA.waiting...                       FR,VA+job-locked atomic xtn loop
  // (3)                                            VA.delete_impl onSuccess
  // (4)  FR         <--update success <--       FR+job-locked

  // Write-lock 'this', returns OLD guy
  public Lockable write_lock( Key job_key ) {
    Log.debug(Log.Tag.Sys.LOCKS,"write-lock "+_key+" by job "+job_key);
    return ((PriorWriteLock)new PriorWriteLock(job_key).invoke(_key))._old;
  }
  // Write-lock 'this', delete any old thing, returns NEW guy
  public T delete_and_lock( Key job_key ) {
    Lockable old =  write_lock(job_key);
    if( old != null ) {
      Log.debug(Log.Tag.Sys.LOCKS,"lock-then-clear "+_key+" by job "+job_key);
      old.delete_impl(new Futures()).blockForPending();
    }
    return (T)this;
  }

  // Obtain the write-lock on _key, which may already exist, using the current 'this'.
  private class PriorWriteLock extends TAtomic<Lockable> {
    final Key _job_key;         // Job doing the locking
    Lockable _old;              // Return the old thing, for deleting later
    PriorWriteLock( Key job_key ) { _job_key = job_key; }
    @Override public Lockable atomic(Lockable old) {
      _old = old;
      if( old != null ) {       // Prior Lockable exists?
        assert !old.is_wlocked() : "Key "+_key+" already locked; lks="+Arrays.toString(old._lockers); // No double locking by same job
        if( old.is_locked(_job_key) ) // read-locked by self? (double-write-lock checked above)
          old.set_unlocked(old._lockers,_job_key); // Remove read-lock; will atomically upgrade to write-lock
        if( !old.is_unlocked() ) // Blocking for some other Job to finish???
          throw new IllegalArgumentException(old.errStr()+" "+_key+" is already in use.  Unable to use it now.  Consider using a different destination name.");
      }
      // Update & set the new value
      set_write_lock(_job_key);
      return Lockable.this;
    }
  }

  // -----------
  // Atomic lock & remove self.  Nothing remains when done.
  public void delete( ) { 
    if( _key != null ) {
      Log.debug(Log.Tag.Sys.LOCKS,"lock-then-delete "+_key);
      new WriteDeleteLock().invoke(_key);
    }
    Futures fs = new Futures();
    delete_impl(fs);
    if( _key != null ) DKV.remove(_key,fs); // Delete self also
    fs.blockForPending();
  }
  public static void delete( Key k ) {
    if( k == null ) return;
    Value val = DKV.get(k);
    if( val == null ) return;              // Or just nothing there to delete
    if( !val.isLockable() ) UKV.remove(k); // Simple things being deleted
    else ((Lockable)val.get()).delete();   // Lockable being deleted
  }

  // Obtain the write-lock on _key, then delete.
  private class WriteDeleteLock extends TAtomic<Lockable> {
    Lockable _old;              // Return the old thing, for deleting later
    @Override public Lockable atomic(Lockable old) {
      if( old == null ) return null; // No prior key to delete?
      _old = old;
      if(  !old.is_unlocked() ) // Blocking for some other Job to finish???
        throw new IllegalArgumentException(old.errStr()+" "+_key+" is in use.  Unable to delete now.");
      // Update-in-place the defensive copy
      old.set_write_lock(null);
      return old;
    }
  }

  // -----------
  // Atomically get a read-lock, preventing future deletes or updates
  public void read_lock( Key job_key ) { 
    if( _key != null ) {
      Log.debug(Log.Tag.Sys.LOCKS,"shared-read-lock "+_key+" by job "+job_key);
      new ReadLock(job_key).invoke(_key); 
    }
  }

  // Obtain read-lock
  private class ReadLock extends TAtomic<Lockable> {
    final Key _job_key;         // Job doing the unlocking
    ReadLock( Key job_key ) { _job_key = job_key; }
    @Override public Lockable atomic(Lockable old) {
      if( old == null ) throw new IllegalArgumentException("Nothing to lock!");
      if( old.is_wlocked() )
        throw new IllegalArgumentException( old.errStr()+" "+_key+" is being created;  Unable to read it now.");
      old.set_read_lock(_job_key);
      return old;
    }
  }

  // -----------
  // Atomically set a new version of self
  public void update( Key job_key ) { 
    Log.debug(Log.Tag.Sys.LOCKS,"update write-locked "+_key+" by job "+job_key);
    new Update(job_key).invoke(_key); 
  }

  // Freshen 'this' and leave locked
  private class Update extends TAtomic<Lockable> {
    final Key _job_key;         // Job doing the unlocking
    Update( Key job_key ) { _job_key = job_key; }
    @Override public Lockable atomic(Lockable old) {
      assert old != null && old.is_wlocked();
      _lockers = old._lockers;  // Keep lock state
      return Lockable.this;     // Freshen this
    }
  }

  // -----------
  // Atomically set a new version of self & unlock.
  public void unlock( Key job_key ) { 
    if( _key != null ) {
      Log.debug(Log.Tag.Sys.LOCKS,"unlock "+_key+" by job "+job_key);
      new Unlock(job_key).invoke(_key); 
    }
  }

  // Freshen 'this' and unlock
  private class Unlock extends TAtomic<Lockable> {
    final Key _job_key;         // Job doing the unlocking
    Unlock( Key job_key ) { _job_key = job_key; }
    @Override public Lockable atomic(Lockable old) {
      set_unlocked(old._lockers,_job_key);
      return Lockable.this;
    }
  }

  // -----------
  // Accessers for locking state.  Minimal self-checking; primitive results.
  private boolean is_locked(Key job_key) { 
    if( _lockers==null ) return false;
    for( Key k : _lockers ) if( job_key==k || (job_key != null && k != null && job_key.equals(k)) ) return true;
    return false;
  }
  private boolean is_wlocked() { return _lockers!=null && _lockers.length==1; }
  private boolean is_unlocked() { return _lockers== null; }
  private void set_write_lock( Key job_key ) { 
    assert is_unlocked();
    _lockers=new Key[]{job_key}; 
    assert is_locked(job_key);
  }
  private void set_read_lock(Key job_key) {
    assert !is_locked(job_key); // no double locking
    assert !is_wlocked();       // not write locked
    _lockers = _lockers == null ? new Key[2] : Arrays.copyOf(_lockers,_lockers.length+1);
    _lockers[_lockers.length-1] = job_key;
    assert is_locked(job_key);
  }
  private void set_unlocked(Key lks[], Key job_key) {
    if( lks.length==1 ) {       // Is write-locked?
      assert job_key==lks[0] || job_key.equals(lks[0]);
      _lockers = null;           // Then unlocked
    } else if( lks.length==2 ) { // One reader
      assert lks[0]==null;       // Not write-locked
      assert lks[1]==job_key || job_key.equals(lks[1]);
      _lockers = null;          // So unlocked
    } else {                    // Else one of many readers
      assert lks.length>2;
      _lockers = Arrays.copyOf(lks,lks.length-1);
<<<<<<< HEAD
      int j=1;
=======
      int j=1;                  // Skip the initial null slot
>>>>>>> 01c5f110
      for( int i=1; i<lks.length; i++ )
        if( !job_key.equals(lks[i]) ) 
          _lockers[j++] = lks[i];
      assert j==lks.length-1;   // Was locked exactly once
    }
    assert !is_locked(job_key);
  }


  // Remove any subparts before removing the whole thing
  protected abstract Futures delete_impl( Futures fs );
  // Pretty string when locking fails
  protected abstract String errStr();
}<|MERGE_RESOLUTION|>--- conflicted
+++ resolved
@@ -213,11 +213,7 @@
     } else {                    // Else one of many readers
       assert lks.length>2;
       _lockers = Arrays.copyOf(lks,lks.length-1);
-<<<<<<< HEAD
-      int j=1;
-=======
       int j=1;                  // Skip the initial null slot
->>>>>>> 01c5f110
       for( int i=1; i<lks.length; i++ )
         if( !job_key.equals(lks[i]) ) 
           _lockers[j++] = lks[i];
