--- conflicted
+++ resolved
@@ -146,12 +146,6 @@
     CtMethod ccms[] = cc.getDeclaredMethods();
     if( !javassist.Modifier.isAbstract(cc.getModifiers()) &&
         !hasExisting("frozenType", "()I", ccms) ) {
-<<<<<<< HEAD
-      cc.addMethod(CtNewMethod.make(
-          "public short frozenType() {" +
-          "  return " + TypeMap.onLoad(cc.getName()) + ";" +
-          "}", cc));
-=======
       // Horrible Reflective Call 
       // Make a horrible reflective call to TypeMap.onLoad because....
       // The Weaver is called from the SystemLoader, and if it directly calls
@@ -169,7 +163,6 @@
       cc.addMethod(CtNewMethod.make("public int frozenType() {" +
                                     "  return " + I + ";" +
                                     "}", cc));
->>>>>>> d9fef957
     }
   }
 
