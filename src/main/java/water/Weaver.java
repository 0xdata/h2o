package water;

import java.lang.reflect.InvocationTargetException;
import java.util.Arrays;

import javassist.*;
import water.api.Request.API;
import water.util.Log;
import water.util.Log.Tag.Sys;

public class Weaver {
  private final ClassPool _pool;
  private final CtClass _dtask, _iced, _enum;
  private final CtClass[] _serBases;
  private final CtClass _fielddoc;
  private final CtClass _arg;
  public static Class _typeMap;
  public static java.lang.reflect.Method _onLoad;
  public static volatile String[] _packages = new String[] { "water", "hex", "org.junit" };

  Weaver() {
    try {
      _pool = ClassPool.getDefault();
      _iced = _pool.get("water.Iced"); // Needs serialization
      _dtask= _pool.get("water.DTask");// Needs serialization and remote execution
      _enum = _pool.get("java.lang.Enum"); // Needs serialization
      _serBases = new CtClass[] { _iced, _dtask, _enum, };
      for( CtClass c : _serBases ) c.freeze();
      _fielddoc = _pool.get("water.api.DocGen$FieldDoc");// Is auto-documentation result
      _arg  = _pool.get("water.api.RequestArguments$Argument"); // Needs auto-documentation
    } catch( NotFoundException e ) {
      throw new RuntimeException(e);
    }
  }

  public static void registerPackage(String name) {
    synchronized( Weaver.class ) {
      String[] a = _packages;
      String[] t = Arrays.copyOf(a, a.length + 1);
      t[t.length-1] = name;
      _packages = t;
    }
  }

  public Class weaveAndLoad(String name, ClassLoader cl) {
    try {
      CtClass w = javassistLoadClass(name);
      if( w == null ) return null;
      return w.toClass(cl, null);
    } catch( CannotCompileException e ) {
      throw new RuntimeException(e);
    }
  }

  // See if javaassist can find this class; if so then check to see if it is a
  // subclass of water.DTask, and if so - alter the class before returning it.
  public synchronized CtClass javassistLoadClass(String name) {
    try {
      if( name.equals("water.Boot") ) return null;
      CtClass cc = _pool.get(name); // Full Name Lookup
      if( cc == null ) return null; // Oops?  Try the system loader, but expected to work
      if( !inPackages(cc.getPackageName()) ) return null;

      for( CtClass base : _serBases )
        if( cc.subclassOf(base) )
          return javassistLoadClass(cc);
      return cc;
    } catch( NotFoundException nfe ) {
      return null;              // Not found?  Use the normal loader then
    } catch( CannotCompileException e ) { // Expected to compile
      throw new RuntimeException(e);
    }
  }

  private static boolean inPackages(String pack) {
    if( pack==null ) return false;
    String[] p = _packages;
    for( int i = 0; i < p.length; i++ )
      if( pack.startsWith(p[i]) )
        return true;
    return false;
  }

  public synchronized CtClass javassistLoadClass( CtClass cc ) throws NotFoundException, CannotCompileException {
    if( cc.isFrozen() ) return cc;
    // serialize parent
    javassistLoadClass(cc.getSuperclass());

    // Serialize enums first, since we need the raw_enum function for this class
    for( CtField ctf : cc.getDeclaredFields() ) {
      CtClass base = ctf.getType();
      while( base.isArray() ) base = base.getComponentType();
      if( base.subclassOf(_enum) && base != cc )
        javassistLoadClass(base);
    }
    return addSerializationMethods(cc);
  }

  // Returns true if this method pre-exists *in the local class*.
  // Returns false otherwise, which requires a local method to be injected
  private static boolean hasExisting( String methname, String methsig, CtBehavior ccms[] ) throws NotFoundException {
    for( CtBehavior cm : ccms )
      if( cm.getName     ().equals(methname) &&
          cm.getSignature().equals(methsig ) )
        return true;
    return false;
  }

  // This method is handed a CtClass which is known to be a subclass of
  // water.DTask.  Add any missing serialization methods.
  CtClass addSerializationMethods( CtClass cc ) throws CannotCompileException, NotFoundException {
    if( cc.subclassOf(_enum) ) exposeRawEnumArray(cc);
    if( cc.subclassOf(_iced) ) ensureAPImethods(cc);
    if( cc.subclassOf(_iced) ||
        cc.subclassOf(_dtask) ) {
      cc.setModifiers(javassist.Modifier.setPublic(cc.getModifiers()));
      ensureSerMethods(cc);
      ensureNullaryCtor(cc);
      ensureNewInstance(cc);
      ensureType(cc);
    }
    cc.freeze();
    return cc;
  }

  // Expose the raw enum array that all Enums have, so we can directly convert
  // ordinal values to enum instances.
  private void exposeRawEnumArray(CtClass cc) throws NotFoundException, CannotCompileException {
      CtField field;
      try {
        field = cc.getField("$VALUES");
      } catch( NotFoundException nfe ) {
        // Eclipse apparently stores this in a different place.
        field = cc.getField("ENUM$VALUES");
      }
      String body = "static "+cc.getName()+" raw_enum(int i) { return i==255?null:"+field.getName()+"[i]; } ";
      try {
        cc.addMethod(CtNewMethod.make(body,cc));
      } catch( CannotCompileException ce ) {
        Log.warn(Sys.WATER,"--- Compilation failure while compiler raw_enum for "+cc.getName()+"\n"+body+"\n------",ce);
        throw ce;
      }
  }

  // Create a newInstance call which will rapidly make a new object of a
  // particular type *without* Reflection's overheads.
  private void ensureNewInstance(CtClass cc) throws NotFoundException, CannotCompileException {
    CtMethod ccms[] = cc.getDeclaredMethods();
    if( !javassist.Modifier.isAbstract(cc.getModifiers()) &&
        !hasExisting("newInstance", "()Lwater/Freezable;", ccms) ) {
      cc.addMethod(CtNewMethod.make(
          "public water.Freezable newInstance() {\n" +
          "    return new " +cc.getName()+"();\n" +
          "}", cc));
    }
  }

  // The Weaver is called from the SystemLoader, and if it directly calls
  // TypeMap we end up calling a version of TypeMap loaded through the
  // SystemLoader - this is a separate version of TypeMap loaded *through* the
  // weaver... and may have different type mappings.  So we avoid the issue by
  // forcing a call to the pre-woven TypeMap.
  public Weaver initTypeMap( ClassLoader boot ) {
    _typeMap = weaveAndLoad("water.TypeMap",boot);
    try { _onLoad = _typeMap.getMethod("onLoad",String.class); }
    catch( NoSuchMethodException nsme ) { throw new RuntimeException(nsme); }
    return this;
  }

  // Serialized types support a unique dense integer per-class, so we can do
  // simple array lookups to get class info.  The integer is cluster-wide
  // unique and determined lazily.
  private void ensureType(CtClass cc) throws NotFoundException, CannotCompileException {
    CtMethod ccms[] = cc.getDeclaredMethods();
    if( !javassist.Modifier.isAbstract(cc.getModifiers()) &&
        !hasExisting("frozenType", "()I", ccms) ) {
      // Horrible Reflective Call
      // Make a horrible reflective call to TypeMap.onLoad because....
      // The Weaver is called from the SystemLoader, and if it directly calls
      // TypeMap we end up calling a version of TypeMap loaded through the
      // SystemLoader - this is a separate version of TypeMap loaded *through*
      // the weaver... and may have different type mappings.  So we avoid the
      // issue by forcing a call to the pre-woven TypeMap.
      if( _onLoad == null )
        throw new RuntimeException("Weaver not booted, loading class "+cc.getName()+", add to the BOOTSTRAP_CLASSES list");
      Integer I;
      try { I = (Integer)_onLoad.invoke(null,cc.getName()); }
      catch( IllegalAccessException iae ) { throw new RuntimeException( iae); }
      catch( InvocationTargetException ite) { throw new RuntimeException(ite.getTargetException()); }
      // Build a simple method returning the type token
      cc.addMethod(CtNewMethod.make("public int frozenType() {" +
                                    "  return " + I + ";" +
                                    "}", cc));
    }
  }


  // --------------------------------------------------------------------------
  private static abstract class FieldFilter {
    abstract boolean filter( CtField ctf ) throws NotFoundException;
  }
  private void ensureAPImethods(CtClass cc) throws NotFoundException, CannotCompileException {
    CtField ctfs[] = cc.getDeclaredFields();
    boolean api = false;
    for( CtField ctf : ctfs )
      if( ctf.getName().equals("API_WEAVER") )
        api = true;
    if( api == false ) return;

    CtField fielddoc=null;
    CtField getdoc=null;

    // ---
    // Auto-gen JSON output to AutoBuffers
    make_body(cc,ctfs,false,
              "public water.AutoBuffer writeJSONFields(water.AutoBuffer ab) {\n",
              "  super.writeJSONFields(ab);\n",
              "  ab.putJSON%z(\"%s\",%s)",
              "  ab.putEnumJSON(\"%s\",%s)",
              "  ab.putJSON%z(\"%s\",%s)",
              ".put1(',');\n",
              ";\n  return ab;\n}",
              new FieldFilter() {
                boolean filter(CtField ctf) throws NotFoundException {return !ctf.getType().subclassOf(_arg); }
              });

    // ---

    // Auto-gen JSON & Args doc method.  Requires a structured java object.
    // Every non-transient field is ALSO either a JSON field or an Argument
    // field, and has some associated fields.
    //
    //     H2OHexKey someField2; // Anything derived from RequestArguments$Argument
    //     static final String someField2Help = "some help text";
    //     static final int someField2MinVar = 1, someField2MaxVar = 1;
    //
    //     String[] someField; // Anything NOT derived from Argument is a JSON field
    //     static final String someFieldHelp = "some help text";
    //     static final int someFieldMinVar = 1, someFieldMaxVar = 1;
    // xxxMinVar and xxxMaxVar are optional; if xxxMinVar is missing it
    // defaults to 1, and if xxxMaxVar is missing it defaults "till now".
    StringBuilder sb = new StringBuilder();
    sb.append("new water.api.DocGen$FieldDoc[] {");
    boolean first = true;
    CtClass cc2 = cc;
    while( true ) {             // For all self & superclasses
      for( CtField ctf : ctfs ) { // For all fields
        int mods = ctf.getModifiers();
        if( javassist.Modifier.isTransient(mods) || javassist.Modifier.isStatic(mods) ) {
          if( cc2 == cc ) {     // Capture the DOC_* fields for self only
            if( ctf.getName().equals("DOC_FIELDS") ) fielddoc = ctf;
            if( ctf.getName().equals("DOC_GET") ) getdoc = ctf;
          }
          continue;  // Only auto-doc not-transient instance fields (not static)
        }
        // This field needs documentation.  Get the required Weave annotation.
        first = addFieldWeave(sb,ctf,cc,first);
      }
<<<<<<< HEAD
      API a = null;
      for(Object attribute : as) {
        if(attribute instanceof API)
          a = (API) attribute;
      }
      if( a == null ) throw new CannotCompileException("Class "+cc.getName()+" has non-transient field '"+name+"' without a Weave annotation");
      String help = a.help();
      int min = a.minVersion();
      int max = a.maxVersion();
      if( min < 1 || min > 1000000 ) throw new CannotCompileException("Found field '"+name+"' but MinVer < 1 or MinVer > 1000000");
      if( max < min || (max > 1000000 && max != Integer.MAX_VALUE) )
        throw new CannotCompileException("Found field '"+name+"' but MaxVer < "+min+" or MaxVer > 1000000");

      if( first ) first = false;
      else sb.append(",");
      sb.append("new water.api.DocGen$FieldDoc(\""+name+"\",\""+help+"\","+min+","+max+","+ctf.getType().getName()+".class)");
=======
      // Now roll up the superclass chain, weaving super fields also
      cc2 = cc2.getSuperclass();
      ctfs = cc2.getDeclaredFields();
      api = false;
      for( CtField ctf : ctfs )
        if( ctf.getName().equals("API_WEAVER") )
          api = true;
      if( api == false ) break;
>>>>>>> 42cf76c2
    }

    sb.append("}");
    if( fielddoc == null ) throw new CannotCompileException("Did not find static final DocGen.FieldDoc[] DOC_FIELDS field;");
    if( !fielddoc.getType().isArray() ||
        fielddoc.getType().getComponentType() != _fielddoc )
      throw new CannotCompileException("DOC_FIELDS not declared static final DocGen.FieldDoc[];");
    cc.removeField(fielddoc);    // Remove the old one
    cc.addField(fielddoc,CtField.Initializer.byExpr(sb.toString()));
    cc.addMethod(CtNewMethod.make("  public water.api.DocGen$FieldDoc[] toDocField() { return DOC_FIELDS; }",cc));
    if( getdoc != null )
      cc.addMethod(CtNewMethod.make("  public String toDocGET() { return DOC_GET; }",cc));
  }

  private boolean addFieldWeave( StringBuilder sb, CtField ctf, CtClass cc, boolean first ) throws NotFoundException, CannotCompileException {
    // This field needs documentation.  Get the required Weave annotation.
    String name = ctf.getName();
    Object[] as;
    try { as = ctf.getAnnotations(); } 
    catch( ClassNotFoundException ex) { throw new NotFoundException("getAnnotations throws ", ex); }
    Weave w = null;
    for(Object a : as) if(a instanceof Weave)  w = (Weave) a;
    if( w == null ) throw new CannotCompileException("Class "+cc.getName()+" has non-transient field '"+name+"' without a Weave annotation");
    
    String help = w.help();
    int min = w.minVersion();
    int max = w.maxVersion();
    if( min < 1 || min > 1000000 ) throw new CannotCompileException("Found field '"+name+"' but MinVer < 1 or MinVer > 1000000");
    if( max < min || (max > 1000000 && max != Integer.MAX_VALUE) )
      throw new CannotCompileException("Found field '"+name+"' but MaxVer < "+min+" or MaxVer > 1000000");
    
    if( first ) first = false;
    else sb.append(",");
    sb.append("new water.api.DocGen$FieldDoc(\""+name+"\",\""+help+"\","+min+","+max+","+ctf.getType().getName()+".class)");
    return first;
  }

  // --------------------------------------------------------------------------
  // Support for a nullary constructor, for deserialization.
  private void ensureNullaryCtor(CtClass cc) throws NotFoundException, CannotCompileException {
    // Build a null-ary constructor if needed
    String clzname = cc.getSimpleName();
    if( !hasExisting(clzname,"()V",cc.getDeclaredConstructors()) ) {
      String body = "public "+clzname+"() { }";
      cc.addConstructor(CtNewConstructor.make(body,cc));
    } else {
      CtConstructor ctor = cc.getConstructor("()V");
      ctor.setModifiers(javassist.Modifier.setPublic(ctor.getModifiers()));
    }
  }

  // Serialization methods: read, write & copyOver.
  private void ensureSerMethods(CtClass cc) throws NotFoundException, CannotCompileException {
    // Check for having "read" and "write".  Either All or None of read & write
    // must be defined.  Note that I use getDeclaredMethods which returns only
    // the local methods.  The singular getDeclaredMethod searches for a
    // specific method *up into superclasses*, which will trigger premature
    // loading of those superclasses.
    CtMethod ccms[] = cc.getDeclaredMethods();
    boolean w = hasExisting("write", "(Lwater/AutoBuffer;)Lwater/AutoBuffer;", ccms);
    boolean r = hasExisting("read" , "(Lwater/AutoBuffer;)Lwater/Freezable;" , ccms);
    boolean d = cc.subclassOf(_dtask); // Subclass of DTask?
    boolean c = hasExisting("copyOver" , "(Lwater/DTask;)V" , ccms);
    if( w && r && (!d || c) ) return;
    if( w || r || c )
      throw new RuntimeException(cc.getName() +" must implement all of " +
      "read(AutoBuffer) and write(AutoBuffer) and copyOver(DTask) or none");

    // Add the serialization methods: read, write.
    CtField ctfs[] = cc.getDeclaredFields();

    // We cannot call Iced.xxx, as these methods always throw a
    // RuntimeException (to make sure we noisily fail instead of silently
    // fail).  But we DO need to call the super-chain of serialization methods
    // - stopping at DTask.
    boolean callsuper = true;
    for( CtClass base : _serBases )
      if( cc.getSuperclass() == base ) callsuper = false;

    // Running example is:
    //   class Crunk extends DTask {
    //     int _x;  int _xs[];  double _d;
    //   }

    // Build a write method that looks something like this:
    //     public AutoBuffer write( AutoBuffer s ) {
    //       s.put4(_x);
    //       s.putA4(_xs);
    //       s.put8d(_d);
    //     }
    // TODO use Freezable.write instead of AutoBuffer.put for final classes
    make_body(cc,ctfs,callsuper,
              "public water.AutoBuffer write(water.AutoBuffer ab) {\n",
              "  super.write(ab);\n",
              "  ab.put%z(%s);\n",
              "  ab.putEnum(%s);\n",
              "  ab.put%z(%s);\n",
              "",
              "  return ab;\n" +
              "}", null);

    // Build a read method that looks something like this:
    //     public T read( AutoBuffer s ) {
    //       _x = s.get4();
    //       _xs = s.getA4();
    //       _d = s.get8d();
    //     }
    make_body(cc,ctfs,callsuper,
              "public water.Freezable read(water.AutoBuffer s) {\n",
              "  super.read(s);\n",
              "  %s = s.get%z();\n",
              "  %s = %c.raw_enum(s.get1());\n",
              "  %s = (%C)s.get%z(%c.class);\n",
              "",
              "  return this;\n" +
              "}", null);

    // Build a copyOver method that looks something like this:
    //     public void copyOver( T s ) {
    //       _x = s._x;
    //       _xs = s._xs;
    //       _d = s._d;
    //     }
    if( d ) make_body(cc,ctfs,callsuper,
              "public void copyOver(water.DTask i) {\n"+
              "  "+cc.getName()+" s = ("+cc.getName()+")i;\n",
              "  super.copyOver(s);\n",
              "  %s = s.%s;\n",
              "  %s = s.%s;\n",
              "  %s = s.%s;\n",
              "",
              "}", null);

  }

  // Produce a code body with all these fill-ins.
  private final void make_body(CtClass cc, CtField[] ctfs, boolean callsuper,
                               String header,
                               String supers,
                               String prims,
                               String enums,
                               String freezables,
                               String field_sep,
                               String trailer,
                               FieldFilter ff
                               ) throws CannotCompileException, NotFoundException {
    StringBuilder sb = new StringBuilder();
    sb.append(header);
    if( callsuper ) sb.append(supers);
    boolean debug_print = false;
    boolean first = true;
    for( CtField ctf : ctfs ) {
      int mods = ctf.getModifiers();
      if( javassist.Modifier.isTransient(mods) || javassist.Modifier.isStatic(mods) ) {
        debug_print |= ctf.getName().equals("DEBUG_WEAVER");
        continue;  // Only serialize not-transient instance fields (not static)
      }
      if( ff != null && !ff.filter(ctf) ) continue; // Fails the filter
      if( first ) first = false;
      else sb.append(field_sep);

      CtClass base = ctf.getType();
      while( base.isArray() ) base = base.getComponentType();

      int ftype = ftype(cc, ctf.getSignature() );   // Field type encoding
      if( ftype%20 == 9 ) {
        sb.append(freezables);
      } else if( ftype%20 == 10 ) { // Enums
        sb.append(enums);
      } else {
        sb.append(prims);
      }

      String z = FLDSZ1[ftype % 20];
      for(int i = 0; i < ftype / 20; ++i ) z = 'A'+z;
      subsub(sb, "%z", z);                                         // %z ==> short type name
      subsub(sb, "%s", ctf.getName());                             // %s ==> field name
      subsub(sb, "%c", base.getName().replace('$', '.'));          // %c ==> base class name
      subsub(sb, "%C", ctf.getType().getName().replace('$', '.')); // %C ==> full class name

    }
    sb.append(trailer);
    String body = sb.toString();
    if( debug_print ) {
      System.err.println(cc.getName()+" "+body);
    }

    try {
      cc.addMethod(CtNewMethod.make(body,cc));
    } catch( CannotCompileException e ) {
      throw Log.err("--- Compilation failure while compiler serializers for "+cc.getName()+"\n"+body+"\n-----",e);
    }
  }

  static private final String[] FLDSZ1 = {
    "Z","1","2","2","4","4f","8","8d","Str","","Enum" // prims, String, Freezable, Enum
  };

  // Field types:
  // 0-7: primitives
  // 8,9, 10: String, Freezable, Enum
  // 20-27: array-of-prim
  // 28,29, 30: array-of-String, Freezable, Enum
  // Barfs on all others (eg Values or array-of-Frob, etc)
  private int ftype( CtClass ct, String sig ) throws NotFoundException {
    switch( sig.charAt(0) ) {
    case 'Z': return 0;         // Booleans: I could compress these more
    case 'B': return 1;         // Primitives
    case 'C': return 2;
    case 'S': return 3;
    case 'I': return 4;
    case 'F': return 5;
    case 'J': return 6;
    case 'D': return 7;
    case 'L':                   // Handled classes
      if( sig.equals("Ljava/lang/String;") ) return 8;

      String clz = sig.substring(1,sig.length()-1).replace('/', '.');
      CtClass argClass = _pool.get(clz);
      if( argClass.subtypeOf(_pool.get("water.Freezable")) ) return 9;
      if( argClass.subtypeOf(_pool.get("java.lang.Enum")) ) return 10;
      break;
    case '[':                   // Arrays
      return ftype(ct, sig.substring(1))+20; // Same as prims, plus 20
    }
    throw barf(ct, sig);
  }

  // Replace 2-byte strings like "%s" with s2.
  static private void subsub( StringBuilder sb, String s1, String s2 ) {
    int idx;
    while( (idx=sb.indexOf(s1)) != -1 ) sb.replace(idx,idx+2,s2);
  }


  private static RuntimeException barf( CtClass ct, String sig ) {
    return new RuntimeException(ct.getSimpleName()+"."+sig+": Serialization not implemented");
  }

}<|MERGE_RESOLUTION|>--- conflicted
+++ resolved
@@ -253,27 +253,10 @@
           }
           continue;  // Only auto-doc not-transient instance fields (not static)
         }
-        // This field needs documentation.  Get the required Weave annotation.
+        // This field needs documentation. Get the required API annotation.
         first = addFieldWeave(sb,ctf,cc,first);
       }
-<<<<<<< HEAD
-      API a = null;
-      for(Object attribute : as) {
-        if(attribute instanceof API)
-          a = (API) attribute;
-      }
-      if( a == null ) throw new CannotCompileException("Class "+cc.getName()+" has non-transient field '"+name+"' without a Weave annotation");
-      String help = a.help();
-      int min = a.minVersion();
-      int max = a.maxVersion();
-      if( min < 1 || min > 1000000 ) throw new CannotCompileException("Found field '"+name+"' but MinVer < 1 or MinVer > 1000000");
-      if( max < min || (max > 1000000 && max != Integer.MAX_VALUE) )
-        throw new CannotCompileException("Found field '"+name+"' but MaxVer < "+min+" or MaxVer > 1000000");
-
-      if( first ) first = false;
-      else sb.append(",");
-      sb.append("new water.api.DocGen$FieldDoc(\""+name+"\",\""+help+"\","+min+","+max+","+ctf.getType().getName()+".class)");
-=======
+
       // Now roll up the superclass chain, weaving super fields also
       cc2 = cc2.getSuperclass();
       ctfs = cc2.getDeclaredFields();
@@ -282,7 +265,6 @@
         if( ctf.getName().equals("API_WEAVER") )
           api = true;
       if( api == false ) break;
->>>>>>> 42cf76c2
     }
 
     sb.append("}");
@@ -298,22 +280,22 @@
   }
 
   private boolean addFieldWeave( StringBuilder sb, CtField ctf, CtClass cc, boolean first ) throws NotFoundException, CannotCompileException {
-    // This field needs documentation.  Get the required Weave annotation.
+    // This field needs documentation.  Get the required API annotation.
     String name = ctf.getName();
     Object[] as;
-    try { as = ctf.getAnnotations(); } 
+    try { as = ctf.getAnnotations(); }
     catch( ClassNotFoundException ex) { throw new NotFoundException("getAnnotations throws ", ex); }
-    Weave w = null;
-    for(Object a : as) if(a instanceof Weave)  w = (Weave) a;
-    if( w == null ) throw new CannotCompileException("Class "+cc.getName()+" has non-transient field '"+name+"' without a Weave annotation");
-    
-    String help = w.help();
-    int min = w.minVersion();
-    int max = w.maxVersion();
+    API a = null;
+    for(Object o : as) if(o instanceof API)  a = (API) o;
+    if( a == null ) throw new CannotCompileException("Class "+cc.getName()+" has non-transient field '"+name+"' without a Weave annotation");
+
+    String help = a.help();
+    int min = a.minVersion();
+    int max = a.maxVersion();
     if( min < 1 || min > 1000000 ) throw new CannotCompileException("Found field '"+name+"' but MinVer < 1 or MinVer > 1000000");
     if( max < min || (max > 1000000 && max != Integer.MAX_VALUE) )
       throw new CannotCompileException("Found field '"+name+"' but MaxVer < "+min+" or MaxVer > 1000000");
-    
+
     if( first ) first = false;
     else sb.append(",");
     sb.append("new water.api.DocGen$FieldDoc(\""+name+"\",\""+help+"\","+min+","+max+","+ctf.getType().getName()+".class)");
