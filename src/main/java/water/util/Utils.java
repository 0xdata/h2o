--- conflicted
+++ resolved
@@ -16,9 +16,8 @@
 
 import water.*;
 import water.parser.ParseDataset;
+import com.google.gson.*;
 import water.parser.ParseDataset.Compression;
-
-import com.google.gson.*;
 
 public class Utils {
 
@@ -316,9 +315,6 @@
     return res;
   }
 
-<<<<<<< HEAD
-  public static byte [] unzipBytes(byte [] bs, Compression cmp) {
-=======
   public static byte [] getFirstUnzipedBytes(Key k){
     return getFirstUnzipedBytes(DKV.get(k));
   }
@@ -337,8 +333,7 @@
     return Compression.NONE;
   }
 
-  public static byte [] unzipBytes(byte [] bs, Compression cmp){
->>>>>>> 62d5fccc
+  public static byte [] unzipBytes(byte [] bs, Compression cmp) {
     InputStream is = null;
     int off = 0;
     try {
@@ -382,7 +377,6 @@
     return bs;
   }
 
-<<<<<<< HEAD
   public static <T> T clone(T o) {
     return clone(o, false);
   }
@@ -441,6 +435,4 @@
       fields.add(field);
     if( type.getSuperclass() != null ) getAllFields(fields, type.getSuperclass());
   }
-=======
->>>>>>> 62d5fccc
 }