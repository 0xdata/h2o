package water.util;

import hex.rng.*;
import hex.rng.H2ORandomRNG.RNGKind;
import hex.rng.H2ORandomRNG.RNGType;

import java.io.*;
import java.net.Socket;
import java.net.URL;
import java.security.SecureRandom;
import java.text.DecimalFormat;
import java.util.*;
import java.util.regex.Matcher;
import java.util.regex.Pattern;
import java.util.zip.*;


import sun.misc.Unsafe;
import water.*;
import water.api.DocGen.FieldDoc;
import water.nbhm.UtilUnsafe;
import water.parser.ParseDataset.Compression;
import water.parser.ParseDataset;
import water.parser.ValueString;

public class Utils {
  /** Returns the index of the largest value in the array.
   * In case of a tie, an the index is selected randomly.
   */
  public static int maxIndex(int[] from, Random rand) {
    assert rand != null;
    int result = 0;
    int maxCount = 0; // count of maximal element for a 1 item reservoir sample
    for( int i = 1; i < from.length; ++i ) {
      if( from[i] > from[result] ) {
        result = i;
        maxCount = 1;
      } else if( from[i] == from[result] ) {
        if( rand.nextInt(++maxCount) == 0 ) result = i;
      }
    }
    return result;
  }

  public static int maxIndex(int[] from) {
    int result = 0;
    for (int i = 1; i<from.length; ++i)
      if (from[i]>from[result]) result = i;
    return result;
  }
  public static int maxIndex(float[] from) {
    int result = 0;
    for (int i = 1; i<from.length; ++i)
      if (from[i]>from[result]) result = i;
    return result;
  }

  /**
   * Compare two numbers to see if they are within one ulp of the smaller decade.
   * Order of the arguments does not matter.
   *
   * @param a First number
   * @param b Second number
   * @return true if a and b are essentially equal, false otherwise.
   */
  public static boolean equalsWithinOneSmallUlp(float a, float b) {
    float ulp_a = Math.ulp(a);
    float ulp_b = Math.ulp(b);
    float small_ulp = Math.min(ulp_a, ulp_b);
    float absdiff_a_b = Math.abs(a - b); // subtraction order does not matter, due to IEEE 754 spec
    return absdiff_a_b <= small_ulp;
  }

  public static boolean equalsWithinOneSmallUlp(double a, double b) {
    double ulp_a = Math.ulp(a);
    double ulp_b = Math.ulp(b);
    double small_ulp = Math.min(ulp_a, ulp_b);
    double absdiff_a_b = Math.abs(a - b); // subtraction order does not matter, due to IEEE 754 spec
    return absdiff_a_b <= small_ulp;
  }

  public static double lnF(double what) {
    return (what < 1e-06) ? 0 : what * Math.log(what);
  }

  public static String p2d(double d) { return !Double.isNaN(d) ? new DecimalFormat ("0.##"   ).format(d) : "nan"; }
  public static String p5d(double d) { return !Double.isNaN(d) ? new DecimalFormat ("0.#####").format(d) : "nan"; }

  public static int set4( byte[] buf, int off, int x ) {
    for( int i=0; i<4; i++ ) buf[i+off] = (byte)(x>>(i<<3));
    return 4;
  }
  public static int get4( byte[] buf, int off ) {
    int sum=0;
    for( int i=0; i<4; i++ ) sum |= (0xff&buf[off+i])<<(i<<3);
    return sum;
  }

  public static int set8d( byte[] buf, int off, double d ) {
    long x = Double.doubleToLongBits(d);
    for( int i=0; i<8; i++ ) buf[i+off] = (byte)(x>>(i<<3));
    return 8;
  }
  public static double get8d( byte[] buf, int off ) {
    long sum=0;
    for( int i=0; i<8; i++ ) sum |= ((long)(0xff&buf[off+i]))<<(i<<3);
    return Double.longBitsToDouble(sum);
  }

  public static int sum(int[] from) {
    int result = 0;
    for (int d: from) result += d;
    return result;
  }
  public static float sum(float[] from) {
    float result = 0;
    for (float d: from) result += d;
    return result;
  }

  public static String sampleToString(int[] val, int max) {
    if (val == null || val.length < max) return Arrays.toString(val);

    StringBuilder b = new StringBuilder();
    b.append('[');
    max -= 10;
    int valMax = val.length -1;
    for (int i = 0; ; i++) {
        b.append(val[i]);
        if (i == max) {
          b.append(", ...");
          i = val.length - 10;
        }
        if ( i == valMax) {
          return b.append(']').toString();
        }
        b.append(", ");
    }
  }

  /* Always returns a deterministic java.util.Random RNG.
   *
   * The determinism is important for re-playing sampling.
   */
  public static Random getDeterRNG(long seed) { return new H2ORandomRNG(seed); }

  public static void setUsedRNGKind(final RNGKind kind) {
    switch (kind) {
    case DETERMINISTIC:
      setUsedRNGType(RNGType.MersenneTwisterRNG);
      break;
    case NON_DETERMINISTIC:
      setUsedRNGType(RNGType.SecureRNG);
      break;
    }
  }

  /* Returns the configured random generator */
  public synchronized static Random getRNG(long... seed) {
    assert _rngType != null : "Random generator type has to be configured";
    switch (_rngType) {
    case JavaRNG:
      assert seed.length >= 1;
      return new H2ORandomRNG(seed[0]);
    case MersenneTwisterRNG:
      // do not copy the seeds - use them, and initialize the first two ints by seeds based given argument
      // the call is locked, and also MersenneTwisterRNG will just copy the seeds into its datastructures
      assert seed.length == 1;
      int[] seeds    = MersenneTwisterRNG.SEEDS;
      int[] inSeeds = unpackInts(seed);
      seeds[0] = inSeeds[0];
      seeds[1] = inSeeds[1];
      return new MersenneTwisterRNG(seeds);
    case XorShiftRNG:
      assert seed.length >= 1;
      return new XorShiftRNG(seed[0]);
    case SecureRNG:
      return new SecureRandom();
    }

    throw new IllegalArgumentException("Unknown random generator type: " + _rngType);
  }

  private static RNGType _rngType = RNGType.MersenneTwisterRNG;

  public static void setUsedRNGType(RNGType rngType) {
    Utils._rngType = rngType;
  }

  public static RNGType getUsedRNGType() {
    return Utils._rngType;
  }

  public static RNGKind getUsedRNGKind() {
    return Utils._rngType.kind();
  }

  /*
   * Compute entropy value for an array of bytes.
   *
   * The returned number represents entropy per bit!
   * For good long number seed (8bytes seed) it should be in range <2.75,3> (higher is better)
   *
   * For large set of bytes (>100) it should be almost 8 (means almost 8 random bits per byte).
   */
  public static float entropy(byte[] f) {
    int counts[] = new int[256];
    float entropy = 0;
    float total = f.length;

    for (byte b : f) counts[b+128]++;
    for (int c : counts) {
      if (c == 0) continue;
      float p = c / total;

      /* Compute entropy per bit in byte.
       *
       * To compute entropy per byte compute log with base 256 = log(p)/log(256).
       */
      entropy -= p * Math.log(p)/Math.log(2);
    }

    return entropy;
  }

  public static int[] unpackInts(long... longs) {
    int len      = 2*longs.length;
    int result[] = new int[len];
    int i = 0;
    for (long l : longs) {
      result[i++] = (int) (l & 0xffffffffL);
      result[i++] = (int) (l>>32);
    }
    return result;
  }

  public static void shuffleArray(long[] a) {
    int n = a.length;
    Random random = new Random();
    random.nextInt();
    for (int i = 0; i < n; i++) {
      int change = i + random.nextInt(n - i);
      swap(a, i, change);
    }
  }

  private static void swap(long[] a, int i, int change) {
    long helper = a[i];
    a[i] = a[change];
    a[change] = helper;
  }

  public static void close(Closeable...closeable) {
    for(Closeable c : closeable)
      try { if( c != null ) c.close(); } catch( IOException _ ) { }
  }

  public static void close(Socket s) {
    try { if( s != null ) s.close(); } catch( IOException _ ) { }
  }

  public static String readConsole() {
    BufferedReader console = new BufferedReader(new InputStreamReader(System.in));
    try {
      return console.readLine();
    } catch( IOException e ) {
      throw  Log.errRTExcept(e);
    }
  }

  public static File writeFile(String content) {
    try {
      return writeFile(File.createTempFile("h2o", null), content);
    } catch( IOException e ) {
      throw Log.errRTExcept(e);
    }
  }

  public static File writeFile(File file, String content) {
    FileWriter w = null;
    try {
      w = new FileWriter(file);
      w.write(content);
    } catch(IOException e) {
      Log.errRTExcept(e);
    } finally {
      close(w);
    }
    return file;
  }

  public static void writeFileAndClose(File file, InputStream in) {
    OutputStream out = null;
    try {
      out = new FileOutputStream(file);
      byte[] buffer = new byte[1024];
      int len = in.read(buffer);
      while (len > 0) {
        out.write(buffer, 0, len);
        len = in.read(buffer);
      }
    } catch(IOException e) {
      throw Log.errRTExcept(e);
    } finally {
      close(in, out);
    }
  }

  public static String readFile(File file) {
    FileReader r = null;
    try {
      r = new FileReader(file);
      char[] data = new char[(int) file.length()];
      r.read(data);
      return new String(data);
    } catch(IOException e) {
      throw Log.errRTExcept(e);
    } finally {
      close(r);
    }
  }

  public static void readFile(File file, OutputStream out) {
    BufferedInputStream in = null;
    try {
      in = new BufferedInputStream(new FileInputStream(file));
      byte[] buffer = new byte[1024];
      while( true ) {
        int count = in.read(buffer);
        if( count == -1 )
          break;
        out.write(buffer, 0, count);
      }
    } catch(IOException e) {
      throw Log.errRTExcept(e);
    } finally {
      close(in);
    }
  }

  public static String join(char sep, Object[] array) {
    return join(sep, Arrays.asList(array));
  }

  public static String join(char sep, Iterable it) {
    String s = "";
    for( Object o : it )
      s += (s.length() == 0 ? "" : sep) + o.toString();
    return s;
  }

  public static byte[] or(byte[] a, byte[] b) {
    for(int i = 0; i < a.length; i++ ) a[i] |= b[i];
    return a;
  }
  public static int[] or(int[] a, int[] b) {
    for(int i = 0; i < a.length; i++ ) a[i] |= b[i];
    return a;
  }
  public static byte[] add(byte[] a, byte[] b) {
    for(int i = 0; i < a.length; i++ ) a[i] += b[i];
    return a;
  }
  public static int[] add(int[] a, int[] b) {
    for(int i = 0; i < a.length; i++ ) a[i] += b[i];
    return a;
  }
  public static int[][] add(int[][] a, int[][] b) {
    for(int i = 0; i < a.length; i++ ) add(a[i],b[i]);
    return a;
  }
  public static long[] add(long[] a, long[] b) {
    if( b==null ) return a;
    for(int i = 0; i < a.length; i++ ) a[i] += b[i];
    return a;
  }
  public static long[][] add(long[][] a, long[][] b) {
    for(int i = 0; i < a.length; i++ ) add(a[i],b[i]);
    return a;
  }
  public static float[] add(float[] a, float[] b) {
    if( b==null ) return a;
    for(int i = 0; i < a.length; i++ ) a[i] += b[i];
    return a;
  }
  public static float[][] add(float[][] a, float[][] b) {
    for(int i = 0; i < a.length; i++ ) add(a[i],b[i]);
    return a;
  }
  public static double[] add(double[] a, double[] b) {
    if( a==null ) return b;
    for(int i = 0; i < a.length; i++ ) a[i] += b[i];
    return a;
  }
  public static double[][] add(double[][] a, double[][] b) {
    for(int i = 0; i < a.length; i++ ) a[i] = add(a[i],b[i]);
    return a;
  }

  public static double[][] append(double[][] a, double[][] b) {
    double[][] res = new double[a.length + b.length][];
    System.arraycopy(a, 0, res, 0, a.length);
    System.arraycopy(b, 0, res, a.length, b.length);
    return res;
  }

  public static int[] append(int[] a, int[] b) {
    int[] res = new int[a.length + b.length];
    System.arraycopy(a, 0, res, 0, a.length);
    System.arraycopy(b, 0, res, a.length, b.length);
    return res;
  }

  public static String[] append(String[] a, String[] b) {
    String[] res = new String[a.length + b.length];
    System.arraycopy(a, 0, res, 0, a.length);
    System.arraycopy(b, 0, res, a.length, b.length);
    return res;
  }

  public static <T> T[] append(T[] a, T... b) {
    if( a==null ) return b;
    T[] tmp = Arrays.copyOf(a,a.length+b.length);
    System.arraycopy(b,0,tmp,a.length,b.length);
    return tmp;
  }

  public static <T> T[] remove(T[] a, int i) {
    T[] tmp = Arrays.copyOf(a,a.length-1);
    System.arraycopy(a,i+1,tmp,i,tmp.length-i);
    return tmp;
  }
  public static int[] remove(int[] a, int i) {
    int[] tmp = Arrays.copyOf(a,a.length-1);
    System.arraycopy(a,i+1,tmp,i,tmp.length-i);
    return tmp;
  }

  public static <T> T[] subarray(T[] a, int off, int len) {
    return Arrays.copyOfRange(a,off,off+len);
  }

  public static void clearFolder(String folder) {
    clearFolder(new File(folder));
  }

  public static void clearFolder(File folder) {
    if (folder.exists()) {
      for (File child : folder.listFiles()) {
        if (child.isDirectory())
          clearFolder(child);

        if (!child.delete())
          throw new RuntimeException("Cannot delete " + child);
      }
    }
  }

  /**
   * Returns the system temporary folder, e.g. /tmp
   */
  public static File tmp() {
    try {
      return File.createTempFile("h2o", null).getParentFile();
    } catch( IOException e ) {
      throw new RuntimeException(e);
    }
  }

  public static ValueArray loadAndParseKey(String path) {
    return loadAndParseKey(Key.make(), path);
  }

  public static ValueArray loadAndParseKey(Key okey, String path) {
    FileIntegrityChecker c = FileIntegrityChecker.check(new File(path),false);
    Key k = c.syncDirectory(null,null,null,null);
    ParseDataset.forkParseDataset(okey, new Key[] { k }, null).get();
    UKV.remove(k);
    ValueArray res = DKV.get(okey).get();
    return res;
  }

  public static byte [] getFirstUnzipedBytes(Key k){
    return getFirstUnzipedBytes(DKV.get(k));
  }
  public static byte [] getFirstUnzipedBytes(Value v){
    byte [] bits = v.getFirstBytes();
    try{
      return unzipBytes(bits, guessCompressionMethod(bits));
    } catch(Exception e){return null;}
  }

  public static Compression guessCompressionMethod(byte [] bits){
    AutoBuffer ab = new AutoBuffer(bits);
    // Look for ZIP magic
    if( bits.length > ZipFile.LOCHDR && ab.get4(0) == ZipFile.LOCSIG )
      return Compression.ZIP;
    if( bits.length > 2 && ab.get2(0) == GZIPInputStream.GZIP_MAGIC )
      return Compression.GZIP;
    return Compression.NONE;
  }

  public static byte [] unzipBytes(byte [] bs, Compression cmp) {
    InputStream is = null;
    int off = 0;
    try {
      switch(cmp) {
      case NONE: // No compression
        return bs;
      case ZIP: {
        ZipInputStream zis = new ZipInputStream(new ByteArrayInputStream(bs));
        ZipEntry ze = zis.getNextEntry(); // Get the *FIRST* entry
        // There is at least one entry in zip file and it is not a directory.
        if( ze != null && !ze.isDirectory() ) {
          is = zis;
          break;
        }
        zis.close();
        return bs; // Don't crash, ignore file if cannot unzip
      }
      case GZIP:
        is = new GZIPInputStream(new ByteArrayInputStream(bs));
        break;
      default:
        assert false:"cmp = " + cmp;
      }
      // If reading from a compressed stream, estimate we can read 2x uncompressed
      assert( is != null ):"is is NULL, cmp = " + cmp;
      bs = new byte[bs.length * 2];
      // Now read from the (possibly compressed) stream
      while( off < bs.length ) {
        int len = is.read(bs, off, bs.length - off);
        if( len < 0 )
          break;
        off += len;
        if( off == bs.length ) { // Dataset is uncompressing alot! Need more space...
          if( bs.length >= ValueArray.CHUNK_SZ )
            break; // Already got enough
          bs = Arrays.copyOf(bs, bs.length * 2);
        }
      }
    } catch( IOException ioe ) { // Stop at any io error
      Log.err(ioe);
    } finally {
      Utils.close(is);
    }
    return bs;
  }

  /**
   * Simple wrapper around ArrayList with support for H2O serialization
   * @author tomasnykodym
   * @param <T>
   */
  public static class IcedArrayList<T extends Iced> extends ArrayList<T> implements Freezable {
    @Override public AutoBuffer write(AutoBuffer bb) {
      bb.put4(size());
      for(T t:this)
        bb.put(t);
      return bb;
    }
    @Override public IcedArrayList<T> read(AutoBuffer bb) {
      int n = bb.get4();
      for(int i = 0; i < n; ++i)
        add(bb.<T>get());
      return this;
    }

    @Override public <T2 extends Freezable> T2 newInstance() {
      return (T2)new IcedArrayList<T>();
    }
    private static int _frozen$type;
    @Override public int frozenType() {
      return _frozen$type == 0 ? (_frozen$type=water.TypeMap.onIce(IcedArrayList.class.getName())) : _frozen$type;
    }
    @Override public AutoBuffer writeJSONFields(AutoBuffer bb) {
      return bb;
    }
    @Override public FieldDoc[] toDocField() {
      return null;
    }
  }

  public static class IcedInt extends Iced {
    public final int _val;
    public IcedInt(int v){_val = v;}
    @Override public boolean equals( Object o ) {
      if( !(o instanceof IcedInt) ) return false;
      return ((IcedInt)o)._val == _val;
    }
    @Override public int hashCode() { return _val; }
  }
  public static class IcedLong extends Iced {
    public final long _val;
    public IcedLong(long v){_val = v;}
    @Override public boolean equals( Object o ) {
      if( !(o instanceof IcedLong) ) return false;
      return ((IcedLong)o)._val == _val;
    }
    @Override public int hashCode() { return (int)_val; }
  }
  /**
   * Simple wrapper around HashMap with support for H2O serialization
   * @author tomasnykodym
   * @param <T>
   */
  public static class IcedHashMap<K extends Iced, V extends Iced> extends HashMap<K,V> implements Freezable {
    @Override public AutoBuffer write(AutoBuffer bb) {
      bb.put4(size());
      for(Map.Entry<K, V> e:entrySet())bb.put(e.getKey()).put(e.getValue());
      return bb;
    }
    @Override public IcedHashMap<K,V> read(AutoBuffer bb) {
      int n = bb.get4();
      for(int i = 0; i < n; ++i)
        put(bb.<K>get(),bb.<V>get());
      return this;
    }

    @Override public <T2 extends Freezable> T2 newInstance() {
      return (T2)new IcedHashMap<K,V>();
    }
    private static int _frozen$type;
    @Override public int frozenType() {
      return _frozen$type == 0 ? (_frozen$type=water.TypeMap.onIce(IcedHashMap.class.getName())) : _frozen$type;
    }
    @Override public AutoBuffer writeJSONFields(AutoBuffer bb) {
      return bb;
    }
    @Override public FieldDoc[] toDocField() {
      return null;
    }
  }
  public static final boolean hasNaNsOrInfs(double [] arr){
    for(double d:arr) if(Double.isNaN(d) || Double.isInfinite(d))return true;
    return false;
  }

  public static class ExpectedExceptionForDebug extends RuntimeException {
  }

  public static String getStackAsString(Throwable t) {
    Writer result = new StringWriter();
    PrintWriter printWriter = new PrintWriter(result);
    t.printStackTrace(printWriter);
    return result.toString();
  }

  // Deduce if we are looking at a Date/Time value, or not.
  // If so, return time as msec since Jan 1, 1970 or Long.MIN_VALUE.

  // I tried java.util.SimpleDateFormat, but it just throws too many
  // exceptions, including ParseException, NumberFormatException, and
  // ArrayIndexOutOfBoundsException... and the Piece de resistance: a
  // ClassCastException deep in the SimpleDateFormat code:
  // "sun.util.calendar.Gregorian$Date cannot be cast to sun.util.calendar.JulianCalendar$Date"
  public static int digit( int x, int c ) {
    if( x < 0 || c < '0' || c > '9' ) return -1;
    return x*10+(c-'0');
  }

  // So I just brutally parse "dd-MMM-yy".
  public static final byte MMS[][][] = new byte[][][] {
    {"jan".getBytes(),null},
    {"feb".getBytes(),null},
    {"mar".getBytes(),null},
    {"apr".getBytes(),null},
    {"may".getBytes(),null},
    {"jun".getBytes(),"june".getBytes()},
    {"jul".getBytes(),"july".getBytes()},
    {"aug".getBytes(),null},
    {"sep".getBytes(),"sept".getBytes()},
    {"oct".getBytes(),null},
    {"nov".getBytes(),null},
    {"dec".getBytes(),null}
  };

  public static long attemptTimeParse( ValueString str ) {
    long t0 = attemptTimeParse_0(str); // "yyyy-MM-dd HH:mm:ss.SSS"
    if( t0 != Long.MIN_VALUE ) return t0;
    long t1 = attemptTimeParse_1(str); // "dd-MMM-yy"
    if( t1 != Long.MIN_VALUE ) return t1;
    return Long.MIN_VALUE;
  }
  // So I just brutally parse "yyyy-MM-dd HH:mm:ss.SSS"
  private static long attemptTimeParse_0( ValueString str ) {
    final byte[] buf = str.get_buf();
    int i=str.get_off();
    final int end = i+str.get_length();
    while( i < end && buf[i] == ' ' ) i++;
    if   ( i < end && buf[i] == '"' ) i++;
    if( (end-i) < 19 ) return Long.MIN_VALUE;
    int yy=0, MM=0, dd=0, HH=0, mm=0, ss=0, SS=0;
    yy = digit(yy,buf[i++]);
    yy = digit(yy,buf[i++]);
    yy = digit(yy,buf[i++]);
    yy = digit(yy,buf[i++]);
    if( yy < 1970 ) return Long.MIN_VALUE;
    if( buf[i++] != '-' ) return Long.MIN_VALUE;
    MM = digit(MM,buf[i++]);
    MM = digit(MM,buf[i++]);
    if( MM < 1 || MM > 12 ) return Long.MIN_VALUE;
    if( buf[i++] != '-' ) return Long.MIN_VALUE;
    dd = digit(dd,buf[i++]);
    dd = digit(dd,buf[i++]);
    if( dd < 1 || dd > 31 ) return Long.MIN_VALUE;
    if( buf[i++] != ' ' ) return Long.MIN_VALUE;
    HH = digit(HH,buf[i++]);
    HH = digit(HH,buf[i++]);
    if( HH < 0 || HH > 23 ) return Long.MIN_VALUE;
    if( buf[i++] != ':' ) return Long.MIN_VALUE;
    mm = digit(mm,buf[i++]);
    mm = digit(mm,buf[i++]);
    if( mm < 0 || mm > 59 ) return Long.MIN_VALUE;
    if( buf[i++] != ':' ) return Long.MIN_VALUE;
    ss = digit(ss,buf[i++]);
    ss = digit(ss,buf[i++]);
    if( ss < 0 || ss > 59 ) return Long.MIN_VALUE;
    if( i<end && buf[i] == '.' ) {
      i++;
      if( i<end ) SS = digit(SS,buf[i++]);
      if( i<end ) SS = digit(SS,buf[i++]);
      if( i<end ) SS = digit(SS,buf[i++]);
      if( SS < 0 || SS > 999 ) return Long.MIN_VALUE;
    }
    if( i<end && buf[i] == '"' ) i++;
    if( i<end ) return Long.MIN_VALUE;
    return new GregorianCalendar(yy,MM,dd,HH,mm,ss).getTimeInMillis()+SS;
  }

  private static long attemptTimeParse_1( ValueString str ) {
    final byte[] buf = str.get_buf();
    int i=str.get_off();
    final int end = i+str.get_length();
    while( i < end && buf[i] == ' ' ) i++;
    if   ( i < end && buf[i] == '"' ) i++;
    if( (end-i) < 8 ) return Long.MIN_VALUE;
    int yy=0, MM=0, dd=0;
    dd = digit(dd,buf[i++]);
    if( buf[i] != '-' ) dd = digit(dd,buf[i++]);
    if( dd < 1 || dd > 31 ) return Long.MIN_VALUE;
    if( buf[i++] != '-' ) return Long.MIN_VALUE;
    byte[]mm=null;
    OUTER: for( ; MM<MMS.length; MM++ ) {
      byte[][] mms = MMS[MM];
      INNER: for( int k=0; k<mms.length; k++ ) {
        mm = mms[k];
        if( mm == null ) continue;
        for( int j=0; j<mm.length; j++ )
          if( mm[j] != Character.toLowerCase(buf[i+j]) )
            continue INNER;
        break OUTER;
      }
    }
    if( MM == MMS.length ) return Long.MIN_VALUE; // No matching month
    i += mm.length;             // Skip month bytes
    MM++;                       // 1-based month
    if( buf[i++] != '-' ) return Long.MIN_VALUE;
    yy = digit(yy,buf[i++]);
    yy = digit(yy,buf[i++]);
    yy += 2000;                 // Y2K bug
    if( i<end && buf[i] == '"' ) i++;
    if( i<end ) return Long.MIN_VALUE;
    return new GregorianCalendar(yy,MM,dd).getTimeInMillis();
  }

  /** Returns a mapping of given domain to values (0, ... max(dom)).
   * Unused domain items has mapping to -1.
   * @precondition - dom is sorted dom[0] contains minimal value, dom[dom.length-1] represents max. value. */
  public static int[] mapping(int[] dom) {
    if (dom.length == 0) return new int[] {};
    assert dom[0] <= dom[dom.length-1] : "Domain is not sorted";
    int min = dom[0];
    int max = dom[dom.length-1];
    int[] result = new int[(max-min)+1];
    for (int i=0; i<result.length; i++) result[i] = -1; // not used fields
    for (int i=0; i<dom.length; i++) result[dom[i]-min] = i;
    return result;
  }
  public static String[] toStringMap(int[] dom) {
    String[] result = new String[dom.length];
    for (int i=0; i<dom.length; i++) result[i] = String.valueOf(dom[i]);
    return result;
  }
  public static int[] compose(int[] first, int[] transf) {
    for (int i=0; i<first.length; i++) {
      if (first[i]!=-1) first[i] = transf[first[i]];
    }
    return first;
  }

  private static final DecimalFormat default_dformat = new DecimalFormat("0.#####");
  public static String pprint(double[][] arr){
    return pprint(arr,default_dformat);
  }
  // pretty print Matrix(2D array of doubles)
  public static String pprint(double[][] arr,DecimalFormat dformat) {
    int colDim = 0;
    for( double[] line : arr )
      colDim = Math.max(colDim, line.length);
    StringBuilder sb = new StringBuilder();
    int max_width = 0;
    int[] ilengths = new int[colDim];
    Arrays.fill(ilengths, -1);
    for( double[] line : arr ) {
      for( int c = 0; c < line.length; ++c ) {
        double d = line[c];
        String dStr = dformat.format(d);
        if( dStr.indexOf('.') == -1 ) dStr += ".0";
        ilengths[c] = Math.max(ilengths[c], dStr.indexOf('.'));
        int prefix = (d >= 0 ? 1 : 2);
        max_width = Math.max(dStr.length() + prefix, max_width);
      }
    }
    for( double[] line : arr ) {
      for( int c = 0; c < line.length; ++c ) {
        double d = line[c];
        String dStr = dformat.format(d);
        if( dStr.indexOf('.') == -1 ) dStr += ".0";
        for( int x = dStr.indexOf('.'); x < ilengths[c] + 1; ++x )
          sb.append(' ');
        sb.append(dStr);
        if( dStr.indexOf('.') == -1 ) sb.append('.');
        for( int i = dStr.length() - Math.max(0, dStr.indexOf('.')); i <= 5; ++i )
          sb.append('0');
      }
      sb.append("\n");
    }
    return sb.toString();
  }

  static public boolean isEmpty(int[] a) { return a==null || a.length == 0; }
  static public boolean contains(int[] a, int d) { for(int i=0; i<a.length; i++) if (a[i]==d) return true; return false; }
  static public int[] difference(int a[], int b[]) {
    int[] r = new int[a.length];
    int cnt = 0;
    for (int i=0; i<a.length; i++) {
      if (!contains(b, a[i])) r[cnt++] = a[i];
    }
    return Arrays.copyOf(r, cnt);
  }
  /** Generates sequence <start, stop) of integers: (start, start+1, ...., stop-1) */
  static public int[] seq(int start, int stop) {
    assert start<stop;
    int len = stop-start;
    int[] res = new int[len];
    for(int i=start; i<stop;i++) res[i-start] = i;
    return res;
  }

  public static String className(String path) {
    return path.replace('\\', '/').replace('/', '.').substring(0, path.length() - 6);
  }

  public static double avg(double[] nums) {
    double sum = 0;
    for(double n: nums) sum+=n;
    return sum/nums.length;
  }
  public static double avg(long[] nums) {
    long sum = 0;
    for(long n: nums) sum+=n;
    return sum/nums.length;
  }
  public static float[] div(float[] nums, int n) {
    for (int i=0; i<nums.length; i++) nums[i] = nums[i] / n;
    return nums;
  }
<<<<<<< HEAD
  public static float[] div(float[] nums, final float n) {
    assert !Float.isInfinite(n); // Almost surely not what you want
=======
  public static float[] div(float[] nums, float n) {
    assert !Float.isInfinite(n) : "Trying to divide " + Arrays.toString(nums) + " by  " + n; // Almost surely not what you want
>>>>>>> 1db3bed8
    for (int i=0; i<nums.length; i++) nums[i] = nums[i] / n;
    return nums;
  }
  public static double[] div(double[] nums, final double n) {
    assert !Double.isInfinite(n); // Almost surely not what you want
    final double mult = 1/n;
    for (int i=0; i<nums.length; i++) nums[i] = nums[i] * mult;
    return nums;
  }
  /**
   * Replace given characters in a given string builder.
   * The number of characters to replace has to match to number of
   * characters serving as a replacement.
   *
   * @param sb string builder containing a string to be modified
   * @param from characters to replaced
   * @param to replacement characters
   * @return original string builder with replaced characters.
   */
  public static StringBuilder replace(StringBuilder sb, CharSequence from, CharSequence to) {
    assert from.length() == to.length();
    for (int i=0; i<sb.length(); i++)
      for (int j=0; j<from.length(); j++)
        if (sb.charAt(i)==from.charAt(j)) sb.setCharAt(i, to.charAt(j));
    return sb;
  }

  /**
   * Returns true if given string contains at least on of character of
   * given sequence.
   * @param s string
   * @param cs a sequence of character
   * @return true if s contains at least one of character from given sequence, else false
   */
  public static boolean contains(String s, CharSequence cs) {
    for (int i=0; i<s.length(); i++)
      for (int j=0; j<cs.length(); j++)
        if (s.charAt(i) == cs.charAt(j)) return true;
    return false;
  }


  // Atomically-updated float array
  public static class AtomicFloatArray {
    private static final Unsafe _unsafe = UtilUnsafe.getUnsafe();
    private static final int _Fbase  = _unsafe.arrayBaseOffset(float[].class);
    private static final int _Fscale = _unsafe.arrayIndexScale(float[].class);
    private static long rawIndex(final float[] ary, final int idx) {
      assert idx >= 0 && idx < ary.length;
      return _Fbase + idx * _Fscale;
    }
    static public void setMin( float fs[], int i, float min ) {
      float old = fs[i];
      while( min < old && !_unsafe.compareAndSwapInt(fs,rawIndex(fs,i), Float.floatToRawIntBits(old), Float.floatToRawIntBits(min) ) )
        old = fs[i];
    }
    static public void setMax( float fs[], int i, float max ) {
      float old = fs[i];
      while( max > old && !_unsafe.compareAndSwapInt(fs,rawIndex(fs,i), Float.floatToRawIntBits(old), Float.floatToRawIntBits(max) ) )
        old = fs[i];
    }
    static public String toString( float fs[] ) {
      SB sb = new SB();
      sb.p('[');
      for( float f : fs )
        sb.p(f==Float.MAX_VALUE ? "max": (f==-Float.MAX_VALUE ? "min": Float.toString(f))).p(',');
      return sb.p(']').toString();
    }
  }

  // Atomically-updated double array
  public static class AtomicDoubleArray {
    private static final Unsafe _unsafe = UtilUnsafe.getUnsafe();
    private static final int _Dbase  = _unsafe.arrayBaseOffset(double[].class);
    private static final int _Dscale = _unsafe.arrayIndexScale(double[].class);
    private static long rawIndex(final double[] ary, final int idx) {
      assert idx >= 0 && idx < ary.length;
      return _Dbase + idx * _Dscale;
    }
    static public void add( double ds[], int i, double y ) {
      long adr = rawIndex(ds,i);
      double old = ds[i];
      while( !_unsafe.compareAndSwapLong(ds,adr, Double.doubleToRawLongBits(old), Double.doubleToRawLongBits(old+y) ) )
        old = ds[i];
    }
  }

  // Atomically-updated long array.  Instead of using the similar JDK pieces,
  // allows the bare array to be exposed for fast readers.
  public static class AtomicLongArray {
    private static final Unsafe _unsafe = UtilUnsafe.getUnsafe();
    private static final int _Lbase  = _unsafe.arrayBaseOffset(long[].class);
    private static final int _Lscale = _unsafe.arrayIndexScale(long[].class);
    private static long rawIndex(final long[] ary, final int idx) {
      assert idx >= 0 && idx < ary.length;
      return _Lbase + idx * _Lscale;
    }
    static public void incr( long ls[], int i ) {
      long adr = rawIndex(ls,i);
      long old = ls[i];
      while( !_unsafe.compareAndSwapLong(ls,adr, old, old+1) )
        old = ls[i];
    }
  }
  // Atomically-updated int array.  Instead of using the similar JDK pieces,
  // allows the bare array to be exposed for fast readers.
  public static class AtomicIntArray {
    private static final Unsafe _unsafe = UtilUnsafe.getUnsafe();
    private static final int _Ibase  = _unsafe.arrayBaseOffset(int[].class);
    private static final int _Iscale = _unsafe.arrayIndexScale(int[].class);
    private static long rawIndex(final int[] ary, final int idx) {
      assert idx >= 0 && idx < ary.length;
      return _Ibase + idx * _Iscale;
    }
    static public void incr( int is[], int i ) { add(is,i,1); }
    static public void add( int is[], int i, int x ) {
      long adr = rawIndex(is,i);
      int old = is[i];
      while( !_unsafe.compareAndSwapInt(is,adr, old, old+x) )
        old = is[i];
    }
  }

  public static boolean contains(String[] names, String name) {
    for (String n : names) if (n.equals(name)) return true;
    return false;
  }

  /** Java-string illegal characters which need to be escaped */
  public static final Pattern[] ILLEGAL_CHARACTERS = new Pattern[] { Pattern.compile("\\",Pattern.LITERAL), Pattern.compile("\"",Pattern.LITERAL) };
  public static final String[]  REPLACEMENTS       = new String [] { "\\\\\\\\", "\\\\\"" };

  /** Escape all " and \ characters to provide a proper Java-like string
   * Does not escape unicode characters.
   */
  public static String escapeJava(String s) {
    assert ILLEGAL_CHARACTERS.length == REPLACEMENTS.length;
    for (int i=0; i<ILLEGAL_CHARACTERS.length; i++ ) {
      Matcher m = ILLEGAL_CHARACTERS[i].matcher(s);
      s = m.replaceAll(REPLACEMENTS[i]);
    }
    return s;
  }
}<|MERGE_RESOLUTION|>--- conflicted
+++ resolved
@@ -866,20 +866,14 @@
     for (int i=0; i<nums.length; i++) nums[i] = nums[i] / n;
     return nums;
   }
-<<<<<<< HEAD
-  public static float[] div(float[] nums, final float n) {
-    assert !Float.isInfinite(n); // Almost surely not what you want
-=======
   public static float[] div(float[] nums, float n) {
     assert !Float.isInfinite(n) : "Trying to divide " + Arrays.toString(nums) + " by  " + n; // Almost surely not what you want
->>>>>>> 1db3bed8
     for (int i=0; i<nums.length; i++) nums[i] = nums[i] / n;
     return nums;
   }
-  public static double[] div(double[] nums, final double n) {
-    assert !Double.isInfinite(n); // Almost surely not what you want
-    final double mult = 1/n;
-    for (int i=0; i<nums.length; i++) nums[i] = nums[i] * mult;
+  public static double[] div(double[] nums, double n) {
+    assert !Double.isInfinite(n) : "Trying to divide " + Arrays.toString(nums) + " by  " + n; // Almost surely not what you want
+    for (int i=0; i<nums.length; i++) nums[i] = nums[i] / n;
     return nums;
   }
   /**
