--- conflicted
+++ resolved
@@ -321,8 +321,6 @@
     ValueArray res = DKV.get(okey).get();
     return res;
   }
-
-<<<<<<< HEAD
   public static ValueArray parseKey(Key fileKey, Key parsedKey) {
     ParseDataset.parse(parsedKey, new Key[]{fileKey});
   return DKV.get(parsedKey).get();
@@ -362,7 +360,8 @@
       Closeables.closeQuietly(fis);
     }
     return key;
-=======
+  }
+
   public static byte [] unzipBytes(byte [] bs, Compression cmp){
     InputStream is = null;
     int off = 0;
@@ -405,6 +404,5 @@
       Utils.close(is);
     }
     return bs;
->>>>>>> 433a9200
   }
 }