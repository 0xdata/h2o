package water.util;
import water.H2O;
import water.MRTask2;
import water.PrettyPrint;
import water.fvec.Chunk;
import water.fvec.Vec;

/**
 * Simple summary of how many chunks of each type are in a Frame
 */
public class ChunkSummary extends MRTask2<ChunkSummary> {

  // static list of chunks for which statistics are to be gathered
  final transient static String[] chunkTypes = new String[]{
          "C0L",
          "C0D",
          "CBS",
          "C1",
          "C1N",
          "C1S",
          "C2",
          "C2S",
          "C4",
          "C4S",
          "C4F",
          "C8",
          "C16",
          "CXI",
          "CXD",
          "CX0",
          "C8D", //leave this as last -> no compression
  };

  // OUTPUT
  private long[] chunk_counts;
  private long total_chunk_count;
  private long[] chunk_byte_sizes;
  private long total_chunk_byte_size;
  private long[] byte_size_per_node; //averaged over all chunks
  private float byte_size_per_node_mean;
  private float byte_size_per_node_min;
  private float byte_size_per_node_max;
  private float byte_size_per_node_stddev;

  @Override
  public void map(Chunk[] cs) {
    chunk_counts = new long[chunkTypes.length];
    chunk_byte_sizes = new long[chunkTypes.length];
    byte_size_per_node = new long[H2O.CLOUD.size()];
    for (Chunk c : cs) {
      boolean found = false;
      for (int j = 0; j < chunkTypes.length; ++j) {
        if (c.getClass().getSimpleName().equals(chunkTypes[j] + "Chunk")) {
          found = true;
          chunk_counts[j]++;
          chunk_byte_sizes[j] += c.byteSize();
          byte_size_per_node[H2O.SELF.index()] += c.byteSize();
        }
      }
      if (!found) {
        throw H2O.unimpl();
      }
    }
  }

  @Override
  public void reduce(ChunkSummary mrt) {
    if (mrt.chunk_counts == chunk_counts) return;

    for (int j = 0; j < chunkTypes.length; ++j) {
      chunk_counts[j] += mrt.chunk_counts[j];
      chunk_byte_sizes[j] += mrt.chunk_byte_sizes[j];
    }
    for (int i = 0; i<H2O.CLOUD.size(); ++i) {
      byte_size_per_node[i] += mrt.byte_size_per_node[i];
    }
  }

  @Override
  protected void postGlobal() {
<<<<<<< HEAD
    if (chunk_counts == null || chunk_byte_sizes == null || byte_size_per_node == null) return;
=======
    //special case for 0 rows (no map was ever called)
    if (chunk_byte_sizes == null || chunk_counts == null) return;
>>>>>>> 4ef7e7e5

    // compute counts and sizes
    total_chunk_byte_size = 0;
    total_chunk_count = 0;
    for (int j = 0; j < chunkTypes.length; ++j) {
      total_chunk_byte_size += chunk_byte_sizes[j];
      total_chunk_count += chunk_counts[j];
    }

    long check = 0;
    for (Vec v : _fr.vecs())
      check += v.nChunks();
    assert(total_chunk_count == check);
    assert(total_chunk_byte_size == _fr.byteSize());

    // compute min, max, mean
    byte_size_per_node_min = Float.MAX_VALUE;
    byte_size_per_node_max = Float.MIN_VALUE;
    byte_size_per_node_mean = 0;
    for (long aByte_size_per_node : byte_size_per_node) {
      byte_size_per_node_min = Math.min(aByte_size_per_node, byte_size_per_node_min);
      byte_size_per_node_max = Math.max(aByte_size_per_node, byte_size_per_node_max);
      byte_size_per_node_mean += aByte_size_per_node;
    }
    byte_size_per_node_mean /= byte_size_per_node.length;

    // compute standard deviation (doesn't have to be single pass...)
    byte_size_per_node_stddev = 0;
    for (long aByte_size_per_node : byte_size_per_node) {
      byte_size_per_node_stddev += Math.pow(aByte_size_per_node - byte_size_per_node_mean, 2);
    }
    byte_size_per_node_stddev /= byte_size_per_node.length;
    byte_size_per_node_stddev = (float)Math.sqrt(byte_size_per_node_stddev);
  }

  String display(long val) { return String.format("%10s", val == 0 ? "  0  B" : PrettyPrint.bytes(val)); }

  @Override
  public String toString() {
    StringBuilder sb = new StringBuilder();
    sb.append("Internal FluidVec compression/distribution summary:\n");
    sb.append("Chunk type    count     fraction       size     rel. size\n");
    for (int j = 0; j < chunkTypes.length; ++j) {
      if (chunk_counts != null && chunk_counts[j] > 0)
        sb.append(String.format("%8s %10d %10.3f %% %10s %10.3f %%\n",
                chunkTypes[j],
                chunk_counts[j],
                (float) chunk_counts[j] / total_chunk_count * 100.,
                display(chunk_byte_sizes[j]),
                (float) chunk_byte_sizes[j] / total_chunk_byte_size * 100.));
    }
    // if more than 50% is double data, inform the user to consider compressing to single precision
    if (chunk_byte_sizes != null && (float)chunk_byte_sizes[chunk_byte_sizes.length-1] / total_chunk_byte_size > 0.5 && !H2O.SINGLE_PRECISION) {
      sb.append("** Warning: Significant amount of double precision data (C8DChunk),\n" +
              "   consider launching with -single_precision to reduce memory consumption **\n");
    }
    // if standard deviation is more than 20% of mean, then show detailed per-node distribution
    if (byte_size_per_node != null && byte_size_per_node_stddev > 0.2 * byte_size_per_node_mean) {
      sb.append("** Note: Dataset is not well distributed, consider rebalancing **\n");
      for (int i = 0; i < byte_size_per_node.length; ++i) {
        sb.append("     size on node " + i + " : " + display(byte_size_per_node[i]) + "\n");
      }
    }
    // display chunk distribution
    if (byte_size_per_node != null && byte_size_per_node.length > 1) {
      sb.append(" mean size per node : " + display((long) byte_size_per_node_mean) + "\n");
      sb.append("  min size per node : " + display((long) byte_size_per_node_min) + "\n");
      sb.append("  max size per node : " + display((long) byte_size_per_node_max) + "\n");
      sb.append("stddev of node size : " + display((long) byte_size_per_node_stddev) + "\n");
    }
    sb.append(" Total memory usage : " + display(total_chunk_byte_size) + "\n");
    return sb.toString();
  }
}<|MERGE_RESOLUTION|>--- conflicted
+++ resolved
@@ -78,12 +78,8 @@
 
   @Override
   protected void postGlobal() {
-<<<<<<< HEAD
+    //special case for 0 rows (no map was ever called)
     if (chunk_counts == null || chunk_byte_sizes == null || byte_size_per_node == null) return;
-=======
-    //special case for 0 rows (no map was ever called)
-    if (chunk_byte_sizes == null || chunk_counts == null) return;
->>>>>>> 4ef7e7e5
 
     // compute counts and sizes
     total_chunk_byte_size = 0;
