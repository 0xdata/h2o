package water;

import java.io.*;
import java.lang.reflect.Constructor;
import java.net.*;
import java.nio.ByteBuffer;
import java.nio.channels.DatagramChannel;
import java.util.*;

import jsr166y.*;
import water.exec.Function;
import water.nbhm.NonBlockingHashMap;
import water.parser.ParseDataset;
import water.persist.*;
import water.util.*;
import water.util.Log.Tag.Sys;
import water.AbstractBuildVersion;

import com.amazonaws.auth.PropertiesCredentials;
import com.google.common.base.Objects;
import com.google.common.io.Closeables;

/**
* Start point for creating or joining an <code>H2O</code> Cloud.
*
* @author <a href="mailto:cliffc@0xdata.com"></a>
* @version 1.0
*/
public final class H2O {
  public static volatile AbstractEmbeddedH2OConfig embeddedH2OConfig;
  public static volatile ApiIpPortWatchdogThread apiIpPortWatchdog;

  static boolean _hdfsActive = false;

  public static String VERSION = "(unknown)";

  // User name for this Cloud
  public static String NAME;

  // The default port for finding a Cloud
  public static final int DEFAULT_PORT = 54321;
  public static int UDP_PORT; // Fast/small UDP transfers
  public static int API_PORT; // RequestServer and the new API HTTP port

  // The multicast discovery port
  static MulticastSocket  CLOUD_MULTICAST_SOCKET;
  static NetworkInterface CLOUD_MULTICAST_IF;
  static InetAddress      CLOUD_MULTICAST_GROUP;
  static int              CLOUD_MULTICAST_PORT ;
  // Default NIO Datagram channel
  static DatagramChannel  CLOUD_DGRAM;

  // Myself, as a Node in the Cloud
  public static H2ONode SELF = null;
  public static InetAddress SELF_ADDRESS;

  public static final String DEFAULT_ICE_ROOT = "/tmp";
  public static URI ICE_ROOT;

  // Logging setup
  public static boolean INHERIT_LOG4J = false;

  // Initial arguments
  public static String[] ARGS;

  public static final PrintStream OUT = System.out;
  public static final PrintStream ERR = System.err;
  public static final int NUMCPUS = Runtime.getRuntime().availableProcessors();

  // Convenience error
  public static final RuntimeException unimpl() { return new RuntimeException("unimplemented"); }
  public static final RuntimeException fail() { return new RuntimeException("do not call"); }

  // Central /dev/null for ignored exceptions
  public static final void ignore(Throwable e)             { ignore(e,"[h2o] Problem ignored: "); }
  public static final void ignore(Throwable e, String msg) { ignore(e, msg, true); }
  public static final void ignore(Throwable e, String msg, boolean printException) { Log.debug(Sys.WATER, msg + (printException? e.toString() : "")); }

  // --------------------------------------------------------------------------
  // Embedded configuration for a full H2O node to be implanted in another
  // piece of software (e.g. Hadoop mapper task).
  /**
   * Register embedded H2O configuration object with H2O instance.
   */
  public static void setEmbeddedH2OConfig(AbstractEmbeddedH2OConfig c) { embeddedH2OConfig = c; }
  public static AbstractEmbeddedH2OConfig getEmbeddedH2OConfig() { return embeddedH2OConfig; }

  /**
   * Notify embedding software instance about H2O's embedded web server.
   * @param ip H2O browser IP address
   * @param port H2O browser port
   */
  public static void notifyAboutEmbeddedWebServerIpPort(InetAddress ip, int port) {
    if (embeddedH2OConfig == null) { return; }
    embeddedH2OConfig.notifyAboutEmbeddedWebServerIpPort(ip, port);
  }

  /**
   * Notify embedding software instance about the H2O cluster size..
   * @param ip H2O browser IP address
   * @param port H2O browser port
   * @param size H2O cluster size
   */
  public static void notifyAboutCloudSize(InetAddress ip, int port, int size) {
    if (embeddedH2OConfig == null) { return; }
    embeddedH2OConfig.notifyAboutCloudSize(ip, port, size);
  }

  /**
   * Notify embedding software instance H2O wants to exit.
   * @param status H2O's requested process exit value.
   */
  public static void exit(int status) {
    // embeddedH2OConfig is only valid if this H2O node is living inside
    // another software instance (e.g. a Hadoop mapper task).
    //
    // Expect embeddedH2OConfig to be null if H2O is run standalone.

    // Cleanly shutdown internal H2O services.
    if (apiIpPortWatchdog != null) {
      apiIpPortWatchdog.shutdown();
    }

    if (embeddedH2OConfig == null) {
      // Standalone H2O path.
      System.exit (status);
    }

    // Embedded H2O path (e.g. inside Hadoop mapper task).
    embeddedH2OConfig.exit(status);

    // Should never reach here.
    System.exit(222);
  }

  // --------------------------------------------------------------------------
  // The Current Cloud. A list of all the Nodes in the Cloud. Changes if we
  // decide to change Clouds via atomic Cloud update.
  static public volatile H2O CLOUD = new H2O(new H2ONode[0],0,0);

  // ---
  // A dense array indexing all Cloud members. Fast reversal from "member#" to
  // Node.  No holes.  Cloud size is _members.length.
  public final H2ONode[] _memary;
  public final int _hash;

  // A dense integer identifier that rolls over rarely. Rollover limits the
  // number of simultaneous nested Clouds we are operating on in-parallel.
  // Really capped to 1 byte, under the assumption we won't have 256 nested
  // Clouds. Capped at 1 byte so it can be part of an atomically-assigned
  // 'long' holding info specific to this Cloud.
  public final char _idx; // no unsigned byte, so unsigned char instead

  // Is nnn larger than old (counting for wrap around)? Gets confused if we
  // start seeing a mix of more than 128 unique clouds at the same time. Used
  // to tell the order of Clouds appearing.
  static public boolean larger( int nnn, int old ) {
    assert (0 <= nnn && nnn <= 255);
    assert (0 <= old && old <= 255);
    return ((nnn-old)&0xFF) < 64;
  }

  // Static list of acceptable Cloud members
  static HashSet<H2ONode> STATIC_H2OS = null;

  // Reverse cloud index to a cloud; limit of 256 old clouds.
  static private final H2O[] CLOUDS = new H2O[256];

  // Enables debug features like more logging and multiple instances per JVM
  public static final boolean DEBUG = System.getProperty("h2o.debug") != null;

  // Construct a new H2O Cloud from the member list
  public H2O( H2ONode[] h2os, int hash, int idx ) {
    _memary = h2os;             // Need to clone?
    Arrays.sort(_memary);       // ... sorted!
    _hash = hash;               // And record hash for cloud rollover
    _idx = (char)(idx&0x0ff);   // Roll-over at 256
  }

  // One-shot atomic setting of the next Cloud, with an empty K/V store.
  // Called single-threaded from Paxos. Constructs the new H2O Cloud from a
  // member list.
  void set_next_Cloud( H2ONode[] h2os, int hash ) {
    synchronized(this) {
      int idx = _idx+1; // Unique 1-byte Cloud index
      if( idx == 256 ) idx=1; // wrap, avoiding zero
      CLOUDS[idx] = CLOUD = new H2O(h2os,hash,idx);
    }
    Paxos.print("Announcing new Cloud Membership: ",_memary);
  }

  // Check if the cloud id matches with one of the old clouds
  static boolean isIDFromPrevCloud(H2ONode h2o) {
    if ( h2o == null ) return false;
    HeartBeat hb = h2o._heartbeat;
    int hash = hb._cloud_hash;
    for( int i=0; i < 256; i++ )
      if( CLOUDS[i] != null && hash == CLOUDS[i]._hash )
        return true;
    return false;
  }

  public final int size() { return _memary.length; }
  public final H2ONode leader() { return _memary[0]; }

  public static void waitForCloudSize(int x) {
    waitForCloudSize(x, 10000);
  }

  public static void waitForCloudSize(int x, long ms) {
    long start = System.currentTimeMillis();
    while( System.currentTimeMillis() - start < ms ) {
      if( CLOUD.size() >= x )
        break;
      try { Thread.sleep(100); } catch( InterruptedException ie ) { }
    }
    assert H2O.CLOUD.size() >= x : "Cloud size of " + x;
  }

  // *Desired* distribution function on keys & replication factor. Replica #0
  // is the master, replica #1, 2, 3, etc represent additional desired
  // replication nodes. Note that this function is just the distribution
  // function - it does not DO any replication, nor does it dictate any policy
  // on how fast replication occurs. Returns -1 if the desired replica
  // is nonsense, e.g. asking for replica #3 in a 2-Node system.
  public int D( Key key, int repl ) {
    if( repl >= size() ) return -1;
    // Distribution of Fluid Vectors is a special case.
    // Fluid Vectors are grouped into vector groups, each of which must have the same distribution of chunks
    // so that MRTask2 run over group of vectors will keep data-locality.
    // The fluid vecs from the same group share the same key pattern + each has 4 bytes identifying particular vector in the group.
    // Since we need the same chunks end up on the smae node in the group, we need to skip the 4 bytes containing vec# from the hash.
    // Apart from that, we keep previous mode of operation, so that ByteVec would have first 64MB distributed around cloud randomly and then go round-robin
    // in 64MB chunks.
    if(key._kb[0] == Key.DVEC || key._kb[0] == Key.VEC){
      long idx = 0;
      long hash = 0;
      if(key._kb[0] == Key.DVEC){
        long cSz = 1 << (26 - ValueArray.LOG_CHK);
        idx = (UDP.get4(key._kb, 4));
        if(idx > cSz){ // chunk after 64MB boundary -> go round robin according to chunk# / (64MB/chunksz)
          idx = idx >>> (26 - ValueArray.LOG_CHK);
          // skip all the size bytes including chunk# from the hash
          hash = Key.hash(key._kb, 10, key._kb.length);
        } else // we're in the first 64MB region, just skip the vec# bytes but keep the chunk# bytes in the hash
          hash = Key.hash(key._kb, 6, key._kb.length);
      } else // we want vec headers from the same group to be homed on the same node, so skip the differentiating bytes
        hash = Key.hash(key._kb, 10, key._kb.length);
      return  (int)((idx + 0x7FFFFFFF&hash + repl) % size());
    }
    // See if this is a specifically homed DVEC Key (has shorter encoding).
    byte[] kb = key._kb;
    if( kb[0] == Key.DVEC && kb[1] != -1 ) {
      throw H2O.unimpl();
      // return kb[1]; // home is just node index byte
    }

    // See if this is a specifically homed Key
    if( !key.user_allowed() && repl < kb[1] ) { // Asking for a replica# from the homed list?
      assert kb[0] != Key.DVEC;
      H2ONode h2o=null, h2otmp = new H2ONode(); // Fill in the fields from the Key
      AutoBuffer ab = new AutoBuffer(kb,2);
      for( int i=0; i<=repl; i++ )
        h2o = h2otmp.read(ab);  // Read util we get the specified H2O
      // Reverse the home to the index
      int idx = nidx(h2o);
      if( idx >= 0 ) return idx;
      // Else homed to a node which is no longer in the cloud!
      // Fall back to the normal home mode
    }

    // Easy Cheesy Stupid:
    return ((key._hash+repl)&0x7FFFFFFF) % size();
  }

  // Find the node index for this H2ONode, or a negative number on a miss
  public int nidx( H2ONode h2o ) { return Arrays.binarySearch(_memary,h2o); }
  public boolean contains( H2ONode h2o ) { return nidx(h2o) >= 0; }
  @Override public String toString() {
    return Arrays.toString(_memary);
  }

  private static InetAddress findInetAddressForSelf() throws Error {
    // Get a list of all valid IPs on this machine.  Typically 1 on Mac or
    // Windows, but could be many on Linux or if a hypervisor is present.
    ArrayList<InetAddress> ips = new ArrayList<InetAddress>();
    try {
      Enumeration<NetworkInterface> nis = NetworkInterface.getNetworkInterfaces();
      while( nis.hasMoreElements() ) {
        NetworkInterface ni = nis.nextElement();
        Enumeration<InetAddress> ias = ni.getInetAddresses();
        while( ias.hasMoreElements() ) {
          ips.add(ias.nextElement());
        }
      }
    } catch( SocketException e ) { Log.err(e); }

    InetAddress local = null;   // My final choice

    // Check for an "-ip xxxx" option and accept a valid user choice; required
    // if there are multiple valid IP addresses.
    InetAddress arg = null;
    if (OPT_ARGS.ip != null) {
      try{
        arg = InetAddress.getByName(OPT_ARGS.ip);
      } catch( UnknownHostException e ) {
        Log.err(e);
        H2O.exit(-1);
      }
      if( !(arg instanceof Inet4Address) ) {
        Log.warn("Only IP4 addresses allowed.");
        H2O.exit(-1);
      }
      if( !ips.contains(arg) ) {
        Log.warn("IP address not found on this machine");
        H2O.exit(-1);
      }
      local = arg;
    } else {
      // No user-specified IP address.  Attempt auto-discovery.  Roll through
      // all the network choices on looking for a single Inet4.
      ArrayList<InetAddress> validIps = new ArrayList();
      for( InetAddress ip : ips ) {
        // make sure the given IP address can be found here
        if( ip instanceof Inet4Address &&
            !ip.isLoopbackAddress() &&
            !ip.isLinkLocalAddress() ) {
          validIps.add(ip);
        }
      }
      if( validIps.size() == 1 ) {
        local = validIps.get(0);
      } else {
        local = guessInetAddress(validIps);
      }
    }

    // The above fails with no network connection, in that case go for a truly
    // local host.
    if( local == null ) {
      try {
        Log.warn("Failed to determine IP, falling back to localhost.");
        // set default ip address to be 127.0.0.1 /localhost
        local = InetAddress.getByName("127.0.0.1");
      } catch( UnknownHostException e ) {
        throw  Log.errRTExcept(e);
      }
    }
    return local;
  }

  private static InetAddress guessInetAddress(List<InetAddress> ips) {
    String m = "Multiple local IPs detected:\n";
    for(InetAddress ip : ips) m+="  " + ip;
    m+="\nAttempting to determine correct address...\n";
    Socket s = null;
    try {
      // using google's DNS server as an external IP to find
      s = new Socket("8.8.8.8", 53);
      m+="Using " + s.getLocalAddress() + "\n";
      return s.getLocalAddress();
    } catch( java.net.SocketException se ) {
      return null;           // No network at all?  (Laptop w/wifi turned off?)
    } catch( Throwable t ) {
      Log.err(t);
      return null;
    } finally {
      Log.warn(m);
      Utils.close(s);
    }
  }

  // --------------------------------------------------------------------------
  // The (local) set of Key/Value mappings.
  static final NonBlockingHashMap<Key,Value> STORE = new NonBlockingHashMap<Key, Value>();

  // Dummy shared volatile for ordering games
  static public volatile int VOLATILE;

  // PutIfMatch
  // - Atomically update the STORE, returning the old Value on success
  // - Kick the persistence engine as needed
  // - Return existing Value on fail, no change.
  //
  // Keys are interned here: I always keep the existing Key, if any. The
  // existing Key is blind jammed into the Value prior to atomically inserting
  // it into the STORE and interning.
  //
  // Because of the blind jam, there is a narrow unusual race where the Key
  // might exist but be stale (deleted, mapped to a TOMBSTONE), a fresh put()
  // can find it and jam it into the Value, then the Key can be deleted
  // completely (e.g. via an invalidate), the table can resize flushing the
  // stale Key, an unrelated weak-put can re-insert a matching Key (but as a
  // new Java object), and delete it, and then the original thread can do a
  // successful put_if_later over the missing Key and blow the invariant that a
  // stored Value always points to the physically equal Key that maps to it
  // from the STORE. If this happens, some of replication management bits in
  // the Key will be set in the wrong Key copy... leading to extra rounds of
  // replication.

  public static final Value putIfMatch( Key key, Value val, Value old ) {
    assert val==null || val._key.equals(key); // Keys matched
    if( old != null && val != null ) // Have an old value?
      key = val._key = old._key; // Use prior key in val

    // Insert into the K/V store
    Value res = STORE.putIfMatchUnlocked(key,val,old);
    assert chk_equals_key(res, old);
    if( res != old ) return res; // Return the failure cause
    assert chk_equals_key(res, old, val);
    // Persistence-tickle.
    // If the K/V mapping is going away, remove the old guy.
    // If the K/V mapping is changing, let the store cleaner just overwrite.
    // If the K/V mapping is new, let the store cleaner just create
    if( old != null && val == null ) old.removeIce(); // Remove the old guy
    if( val != null ) dirty_store(); // Start storing the new guy
    return old; // Return success
  }

  // assert that all of val, old & res that are not-null all agree on key.
  private static final boolean chk_equals_key( Value... vs ) {
    Key k = null;
    for( Value v : vs ) {
      if( v != null ) {
        assert k == null || k == v._key;
        k = v._key;
      }
    }
    return true;
  }

  // Raw put; no marking the memory as out-of-sync with disk. Used to import
  // initial keys from local storage, or to intern keys.
  public static final Value putIfAbsent_raw( Key key, Value val ) {
    assert val.isSameKey(key);
    Value res = STORE.putIfMatchUnlocked(key,val,null);
    assert res == null;
    return res;
  }

  // Get the value from the store
  public static Value get( Key key ) {
    Value v = STORE.get(key);
    // Lazily manifest array chunks, if the backing file exists.
    if( v == null ) {
      v = Value.lazyArrayChunk(key);
      if( v == null ) return null;
      // Insert the manifested value, as-if it existed all along
      Value res = putIfMatch(key,v,null);
      if( res != null ) v = res; // This happens racily, so take any prior result
    }
    if( v != null ) v.touch();
    return v;
  }

  public static Value raw_get( Key key ) { return STORE.get(key); }
  public static Key getk( Key key ) { return STORE.getk(key); }
  public static Set<Key> keySet( ) { return STORE.keySet(); }
  public static Collection<Value> values( ) { return STORE.values(); }
  public static int store_size() { return STORE.size(); }


  // --------------------------------------------------------------------------
  // The worker pools - F/J pools with different priorities.

  // These priorities are carefully ordered and asserted for... modify with
  // care.  The real problem here is that we can get into cyclic deadlock
  // unless we spawn a thread of priority "X+1" in order to allow progress
  // on a queue which might be flooded with a large number of "<=X" tasks.
  //
  // Example of deadlock: suppose TaskPutKey and the Invalidate ran at the same
  // priority on a 2-node cluster.  Both nodes flood their own queues with
  // writes to unique keys, which require invalidates to run on the other node.
  // Suppose the flooding depth exceeds the thread-limit (e.g. 99); then each
  // node might have all 99 worker threads blocked in TaskPutKey, awaiting
  // remote invalidates - but the other nodes' threads are also all blocked
  // awaiting invalidates!
  //
  // We fix this by being willing to always spawn a thread working on jobs at
  // priority X+1, and guaranteeing there are no jobs above MAX_PRIORITY -
  // i.e., jobs running at MAX_PRIORITY cannot block, and when those jobs are
  // done, the next lower level jobs get unblocked, etc.
  public static final byte        MAX_PRIORITY = Byte.MAX_VALUE-1;
  public static final byte    ACK_ACK_PRIORITY = MAX_PRIORITY-0;
  public static final byte        ACK_PRIORITY = MAX_PRIORITY-1;
  public static final byte   DESERIAL_PRIORITY = MAX_PRIORITY-2;
  public static final byte INVALIDATE_PRIORITY = MAX_PRIORITY-2;
  public static final byte    ARY_KEY_PRIORITY = MAX_PRIORITY-2;
  public static final byte    GET_KEY_PRIORITY = MAX_PRIORITY-3;
  public static final byte    PUT_KEY_PRIORITY = MAX_PRIORITY-4;
  public static final byte     ATOMIC_PRIORITY = MAX_PRIORITY-5;
  public static final byte        GUI_PRIORITY = MAX_PRIORITY-6;
  public static final byte     MIN_HI_PRIORITY = MAX_PRIORITY-6;
  public static final byte        MIN_PRIORITY = 0;

  // F/J threads that remember the priority of the last task they started
  // working on.
  static class FJWThr extends ForkJoinWorkerThread {
    public int _priority;
    FJWThr(ForkJoinPool pool) {
      super(pool);
      setPriority( ((ForkJoinPool2)pool)._priority == Thread.MIN_PRIORITY
                   ? Thread.NORM_PRIORITY-1
                   : Thread. MAX_PRIORITY-1 );
    }
  }
  // Factory for F/J threads, with cap's that vary with priority.
  static class FJWThrFact implements ForkJoinPool.ForkJoinWorkerThreadFactory {
    private final int _cap;
    FJWThrFact( int cap ) { _cap = cap; }
    public ForkJoinWorkerThread newThread(ForkJoinPool pool) {
      return pool.getPoolSize() <= _cap ? new FJWThr(pool) : null;
    }
  }

  // A standard FJ Pool, with an expected priority level.
  private static class ForkJoinPool2 extends ForkJoinPool {
    public final int _priority;
    ForkJoinPool2(int p, int cap) { super(NUMCPUS,new FJWThrFact(cap),null,p!=MIN_PRIORITY); _priority = p; }
    public H2OCountedCompleter poll() { return (H2OCountedCompleter)pollSubmission(); }
  }

  // Normal-priority work is generally directly-requested user ops.
  private static final ForkJoinPool2 FJP_NORM = new ForkJoinPool2(MIN_PRIORITY,99);
  // Hi-priority work, sorted into individual queues per-priority.
  // Capped at a small number of threads per pool.
  private static final ForkJoinPool2 FJPS[] = new ForkJoinPool2[MAX_PRIORITY+1];
  static {
    // Only need 1 thread for the AckAck work, as it cannot block
    FJPS[ACK_ACK_PRIORITY] = new ForkJoinPool2(ACK_ACK_PRIORITY,1);
    for( int i=MIN_HI_PRIORITY+1; i<MAX_PRIORITY; i++ )
      FJPS[i] = new ForkJoinPool2(i,NUMCPUS); // All CPUs, but no more for blocking purposes
    FJPS[GUI_PRIORITY] = new ForkJoinPool2(GUI_PRIORITY,2);
    FJPS[0] = FJP_NORM;
  }

  // Easy peeks at the low FJ queue
  public static int getLoQueue (     ) { return FJP_NORM.getQueuedSubmissionCount();}
  public static int loQPoolSize(     ) { return FJP_NORM.getPoolSize();             }
  public static int getHiQueue (int i) { return FJPS[i+MIN_HI_PRIORITY].getQueuedSubmissionCount();}
  public static int hiQPoolSize(int i) { return FJPS[i+MIN_HI_PRIORITY].getPoolSize();             }

  // Submit to the correct priority queue
  public static void submitTask( H2OCountedCompleter task ) {
    int priority = task.priority();
    assert MIN_PRIORITY <= priority && priority <= MAX_PRIORITY;
    FJPS[priority].submit(task);
  }

  // Simple wrapper over F/J CountedCompleter to support priority queues.  F/J
  // queues are simple unordered (and extremely light weight) queues.  However,
  // we frequently need priorities to avoid deadlock and to promote efficient
  // throughput (e.g. failure to respond quickly to TaskGetKey can block an
  // entire node for lack of some small piece of data).  So each attempt to do
  // lower-priority F/J work starts with an attempt to work & drain the
  // higher-priority queues.
  public static abstract class H2OCountedCompleter extends CountedCompleter {
    // Once per F/J task, drain the high priority queue before doing any low
    // priority work.
    @Override public final void compute() {
      FJWThr t = (FJWThr)Thread.currentThread();
      int pp = ((ForkJoinPool2)t.getPool())._priority;
      assert  priority() == pp; // Job went to the correct queue?
      assert t._priority <= pp; // Thread attempting the job is only a low-priority?
      // Drain the high priority queues before the normal F/J queue
      try {
        for( int p = MAX_PRIORITY; p > pp; p-- ) {
          if( FJPS[p] == null ) break;
          H2OCountedCompleter h2o = FJPS[p].poll();
          if( h2o != null ) {     // Got a hi-priority job?
            t._priority = p;      // Set & do it now!
            Thread.currentThread().setPriority(Thread.MAX_PRIORITY-1);
            h2o.compute2();       // Do it ahead of normal F/J work
            p++;                  // Check again the same queue
          }
        }
      } finally {
        t._priority = pp;
        if( pp == MIN_PRIORITY ) Thread.currentThread().setPriority(Thread.NORM_PRIORITY-1);
      }
      // Now run the task as planned
      compute2();
    }
    // Do the actually intended work
    public abstract void compute2();
    // In order to prevent deadlock, threads that block waiting for a reply
    // from a remote node, need the remote task to run at a higher priority
    // than themselves.  This field tracks the required priority.
    public byte priority() { return MIN_PRIORITY; }
    // Do not silently ignore uncaught exceptions!
    public boolean onExceptionalCompletion( Throwable ex, CountedCompleter caller ) {
      ex.printStackTrace();
      return true;
    }
  }


  // --------------------------------------------------------------------------
  public static OptArgs OPT_ARGS = new OptArgs();
  public static class OptArgs extends Arguments.Opt {
    public String name; // set_cloud_name_and_mcast()
    public String flatfile; // set_cloud_name_and_mcast()
    public int port; // set_cloud_name_and_mcast()
    public String ip; // Named IP4/IP6 address instead of the default
    public String ice_root; // ice root directory
    public String hdfs; // HDFS backend
    public String hdfs_version; // version of the filesystem
    public String hdfs_config; // configuration file of the HDFS
    public String aws_credentials; // properties file for aws credentials
    public String keepice; // Do not delete ice on startup
    public String soft = null; // soft launch for demos
    public String random_udp_drop = null; // test only, randomly drop udp incoming
    public int pparse_limit = Integer.MAX_VALUE;
    public String no_requests_log = null; // disable logging of Web requests
    public String inherit_log4j = null;
    public String h = null;
    public String help = null;
    public String version = null;
  }

  public static void printHelp() {
    String s =
    "Start an H2O node.\n" +
    "\n" +
    "Usage:  java [-Xmx<size>] -jar h2o.jar [options]\n" +
    "        (Note that every option has a default and is optional.)\n" +
    "\n" +
    "    -h | -help\n" +
    "          Print this help.\n" +
    "\n" +
    "    -version\n" +
    "          Print version info and exit.\n" +
    "\n" +
    "    -name <h2oCloudName>\n" +
    "          Cloud name used for discovery of other nodes.\n" +
    "          Nodes with the same cloud name will form an H2O cloud\n" +
    "          (also known as an H2O cluster).\n" +
    "\n" +
    "    -flatfile <flatFileName>\n" +
    "          Configuration file explicitly listing H2O cloud node members.\n" +
    "\n" +
    "    -ip <ipAddressOfNode>\n" +
    "          IP address of this node.\n" +
    "\n" +
    "    -port <port>\n" +
    "          Port number for this node (note: port+1 is also used).\n" +
    "          (The default port is " + DEFAULT_PORT + ".)\n" +
    "\n" +
    "    -ice_root <fileSystemPath>\n" +
    "          The directory where H2O spills temporary data to disk.\n" +
    "          (The default is '" + DEFAULT_ICE_ROOT + "'.)\n" +
    "\n" +
    "    -inherit_log4j\n" +
    "          Allow some other package to specify log4j configuration\n" +
    "          (for embedding H2O, e.g. inside Hadoop mapreduce).\n" +
    "\n" +
    "Cloud formation behavior:\n" +
    "\n" +
    "    New H2O nodes join together to form a cloud at startup time.\n" +
    "    Once a cloud is given work to perform, it locks out new members\n" +
    "    from joining.\n" +
    "\n" +
    "Examples:\n" +
    "\n" +
    "    Start an H2O node with 4GB of memory and a default cloud name:\n" +
    "        $ java -Xmx4g -jar h2o.jar\n" +
    "\n" +
    "    Start an H2O node with 6GB of memory and a specify the cloud name:\n" +
    "        $ java -Xmx6g -jar h2o.jar -name MyCloud\n" +
    "\n" +
    "    Start an H2O cloud with three 2GB nodes and a default cloud name:\n" +
    "        $ java -Xmx2g -jar h2o.jar &\n" +
    "        $ java -Xmx2g -jar h2o.jar &\n" +
    "        $ java -Xmx2g -jar h2o.jar &\n" +
    "\n";

    System.out.print(s);
  }

  public static boolean IS_SYSTEM_RUNNING = false;

  private static void sayHi() {
    String build_branch = "(unknown)";
    String build_hash = "(unknown)";
    String build_describe = "(unknown)";
    String build_project_version = "(unknown)";
    String build_by = "(unknown)";
    String build_on = "(unknown)";
    try {
      Class klass = Class.forName("water.BuildVersion");
      java.lang.reflect.Constructor constructor = klass.getConstructor();
      AbstractBuildVersion abv = (AbstractBuildVersion) constructor.newInstance();
      build_branch = abv.branchName();
      build_hash = abv.lastCommitHash();
      build_describe = abv.describe();
      build_project_version = abv.projectVersion();
      build_by = abv.compiledBy();
      build_on = abv.compiledOn();
      // it exists on the classpath
    } catch (Exception e) {
      // it does not exist on the classpath
    }

    Log.info ("----- H2O started -----");
    Log.info ("Build git branch: " + build_branch);
    Log.info ("Build git hash: " + build_hash);
    Log.info ("Build git describe: " + build_describe);
    Log.info ("Build project version: " + build_project_version);
    Log.info ("Built by: '" + build_by + "'");
    Log.info ("Built on: '" + build_on + "'");

    Runtime runtime = Runtime.getRuntime();
    double ONE_GB = 1024 * 1024 * 1024;
    Log.info ("Java availableProcessors: " + runtime.availableProcessors());
    Log.info ("Java heap totalMemory: " + String.format("%.2f gb", (double)runtime.totalMemory() / ONE_GB));
    Log.info ("Java heap maxMemory: " + String.format("%.2f gb", (double)runtime.maxMemory() / ONE_GB));
  }

  public static String getVersion() {
    String build_project_version = "(unknown)";
    try {
      Class klass = Class.forName("water.BuildVersion");
      java.lang.reflect.Constructor constructor = klass.getConstructor();
      AbstractBuildVersion abv = (AbstractBuildVersion) constructor.newInstance();
      build_project_version = abv.projectVersion();
      // it exists on the classpath
    } catch (Exception e) {
      // it does not exist on the classpath
    }
    return build_project_version;
  }

  // Start up an H2O Node and join any local Cloud
  public static void main( String[] args ) {
    Log.POST(300,"");
    // To support launching from JUnit, JUnit expects to call main() repeatedly.
    // We need exactly 1 call to main to startup all the local services.
    if (IS_SYSTEM_RUNNING) return;
    IS_SYSTEM_RUNNING = true;

    VERSION = getVersion();   // Pick this up from build-specific info.

    // Parse args
    Arguments arguments = new Arguments(args);
    arguments.extract(OPT_ARGS);
    ARGS = arguments.toStringArray();

    if ((OPT_ARGS.h != null) || (OPT_ARGS.help != null)) {
      printHelp();
      H2O.exit (0);
    }

    if (OPT_ARGS.version != null) {
      sayHi();
      H2O.exit (0);
    }

    sayHi();

<<<<<<< HEAD
=======
    Log.POST(310,"");

>>>>>>> 42cf76c2
    // Get ice path before loading Log or Persist class
    String ice = DEFAULT_ICE_ROOT;
    if( OPT_ARGS.ice_root != null ) ice = OPT_ARGS.ice_root.replace("\\", "/");
    try {
      ICE_ROOT = new URI(ice);
    } catch(URISyntaxException ex) {
      throw new RuntimeException("Invalid ice_root: " + ice + ", " + ex.getMessage());
    }

    Log.info ("ICE root: '" + ICE_ROOT + "'");

    SELF_ADDRESS = findInetAddressForSelf();

    //if (OPT_ARGS.rshell.equals("false"))
    Log.POST(310,"");
    Log.wrap(); // Logging does not wrap when the rshell is on.

    // Start the local node
    startLocalNode();
    Log.POST(320,"");

    ParseDataset.PLIMIT = OPT_ARGS.pparse_limit;
    Log.POST(330,"");

    String logDir = (Log.getLogDir() != null) ? Log.getLogDir() : "(unknown)";
    Log.info ("Log dir: '" + logDir + "'");

    // Load up from disk and initialize the persistence layer
    initializePersistence();
    Log.POST(340,"");
    // Start network services, including heartbeats & Paxos
    startNetworkServices();   // start server services
    Log.POST(350,"");
    startApiIpPortWatchdog(); // Check if the API port becomes unreachable
    Log.POST(360,"");

    initializeExpressionEvaluation(); // starts the expression evaluation system
    Log.POST(370,"");
    ParseDataset.PLIMIT = OPT_ARGS.pparse_limit;
    startupFinalize(); // finalizes the startup & tests (if any)
    Log.POST(380,"");
  }

  private static void initializeExpressionEvaluation() {
    Function.initializeCommonFunctions();
  }

  // Default location of the AWS credentials file
  private static final String DEFAULT_CREDENTIALS_LOCATION = "AwsCredentials.properties";
  public static PropertiesCredentials getAWSCredentials() throws IOException {
    File credentials = new File(Objects.firstNonNull(OPT_ARGS.aws_credentials, DEFAULT_CREDENTIALS_LOCATION));
    return new PropertiesCredentials(credentials);
  }

  /** Starts the local k-v store.
* Initializes the local k-v store, local node and the local cloud with itself
* as the only member.
*
* @param args Command line arguments
* @return Unprocessed command line arguments for further processing.
*/
  private static void startLocalNode() {
    // Figure self out; this is surprisingly hard
    initializeNetworkSockets();
    // Do not forget to put SELF into the static configuration (to simulate
    // proper multicast behavior)
    if( STATIC_H2OS != null && !STATIC_H2OS.contains(SELF)) {
      Log.warn("Flatfile configuration does not include self: " + SELF+ " but contains " + STATIC_H2OS);
      STATIC_H2OS.add(SELF);
    }

    Log.info ("H2O cloud name: '" + NAME + "'");
    Log.info("(v"+VERSION+") '"+NAME+"' on " + SELF+(OPT_ARGS.flatfile==null
        ? (", discovery address "+CLOUD_MULTICAST_GROUP+":"+CLOUD_MULTICAST_PORT)
            : ", static configuration based on -flatfile "+OPT_ARGS.flatfile));

    // Create the starter Cloud with 1 member
    SELF._heartbeat._jar_md5 = Boot._init._jarHash;
    Paxos.doHeartbeat(SELF);
    assert SELF._heartbeat._cloud_hash != 0;
  }

  /** Initializes the network services of the local node.
*
* Starts the worker threads, receiver threads, heartbeats and all other
* network related services.
*/
  private static void startNetworkServices() {
    // We've rebooted the JVM recently. Tell other Nodes they can ignore task
    // prior tasks by us. Do this before we receive any packets
    UDPRebooted.T.reboot.broadcast();

    // Start the UDPReceiverThread, to listen for requests from other Cloud
    // Nodes. There should be only 1 of these, and it never shuts down.
    // Started first, so we can start parsing UDP packets
    new UDPReceiverThread().start();

    // Start the MultiReceiverThread, to listen for multi-cast requests from
    // other Cloud Nodes. There should be only 1 of these, and it never shuts
    // down. Started soon, so we can start parsing multicast UDP packets
    new MultiReceiverThread().start();

    // Start the Persistent meta-data cleaner thread, which updates the K/V
    // mappings periodically to disk. There should be only 1 of these, and it
    // never shuts down.  Needs to start BEFORE the HeartBeatThread to build
    // an initial histogram state.
    new Cleaner().start();

    // Start the heartbeat thread, to publish the Clouds' existence to other
    // Clouds. This will typically trigger a round of Paxos voting so we can
    // join an existing Cloud.
    new HeartBeatThread().start();

    // Start a UDP timeout worker thread. This guy only handles requests for
    // which we have not recieved a timely response and probably need to
    // arrange for a re-send to cover a dropped UDP packet.
    new UDPTimeOutThread().start();
    new H2ONode.AckAckTimeOutThread().start();

    // Start the TCPReceiverThread, to listen for TCP requests from other Cloud
    // Nodes. There should be only 1 of these, and it never shuts down.
    new TCPReceiverThread().start();
    // Start the Nano HTTP server thread
    water.api.RequestServer.start();
  }

  /** Initializes a watchdog thread to make sure the API IP:Port is reachable.
   *
   * The IP and port are meant to be accessible from outside this
   * host, much less inside.  The real reason behind this check is the
   * one-node cloud case where people move their laptop around and
   * DHCP assigns them a new IP address.
   */
  private static void startApiIpPortWatchdog() {
    apiIpPortWatchdog = new ApiIpPortWatchdogThread();
    apiIpPortWatchdog.start();
  }

  // Used to update the Throwable detailMessage field.
  private static java.lang.reflect.Field DETAILMESSAGE;
  public static <T extends Throwable> T setDetailMessage( T t, String s ) {
    try { if( DETAILMESSAGE != null )  DETAILMESSAGE.set(t,s); }
    catch( IllegalAccessException iae) {}
    return t;
  }


  /** Finalizes the node startup.
   *
   * Displays the startup message and runs the tests (if applicable).
   */
  private static void startupFinalize() {
    // Allow Throwable detailMessage's to be updated on the fly.  Ugly, ugly,
    // but I want to add info without rethrowing/rebuilding whole exceptions.
    try {
      DETAILMESSAGE = Throwable.class.getDeclaredField("detailMessage");
      DETAILMESSAGE.setAccessible(true);
    } catch( NoSuchFieldException nsfe ) { }

    // Sleep a bit so all my other threads can 'catch up'
    try { Thread.sleep(1000); } catch( InterruptedException e ) { }
  }

  public static DatagramChannel _udpSocket;
  public static ServerSocket _apiSocket;


  // Parse arguments and set cloud name in any case. Strip out "-name NAME"
  // and "-flatfile <filename>". Ignore the rest. Set multi-cast port as a hash
  // function of the name. Parse node ip addresses from the filename.
  static void initializeNetworkSockets( ) {
    // Assign initial ports
    API_PORT = OPT_ARGS.port != 0 ? OPT_ARGS.port : DEFAULT_PORT;

    while (true) {
      UDP_PORT = API_PORT+1;
      try {
        // kbn. seems like we need to set SO_REUSEADDR before binding?
        // http://www.javadocexamples.com/java/net/java.net.ServerSocket.html#setReuseAddress:boolean
        // When a TCP connection is closed the connection may remain in a timeout state
        // for a period of time after the connection is closed (typically known as the
        // TIME_WAIT state or 2MSL wait state). For applications using a well known socket address
        // or port it may not be possible to bind a socket to the required SocketAddress
        // if there is a connection in the timeout state involving the socket address or port.
        // Enabling SO_REUSEADDR prior to binding the socket using bind(SocketAddress)
        // allows the socket to be bound even though a previous connection is in a timeout state.
        // cnc: this is busted on windows.  Back to the old code.
        _apiSocket = new ServerSocket(API_PORT);
        _udpSocket = DatagramChannel.open();
        _udpSocket.socket().setReuseAddress(true);
        _udpSocket.socket().bind(new InetSocketAddress(SELF_ADDRESS, UDP_PORT));
        break;
      } catch (IOException e) {
        try { if( _apiSocket != null ) _apiSocket.close(); } catch( IOException ohwell ) { Log.err(ohwell); }
        Closeables.closeQuietly(_udpSocket);
        _apiSocket = null;
        _udpSocket = null;
        if( OPT_ARGS.port != 0 )
          Log.die("On " + SELF_ADDRESS +
              " some of the required ports " + (OPT_ARGS.port+0) +
              ", " + (OPT_ARGS.port+1) +
              " are not available, change -port PORT and try again.");
      }
      API_PORT += 2;
    }
    SELF = H2ONode.self(SELF_ADDRESS);
    Log.info("Internal communication uses port: ",UDP_PORT,"\nListening for HTTP and REST traffic on  http:/",SELF_ADDRESS,":"+_apiSocket.getLocalPort()+"/");
    notifyAboutEmbeddedWebServerIpPort (SELF_ADDRESS, API_PORT);

    NAME = OPT_ARGS.name==null? System.getProperty("user.name") : OPT_ARGS.name;
    // Read a flatfile of allowed nodes
    STATIC_H2OS = parseFlatFile(OPT_ARGS.flatfile);

    // Multi-cast ports are in the range E1.00.00.00 to EF.FF.FF.FF
    int hash = NAME.hashCode()&0x7fffffff;
    int port = (hash % (0xF0000000-0xE1000000))+0xE1000000;
    byte[] ip = new byte[4];
    for( int i=0; i<4; i++ )
      ip[i] = (byte)(port>>>((3-i)<<3));
    try {
      CLOUD_MULTICAST_GROUP = InetAddress.getByAddress(ip);
    } catch( UnknownHostException e ) { throw  Log.errRTExcept(e); }
    CLOUD_MULTICAST_PORT = (port>>>16);
  }

  // Multicast send-and-close.  Very similar to udp_send, except to the
  // multicast port (or all the individuals we can find, if multicast is
  // disabled).
  static void multicast( ByteBuffer bb ) {
    if( H2O.STATIC_H2OS == null ) {
      byte[] buf = new byte[bb.remaining()];
      bb.get(buf);

      synchronized( H2O.class ) { // Sync'd so single-thread socket create/destroy
        assert H2O.CLOUD_MULTICAST_IF != null;
        try {
          if( CLOUD_MULTICAST_SOCKET == null ) {
            CLOUD_MULTICAST_SOCKET = new MulticastSocket();
            // Allow multicast traffic to go across subnets
            CLOUD_MULTICAST_SOCKET.setTimeToLive(2);
            CLOUD_MULTICAST_SOCKET.setNetworkInterface(H2O.CLOUD_MULTICAST_IF);
          }
          // Make and send a packet from the buffer
          CLOUD_MULTICAST_SOCKET.send(new DatagramPacket(buf, buf.length, CLOUD_MULTICAST_GROUP,CLOUD_MULTICAST_PORT));
        } catch( Exception e ) {  // On any error from anybody, close all sockets & re-open
          // and if not a soft launch (hibernate mode)
          if(H2O.OPT_ARGS.soft == null)
            Log.err("Multicast Error ",e);
            if( CLOUD_MULTICAST_SOCKET != null )
              try { CLOUD_MULTICAST_SOCKET.close(); }
              catch( Exception e2 ) { Log.err("Got",e2); }
              finally { CLOUD_MULTICAST_SOCKET = null; }
          }
      }
    } else {                    // Multicast Simulation
      // The multicast simulation is little bit tricky. To achieve union of all
      // specified nodes' flatfiles (via option -flatfile), the simulated
      // multicast has to send packets not only to nodes listed in the node's
      // flatfile (H2O.STATIC_H2OS), but also to all cloud members (they do not
      // need to be specified in THIS node's flatfile but can be part of cloud
      // due to another node's flatfile).
      //
      // Furthermore, the packet have to be send also to Paxos proposed members
      // to achieve correct functionality of Paxos.  Typical situation is when
      // this node receives a Paxos heartbeat packet from a node which is not
      // listed in the node's flatfile -- it means that this node is listed in
      // another node's flatfile (and wants to create a cloud).  Hence, to
      // allow cloud creation, this node has to reply.
      //
      // Typical example is:
      //    node A: flatfile (B)
      //    node B: flatfile (C), i.e., A -> (B), B-> (C), C -> (A)
      //    node C: flatfile (A)
      //    Cloud configuration: (A, B, C)
      //

      // Hideous O(n) algorithm for broadcast - avoid the memory allocation in
      // this method (since it is heavily used)
      HashSet<H2ONode> nodes = (HashSet<H2ONode>)H2O.STATIC_H2OS.clone();
      nodes.addAll(Paxos.PROPOSED.values());
      bb.mark();
      for( H2ONode h2o : nodes ) {
        bb.reset();
        try {
          H2O.CLOUD_DGRAM.send(bb, h2o._key);
        } catch( IOException e ) {
          Log.err("Multicast Error to "+h2o, e);
        }
      }
    }
  }


  /**
   * Read a set of Nodes from a file. Format is:
   *
   * name/ip_address:port
   * - name is unused and optional
   * - port is optional
   * - leading '#' indicates a comment
   *
   * For example:
   *
   * 10.10.65.105:54322
   * # disabled for testing
   * # 10.10.65.106
   * /10.10.65.107
   * # run two nodes on 108
   * 10.10.65.108:54322
   * 10.10.65.108:54325
   */
  private static HashSet<H2ONode> parseFlatFile( String fname ) {
    if( fname == null ) return null;
    File f = new File(fname);
    if( !f.exists() ) return null; // No flat file
    HashSet<H2ONode> h2os = new HashSet<H2ONode>();
    List<FlatFileEntry> list = parseFlatFile(f);
    for(FlatFileEntry entry : list)
      h2os.add(H2ONode.intern(entry.inet, entry.port+1));// use the UDP port here
    return h2os;
  }
  public static class FlatFileEntry {
    public InetAddress inet;
    public int port;
  }
  public static List<FlatFileEntry> parseFlatFile( File f ) {
    List<FlatFileEntry> list = new ArrayList<FlatFileEntry>();
    BufferedReader br = null;
    int port = DEFAULT_PORT;
    try {
      br = new BufferedReader(new InputStreamReader(new FileInputStream(f)));
      String strLine = null;
      while( (strLine = br.readLine()) != null) {
        strLine = strLine.trim();
        // be user friendly and skip comments and empty lines
        if (strLine.startsWith("#") || strLine.isEmpty()) continue;

        String ip = null, portStr = null;
        int slashIdx = strLine.indexOf('/');
        int colonIdx = strLine.indexOf(':');
        if( slashIdx == -1 && colonIdx == -1 ) {
          ip = strLine;
        } else if( slashIdx == -1 ) {
          ip = strLine.substring(0, colonIdx);
          portStr = strLine.substring(colonIdx+1);
        } else if( colonIdx == -1 ) {
          ip = strLine.substring(slashIdx+1);
        } else if( slashIdx > colonIdx ) {
          Log.die("Invalid format, must be name/ip[:port], not '"+strLine+"'");
        } else {
          ip = strLine.substring(slashIdx+1, colonIdx);
          portStr = strLine.substring(colonIdx+1);
        }

        InetAddress inet = InetAddress.getByName(ip);
        if( !(inet instanceof Inet4Address) )
          Log.die("Only IP4 addresses allowed: given " + ip);
        if( portStr!=null && !portStr.equals("") ) {
          try {
            port = Integer.decode(portStr);
          } catch( NumberFormatException nfe ) {
            Log.die("Invalid port #: "+portStr);
          }
        }
        FlatFileEntry entry = new FlatFileEntry();
        entry.inet = inet;
        entry.port = port;
        list.add(entry);
      }
    } catch( Exception e ) { Log.die(e.toString()); }
    finally { Closeables.closeQuietly(br); }
    return list;
  }

  static void initializePersistence() {
    HdfsLoader.loadJars();
    if( OPT_ARGS.aws_credentials != null ) {
      try {
        PersistS3.getClient();
      } catch( IllegalArgumentException e ) { Log.err(e); }
    }
    Persist.initialize();
  }


  // Cleaner ---------------------------------------------------------------

  // msec time at which the STORE was dirtied.
  // Long.MAX_VALUE if clean.
  static private volatile long _dirty; // When was store dirtied

  static void dirty_store() { dirty_store(System.currentTimeMillis()); }
  static void dirty_store( long x ) {
    // Keep earliest dirty time seen
    if( x < _dirty ) _dirty = x;
  }

  // Periodically write user keys to disk
  public static class Cleaner extends Thread {
    // Desired cache level. Set by the MemoryManager asynchronously.
    static public volatile long DESIRED;
    // Histogram used by the Cleaner
    private final Histo _myHisto;

    boolean _diskFull = false;

    public Cleaner() {
      super("MemCleaner");
      setDaemon(true);
      setPriority(MAX_PRIORITY-2);
      _dirty = Long.MAX_VALUE;  // Set to clean-store
      _myHisto = new Histo();   // Build/allocate a first histogram
      _myHisto.compute(0);      // Compute lousy histogram; find eldest
      H = _myHisto;             // Force to be the most recent
      _myHisto.histo(true);     // Force a recompute with a good eldest
      MemoryManager.set_goals("init",false);
    }

    static boolean lazyPersist(){ // free disk > our DRAM?
      return H2O.SELF._heartbeat.get_free_disk() > MemoryManager.MEM_MAX;
    }
    static boolean isDiskFull(){ // free disk space < 5K?
      long space = Persist.getIce().getUsableSpace();
      return space != Persist.UNKNOWN && space < (5 << 10);
    }

    public void run() {
      boolean diskFull = false;
      while (true) {
        // Sweep the K/V store, writing out Values (cleaning) and free'ing
        // - Clean all "old" values (lazily, optimistically)
        // - Clean and free old values if above the desired cache level
        // Do not let optimistic cleaning get in the way of emergency cleaning.

        // Get a recent histogram, computing one as needed
        Histo h = _myHisto.histo(false);
        long now = System.currentTimeMillis();
        long dirty = _dirty; // When things first got dirtied

        // Start cleaning if: "dirty" was set a "long" time ago, or we beyond
        // the desired cache levels. Inverse: go back to sleep if the cache
        // is below desired levels & nothing has been dirty awhile.
        if( h._cached < DESIRED && // Cache is low and
            (now-dirty < 5000) ) { // not dirty a long time
          // Block asleep, waking every 5 secs to check for stuff, or when poked
          Boot.block_store_cleaner();
          continue; // Awoke; loop back and re-check histogram.
        }

        now = System.currentTimeMillis();
        _dirty = Long.MAX_VALUE; // Reset, since we are going write stuff out
        MemoryManager.set_goals("preclean",false);

        // The age beyond which we need to toss out things to hit the desired
        // caching levels. If forced, be exact (toss out the minimal amount).
        // If lazy, store-to-disk things down to 1/2 the desired cache level
        // and anything older than 5 secs.
        boolean force = (h._cached >= DESIRED); // Forced to clean
        if(force && diskFull)
          diskFull = isDiskFull();
        long clean_to_age = h.clean_to(force ? DESIRED : (DESIRED>>1));
        // If not forced cleaning, expand the cleaning age to allows Values
        // more than 5sec old
        if( !force ) clean_to_age = Math.max(clean_to_age,now-5000);

        // No logging in the MemManager under memory pressure.  :-(
        // No logging if under memory pressure: can deadlock the cleaner thread
        if( Log.flag(Sys.CLEAN) ) {
          String s = h+" DESIRED="+(DESIRED>>20)+"M dirtysince="+(now-dirty)+" force="+force+" clean2age="+(now-clean_to_age);
          if( MemoryManager.canAlloc() ) Log.debug(Sys.CLEAN ,s);
          else                           Log.unwrap(System.err,s);
        }
        long cleaned = 0;
        long freed = 0;

        // For faster K/V store walking get the NBHM raw backing array,
        // and walk it directly.
        Object[] kvs = STORE.raw_array();

        // Start the walk at slot 2, because slots 0,1 hold meta-data
        for( int i=2; i<kvs.length; i += 2 ) {
          // In the raw backing array, Keys and Values alternate in slots
          Object ok = kvs[i+0], ov = kvs[i+1];
          if( !(ok instanceof Key  ) ) continue; // Ignore tombstones and Primes and null's
          Key key = (Key )ok;
          if( !(ov instanceof Value) ) continue; // Ignore tombstones and Primes and null's
          Value val = (Value)ov;
          byte[] m = val.rawMem();
          Object p = val.rawPOJO();
          if( m == null && p == null ) continue; // Nothing to throw out

          // ValueArrays covering large files in global filesystems such as NFS
          // or HDFS are only made on import (right now), and not reconstructed
          // by inspection of the Key or filesystem.... so we cannot toss them
          // out because they will not be reconstructed merely by loading the Value.
          if( val.isArray() &&
              (val._persist & Value.BACKEND_MASK)!=Value.ICE ) {
            // But can toss out a byte-array if already deserialized
            // (no need for both forms).
            if( m != null && p != null ) { val.freeMem(); freed += val._max; }
            continue; // Cannot throw out
          }

          // Ignore things younger than the required age.  In particular, do
          // not spill-to-disk all dirty things we find.
          long touched = val._lastAccessedTime;
          if( touched > clean_to_age ) {
            // But can toss out a byte-array if already deserialized & on disk
            // (no need for both forms).
            if( val.isPersisted() &&
                m != null && p != null ) { val.freeMem(); freed += val._max; }
            dirty_store(touched); // But may write it out later
            continue;
          }

          // Should I write this value out to disk?
          // Should I further force it from memory?
          if(!val.isPersisted() && !diskFull && (force || (lazyPersist() && lazy_clean(key)))) {
            try {
              val.storePersist(); // Write to disk
              if( m == null ) m = val.rawMem();
              if( m != null ) cleaned += m.length;
            } catch(IOException e) {
              if( isDiskFull() )
                Log.warn(Sys.CLEAN,"Disk full! Disabling swapping to disk." + (force?" Memory low! Please free some space in " + Persist.getIce().getPath() + "!":""));
              else
                Log.warn(Sys.CLEAN,"Disk swapping failed! " + e.getMessage());
              // Something is wrong so mark disk as full anyways so we do not
              // attempt to write again.  (will retry next run when memory is low)
              diskFull = true;
            }
          }
          // And, under pressure, free all
          if( force && val.isPersisted() ) {
            val.freeMem ();  if( m != null ) freed += val._max;  m = null;
            val.freePOJO();  if( p != null ) freed += val._max;  p = null;
          }
          // If we have both forms, toss the byte[] form - can be had by
          // serializing again.
          if( m != null && p != null ) {
            val.freeMem();
            freed += val._max;
          }
        }

        h = _myHisto.histo(true); // Force a new histogram
        MemoryManager.set_goals("postclean",false);
        // No logging if under memory pressure: can deadlock the cleaner thread
        if( Log.flag(Sys.CLEAN) ) {
          String s = h+" cleaned="+(cleaned>>20)+"M, freed="+(freed>>20)+"M, DESIRED="+(DESIRED>>20)+"M";
          if( MemoryManager.canAlloc() ) Log.debug(Sys.CLEAN ,s);
          else                           Log.unwrap(System.err,s);
        }
      }
    }

    // Rules on when to write & free a Key, when not under memory pressure.
    boolean lazy_clean( Key key ) {
      // Only arraylets are worth tossing out even lazily.
      if( key._kb[0] != Key.ARRAYLET_CHUNK ) // Not arraylet?
        return false; // Not enough savings to write it with mem-pressure to force us
      // If this is a chunk of a system-defined array, then assume it has
      // short lifetime, and we do not want to spin the disk writing it
      // unless we're under memory pressure.
      Key arykey = ValueArray.getArrayKey(key);
      return arykey.user_allowed(); // Write user keys but not system keys
    }

    // Current best histogram
    static private volatile Histo H;

    // Histogram class
    public static class Histo {
      final long[] _hs = new long[128];
      long _oldest; // Time of the oldest K/V discovered this pass
      long _eldest; // Time of the eldest K/V found in some prior pass
      long _hStep; // Histogram step: (now-eldest)/histogram.length
      long _cached; // Total alive data in the histogram
      long _when; // When was this histogram computed
      Value _vold; // For assertions: record the oldest Value
      boolean _clean; // Was "clean" K/V when built?

      // Return the current best histogram
      static Histo best_histo() { return H; }

      // Return the current best histogram, recomputing in-place if it is
      // getting stale. Synchronized so the same histogram can be called into
      // here and will be only computed into one-at-a-time.
      synchronized Histo histo( boolean force ) {
        final Histo h = H; // Grab current best histogram
        if( !force && System.currentTimeMillis() < h._when+100 )
          return h; // It is recent; use it
        if( h._clean && _dirty==Long.MAX_VALUE )
          return h; // No change to the K/V store, so no point
        compute(h._oldest); // Use last oldest value for computing the next histogram in-place
        return (H = this);      // Record current best histogram & return it
      }

      // Compute a histogram
      public void compute( long eldest ) {
        Arrays.fill(_hs, 0);
        _when = System.currentTimeMillis();
        _eldest = eldest; // Eldest seen in some prior pass
        _hStep = Math.max(1,(_when-eldest)/_hs.length);
        boolean clean = _dirty==Long.MAX_VALUE;
        // Compute the hard way
        Object[] kvs = STORE.raw_array();
        long cached = 0; // Total K/V cached in ram
        long oldest = Long.MAX_VALUE; // K/V with the longest time since being touched
        Value vold = null;
        // Start the walk at slot 2, because slots 0,1 hold meta-data
        for( int i=2; i<kvs.length; i += 2 ) {
          // In the raw backing array, Keys and Values alternate in slots
          Object ok = kvs[i+0], ov = kvs[i+1];
          if( !(ok instanceof Key  ) ) continue; // Ignore tombstones and Primes and null's
          if( !(ov instanceof Value) ) continue; // Ignore tombstones and Primes and null's
          Value val = (Value)ov;
          int len = 0;
          if( val.rawMem () != null ) len += val._max;
          if( val.rawPOJO() != null ) len += val._max;
          if( len == 0 ) continue;
          cached += len; // Accumulate total amount of cached keys

          if( val.isArray() &&
              (val._persist & Value.BACKEND_MASK)!=Value.ICE )
            continue; // Cannot throw out (so not in histogram buckets)

          if( val._lastAccessedTime < oldest ) { // Found an older Value?
            vold = val; // Record oldest Value seen
            oldest = val._lastAccessedTime;
          }
          // Compute histogram bucket
          int idx = (int)((val._lastAccessedTime - eldest)/_hStep);
          if( idx < 0 ) idx = 0;
          else if( idx >= _hs.length ) idx = _hs.length-1;
          _hs[idx] += len;      // Bump histogram bucket
        }
        _cached = cached; // Total cached; NOTE: larger than sum of histogram buckets
        _oldest = oldest; // Oldest seen in this pass
        _vold = vold;
        _clean = clean && _dirty==Long.MAX_VALUE; // Looks like a clean K/V the whole time?
      }

      // Compute the time (in msec) for which we need to throw out things
      // to throw out enough things to hit the desired cached memory level.
      long clean_to( long desired ) {
        if( _cached < desired ) return Long.MAX_VALUE; // Already there; nothing to remove
        long age = _eldest; // Age of bucket zero
        long s = 0; // Total amount toss out
        for( long t : _hs ) { // For all buckets...
          s += t; // Raise amount tossed out
          age += _hStep; // Raise age beyond which you need to go
          if( _cached - s < desired ) break;
        }
        return age;
      }

      // Pretty print
      public String toString() {
        long x = _eldest;
        long now = System.currentTimeMillis();
        return "H("+(_cached>>20)+"M, "+x+"ms < +"+(_oldest-x)+"ms <...{"+_hStep+"ms}...< +"+(_hStep*128)+"ms < +"+(now-x)+")";
      }
    }
  }

  // API IP Port Watchdog ---------------------------------------------------------------

  // Monitor API IP:Port for availability.
  //
  // This thread is only a watchdog.  You can comment this thread out
  // so it does not run without affecting any service functionality.
  public static class ApiIpPortWatchdogThread extends Thread {
    final private String threadName = "ApiPortWatchdog";

    private volatile boolean gracefulShutdownInitiated;         // Thread-safe.

    // Failure-tracking.
    private int consecutiveFailures;
    private long failureStartTimestampMillis;

    // Timing things that can be tuned if needed.
    final private int maxFailureSeconds = 180;
    final private int maxConsecutiveFailures = 6;
    final private int checkIntervalSeconds = 10;
    final private int timeoutSeconds = 30;
    final private int millisPerSecond = 1000;
    final private int timeoutMillis = timeoutSeconds * millisPerSecond;
    final private int sleepMillis = checkIntervalSeconds * millisPerSecond;

    // Constructor.
    public ApiIpPortWatchdogThread() {
      super("ApiWatch");        // Only 9 characters get printed in the log.
      setDaemon(true);
      setPriority(MAX_PRIORITY-2);
      reset();
      gracefulShutdownInitiated = false;
    }

    // Exit this watchdog thread.
    public void shutdown() {
      gracefulShutdownInitiated = true;
    }

    // Sleep method.
    private void mySleep(int millis) {
      try {
        Thread.sleep (sleepMillis);
      }
      catch (Exception _)
        {}
    }

    // Print some help for the user if a failure occurs.
    private void printPossibleCauses() {
      Log.info(threadName + ": A possible cause is DHCP (e.g. changing WiFi networks)");
      Log.info(threadName + ": A possible cause is your laptop going to sleep (if running on a laptop)");
      Log.info(threadName + ": A possible cause is the network interface going down");
      Log.info(threadName + ": A possible cause is this host being overloaded");
    }

    // Reset the failure counting when a successful check() occurs.
    private void reset() {
      consecutiveFailures = 0;
      failureStartTimestampMillis = 0;
    }

    // Count the impact of one failure.
    private void failed() {
      printPossibleCauses();
      if (consecutiveFailures == 0) {
        failureStartTimestampMillis = System.currentTimeMillis();
      }
      consecutiveFailures++;
    }

    // Check if enough failures have occurred or time has passed to
    // shut down this node.
    private void testForFailureShutdown() {
      if (consecutiveFailures >= maxConsecutiveFailures) {
        Log.err(threadName + ": Too many failures (>= " + maxConsecutiveFailures + "), H2O node shutting down");
        H2O.exit(1);
      }

      if (consecutiveFailures > 0) {
        final long now = System.currentTimeMillis();
        final long deltaMillis = now - failureStartTimestampMillis;
        final long thresholdMillis = (maxFailureSeconds * millisPerSecond);
        if (deltaMillis > thresholdMillis) {
          Log.err(threadName + ": Failure time threshold exceeded (>= " +
                  thresholdMillis +
                  " ms), H2O node shutting down");
          H2O.exit(1);
        }
      }
    }

    // Do the watchdog check.
    private void check() {
      final Socket s = new Socket();
      final InetSocketAddress apiIpPort = new InetSocketAddress(H2O.SELF_ADDRESS, H2O.API_PORT);

      try {
        s.connect (apiIpPort, timeoutMillis);
        reset();
      }
      catch (SocketTimeoutException e) {
        if (gracefulShutdownInitiated) { return; }
        Log.err(threadName + ": Timed out trying to connect to REST API IP and Port (" +
                H2O.SELF_ADDRESS + ":" + H2O.API_PORT + ", " + timeoutMillis + " ms)");
        failed();
      }
      catch (IOException e) {
        if (gracefulShutdownInitiated) { return; }
        Log.err(threadName + ": Failed to connect to REST API IP and Port (" +
                H2O.SELF_ADDRESS + ":" + H2O.API_PORT + ")");
        Log.err(threadName + ": " + e.getMessage());
        failed();
      }
      catch (Exception e) {
        if (gracefulShutdownInitiated) { return; }
        Log.err(threadName + ": Failed unexpectedly trying to connect to REST API IP and Port (" +
                H2O.SELF_ADDRESS + ":" + H2O.API_PORT + ")",
                e);
        failed();
      }
      finally {
        if (gracefulShutdownInitiated) { return; }
        testForFailureShutdown();
        try { s.close(); } catch (Exception _) {}
      }
    }

    // Class main thread.
    public void run() {
      Log.debug (threadName + ": Thread run() started");
      reset();

      while (true) {
        mySleep (sleepMillis);
        if (gracefulShutdownInitiated) { break; }
        check();
        if (gracefulShutdownInitiated) { break; }
      }
    }
  }
}<|MERGE_RESOLUTION|>--- conflicted
+++ resolved
@@ -757,11 +757,6 @@
 
     sayHi();
 
-<<<<<<< HEAD
-=======
-    Log.POST(310,"");
-
->>>>>>> 42cf76c2
     // Get ice path before loading Log or Persist class
     String ice = DEFAULT_ICE_ROOT;
     if( OPT_ARGS.ice_root != null ) ice = OPT_ARGS.ice_root.replace("\\", "/");
