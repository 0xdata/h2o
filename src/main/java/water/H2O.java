--- conflicted
+++ resolved
@@ -8,12 +8,9 @@
 import java.util.concurrent.Future;
 
 import jsr166y.*;
-<<<<<<< HEAD
 import water.api.dsl.ScAlH2ORepl;
 import water.exec.Function;
-=======
 import water.Job.JobCancelledException;
->>>>>>> 5f16a8e0
 import water.nbhm.NonBlockingHashMap;
 import water.persist.*;
 import water.util.*;
@@ -745,11 +742,8 @@
     public int pparse_limit = Integer.MAX_VALUE;
     public String no_requests_log = null; // disable logging of Web requests
     public boolean check_rest_params = true; // enable checking unused/unknown REST params e.g., -check_rest_params=false disable control of unknown rest params
-<<<<<<< HEAD
     public boolean scala_repl = false; // enable Scala REPL by specifying option -scala_repl
-=======
     public int    nthreads=Math.max(99,10*NUMCPUS); // Max number of F/J threads in the low-priority batch queue
->>>>>>> 5f16a8e0
     public String h = null;
     public String help = null;
     public String version = null;
