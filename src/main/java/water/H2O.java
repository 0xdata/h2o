--- conflicted
+++ resolved
@@ -292,7 +292,6 @@
             ips.add(ias.nextElement());
           }
         }
-<<<<<<< HEAD
       } catch( SocketException e ) { Log.err(e); }
 
       InetAddress local = null;   // My final choice
@@ -305,51 +304,15 @@
           arg = InetAddress.getByName(OPT_ARGS.ip);
         } catch( UnknownHostException e ) {
           Log.err(e);
-          System.exit(-1);
-=======
-      }
-    } catch( SocketException e ) { Log.err(e); }
-
-    InetAddress local = null;   // My final choice
-
-    // Check for an "-ip xxxx" option and accept a valid user choice; required
-    // if there are multiple valid IP addresses.
-    InetAddress arg = null;
-    if (OPT_ARGS.ip != null) {
-      try{
-        arg = InetAddress.getByName(OPT_ARGS.ip);
-      } catch( UnknownHostException e ) {
-        Log.err(e);
-        H2O.exit(-1);
-      }
-      if( !(arg instanceof Inet4Address) ) {
-        Log.warn("Only IP4 addresses allowed.");
-        H2O.exit(-1);
-      }
-      if( !ips.contains(arg) ) {
-        Log.warn("IP address not found on this machine");
-        H2O.exit(-1);
-      }
-      local = arg;
-    } else {
-      // No user-specified IP address.  Attempt auto-discovery.  Roll through
-      // all the network choices on looking for a single Inet4.
-      ArrayList<InetAddress> validIps = new ArrayList();
-      for( InetAddress ip : ips ) {
-        // make sure the given IP address can be found here
-        if( ip instanceof Inet4Address &&
-            !ip.isLoopbackAddress() &&
-            !ip.isLinkLocalAddress() ) {
-          validIps.add(ip);
->>>>>>> 380fdca0
+          H2O.exit(-1);
         }
         if( !(arg instanceof Inet4Address) ) {
           Log.warn("Only IP4 addresses allowed.");
-          System.exit(-1);
+          H2O.exit(-1);
         }
         if( !ips.contains(arg) ) {
           Log.warn("IP address not found on this machine");
-          System.exit(-1);
+          H2O.exit(-1);
         }
         local = arg;
       } else {
