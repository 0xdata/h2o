package water;

import java.io.*;
import java.net.*;
import java.nio.ByteBuffer;
import java.nio.channels.DatagramChannel;
import java.util.*;

import jsr166y.*;
import water.Job.JobCancelledException;
import water.fvec.Chunk;
import water.fvec.Frame;
import water.nbhm.NonBlockingHashMap;
import water.persist.*;
import water.util.*;
import water.util.Log.Tag.Sys;
import water.license.LicenseManager;

import com.amazonaws.auth.PropertiesCredentials;
import com.google.common.base.Objects;

/**
* Start point for creating or joining an <code>H2O</code> Cloud.
*
* @author <a href="mailto:cliffc@0xdata.com"></a>
* @version 1.0
*/
public final class H2O {
  public static volatile AbstractEmbeddedH2OConfig embeddedH2OConfig;
  public static volatile ApiIpPortWatchdogThread apiIpPortWatchdog;
  public static volatile LicenseManager licenseManager;

  public static String VERSION = "(unknown)";
  public static long START_TIME_MILLIS = -1;

  // User name for this Cloud (either the username or the argument for the option -name)
  public static String NAME;

  // The default port for finding a Cloud
  public static int DEFAULT_PORT = 54321;
  public static int UDP_PORT; // Fast/small UDP transfers
  public static int API_PORT; // RequestServer and the new API HTTP port

  // The multicast discovery port
  static MulticastSocket  CLOUD_MULTICAST_SOCKET;
  static NetworkInterface CLOUD_MULTICAST_IF;
  static InetAddress      CLOUD_MULTICAST_GROUP;
  static int              CLOUD_MULTICAST_PORT ;
  // Default NIO Datagram channel
  static DatagramChannel  CLOUD_DGRAM;

  // Myself, as a Node in the Cloud
  public static H2ONode SELF = null;
  public static InetAddress SELF_ADDRESS;

  public static String DEFAULT_ICE_ROOT() {
    String username = System.getProperty("user.name");
    if (username == null) username = "";
    String u2 = username.replaceAll(" ", "_");
    if (u2.length() == 0) u2 = "unknown";
    return "/tmp/h2o-" + u2;
  }

  public static URI ICE_ROOT;

  // Initial arguments
  public static String[] ARGS;

  public static final PrintStream OUT = System.out;
  public static final PrintStream ERR = System.err;
  public static final int NUMCPUS = Runtime.getRuntime().availableProcessors();

  // Convenience error
<<<<<<< HEAD
  public static RuntimeException unimpl() { return new RuntimeException("unimplemented"); }
  public static RuntimeException fail() { return new RuntimeException("do not call"); }
  public static RuntimeException fail(String msg) { return new RuntimeException(msg); }
=======
  public static final RuntimeException unimpl(String msg) { return new RuntimeException("unimplemented: " + msg); }
  public static final RuntimeException unimpl() { return new RuntimeException("unimplemented"); }
  public static final RuntimeException fail() { return new RuntimeException("do not call"); }
>>>>>>> c1b7f815

  // Central /dev/null for ignored exceptions
  public static void ignore(Throwable e)             { ignore(e,"[h2o] Problem ignored: "); }
  public static void ignore(Throwable e, String msg) { ignore(e, msg, true); }
  public static void ignore(Throwable e, String msg, boolean printException) { Log.debug(Sys.WATER, msg + (printException? e.toString() : "")); }

  // --------------------------------------------------------------------------
  // Embedded configuration for a full H2O node to be implanted in another
  // piece of software (e.g. Hadoop mapper task).
  /**
   * Register embedded H2O configuration object with H2O instance.
   */
  public static void setEmbeddedH2OConfig(AbstractEmbeddedH2OConfig c) { embeddedH2OConfig = c; }
  public static AbstractEmbeddedH2OConfig getEmbeddedH2OConfig() { return embeddedH2OConfig; }

  /**
   * Tell the embedding software that this H2O instance belongs to
   * a cloud of a certain size.
   * This may be nonblocking.
   *
   * @param ip IP address this H2O can be reached at.
   * @param port Port this H2O can be reached at (for REST API and browser).
   * @param size Number of H2O instances in the cloud.
   */
  public static void notifyAboutCloudSize(InetAddress ip, int port, int size) {
    if (embeddedH2OConfig == null) { return; }
    embeddedH2OConfig.notifyAboutCloudSize(ip, port, size);
  }

  /**
   * Notify embedding software instance H2O wants to exit.
   * @param status H2O's requested process exit value.
   */
  public static void exit(int status) {
    // embeddedH2OConfig is only valid if this H2O node is living inside
    // another software instance (e.g. a Hadoop mapper task).
    //
    // Expect embeddedH2OConfig to be null if H2O is run standalone.

    // Cleanly shutdown internal H2O services.
    if (apiIpPortWatchdog != null) {
      apiIpPortWatchdog.shutdown();
    }

    if (embeddedH2OConfig == null) {
      // Standalone H2O path.
      System.exit (status);
    }

    // Embedded H2O path (e.g. inside Hadoop mapper task).
    embeddedH2OConfig.exit(status);

    // Should never reach here.
    System.exit(222);
  }

  /** Shutdown itself by sending a shutdown UDP packet. */
  public void shutdown() {
    UDPRebooted.T.shutdown.send(H2O.SELF);
    H2O.exit(0);
  }

  // --------------------------------------------------------------------------
  // The Current Cloud. A list of all the Nodes in the Cloud. Changes if we
  // decide to change Clouds via atomic Cloud update.
  static public volatile H2O CLOUD = new H2O(new H2ONode[0],0,0);

  // ---
  // A dense array indexing all Cloud members. Fast reversal from "member#" to
  // Node.  No holes.  Cloud size is _members.length.
  public final H2ONode[] _memary;
  public final int _hash;
  //public boolean _healthy;

  // A dense integer identifier that rolls over rarely. Rollover limits the
  // number of simultaneous nested Clouds we are operating on in-parallel.
  // Really capped to 1 byte, under the assumption we won't have 256 nested
  // Clouds. Capped at 1 byte so it can be part of an atomically-assigned
  // 'long' holding info specific to this Cloud.
  public final char _idx; // no unsigned byte, so unsigned char instead

  // Is nnn larger than old (counting for wrap around)? Gets confused if we
  // start seeing a mix of more than 128 unique clouds at the same time. Used
  // to tell the order of Clouds appearing.
  static public boolean larger( int nnn, int old ) {
    assert (0 <= nnn && nnn <= 255);
    assert (0 <= old && old <= 255);
    return ((nnn-old)&0xFF) < 64;
  }

  static public boolean isHealthy() {
      H2O cloud = H2O.CLOUD;
      for (H2ONode h2o : cloud._memary) {
          if(!h2o._node_healthy) return false;
      }
      return true;
  }

  // Static list of acceptable Cloud members
  public static HashSet<H2ONode> STATIC_H2OS = null;

  // Reverse cloud index to a cloud; limit of 256 old clouds.
  static private final H2O[] CLOUDS = new H2O[256];

  // Enables debug features like more logging and multiple instances per JVM
  public static final String DEBUG_ARG = "h2o.debug";
  public static final boolean DEBUG = System.getProperty(DEBUG_ARG) != null;

  // Construct a new H2O Cloud from the member list
  public H2O( H2ONode[] h2os, int hash, int idx ) {
    _memary = h2os;             // Need to clone?
    Arrays.sort(_memary);       // ... sorted!
    _hash = hash;               // And record hash for cloud rollover
    _idx = (char)(idx&0x0ff);   // Roll-over at 256
  }

  // One-shot atomic setting of the next Cloud, with an empty K/V store.
  // Called single-threaded from Paxos. Constructs the new H2O Cloud from a
  // member list.
  void set_next_Cloud( H2ONode[] h2os, int hash ) {
    synchronized(this) {
      int idx = _idx+1; // Unique 1-byte Cloud index
      if( idx == 256 ) idx=1; // wrap, avoiding zero
      CLOUDS[idx] = CLOUD = new H2O(h2os,hash,idx);
    }
    SELF._heartbeat._cloud_size=(char)CLOUD.size();
    //Paxos.print("Announcing new Cloud Membership: ",_memary);
  }

  // Check if the cloud id matches with one of the old clouds
  static boolean isIDFromPrevCloud(H2ONode h2o) {
    if ( h2o == null ) return false;
    HeartBeat hb = h2o._heartbeat;
    int hash = hb._cloud_hash;
    for( int i=0; i < 256; i++ )
      if( CLOUDS[i] != null && hash == CLOUDS[i]._hash )
        return true;
    return false;
  }

  public final int size() { return _memary.length; }
  public final H2ONode leader() { return _memary[0]; }

  public static void waitForCloudSize(int x) {
    waitForCloudSize(x, 10000);
  }

  public static void waitForCloudSize(int x, long ms) {
    long start = System.currentTimeMillis();
    while( System.currentTimeMillis() - start < ms ) {
      if( CLOUD.size() >= x && Paxos._commonKnowledge )
        break;
      try { Thread.sleep(100); } catch( InterruptedException ie ) { }
    }
    if( H2O.CLOUD.size() < x )
      throw new RuntimeException("Cloud size under " + x);
  }

  // *Desired* distribution function on keys & replication factor. Replica #0
  // is the master, replica #1, 2, 3, etc represent additional desired
  // replication nodes. Note that this function is just the distribution
  // function - it does not DO any replication, nor does it dictate any policy
  // on how fast replication occurs. Returns -1 if the desired replica
  // is nonsense, e.g. asking for replica #3 in a 2-Node system.
  public int D( Key key, int repl ) {
    if( repl >= size() ) return -1;

    // Distribution of Fluid Vectors is a special case.
    // Fluid Vectors are grouped into vector groups, each of which must have
    // the same distribution of chunks so that MRTask2 run over group of
    // vectors will keep data-locality.  The fluid vecs from the same group
    // share the same key pattern + each has 4 bytes identifying particular
    // vector in the group.  Since we need the same chunks end up on the smae
    // node in the group, we need to skip the 4 bytes containing vec# from the
    // hash.  Apart from that, we keep the previous mode of operation, so that
    // ByteVec would have first 64MB distributed around cloud randomly and then
    // go round-robin in 64MB chunks.
    if(key._kb[0] == Key.DVEC || key._kb[0] == Key.VEC){
      long cidx = 0;
      int skip = water.fvec.Vec.KEY_PREFIX_LEN; // Skip both the vec# and chunk#?
      if( key._kb[0] == Key.DVEC ) {
        long cSz = 1L << (26 - water.fvec.Vec.LOG_CHK);
        cidx = UDP.get4(key._kb, 1+1+4); // Chunk index
        if( cidx > cSz ) // chunk after 64MB boundary -> go round robin according to chunk# / (64MB/chunksz)
          cidx >>>= (26 - water.fvec.Vec.LOG_CHK);
        else // we're in the first 64MB region, just skip the vec# bytes but keep the chunk# bytes in the hash
          skip = 1+1+4/*+4*/;
      } // we want vec headers from the same group to be homed on the same node, so skip the differentiating bytes
      long hash = Key.hash(key._kb, skip, key._kb.length);
      return (int)((cidx + (0x7FFFFFFF&hash) + repl) % size());
    }
    // See if this is a specifically homed DVEC Key (has shorter encoding).
    byte[] kb = key._kb;
    if( kb[0] == Key.DVEC && kb[1] != -1 ) {
      throw H2O.unimpl();
      // return kb[1]; // home is just node index byte
    }

    // See if this is a specifically homed Key
    if( !key.user_allowed() && repl < kb[1] ) { // Asking for a replica# from the homed list?
      assert kb[0] != Key.DVEC;
      H2ONode h2o=null, h2otmp = new H2ONode(); // Fill in the fields from the Key
      AutoBuffer ab = new AutoBuffer(kb,2);
      for( int i=0; i<=repl; i++ )
        h2o = h2otmp.read(ab);  // Read util we get the specified H2O
      // Reverse the home to the index
      int idx = nidx(h2o);
      if( idx >= 0 ) return idx;
      // Else homed to a node which is no longer in the cloud!
      // Fall back to the normal home mode
    }

    // Easy Cheesy Stupid:
    return ((key._hash+repl)&0x7FFFFFFF) % size();
  }

  // Find the node index for this H2ONode, or a negative number on a miss
  public int nidx( H2ONode h2o ) { return Arrays.binarySearch(_memary,h2o); }
  public boolean contains( H2ONode h2o ) { return nidx(h2o) >= 0; }
  // BIG WARNING: do you not change this toString() method since cloud hash value depends on it
  @Override public String toString() {
    return Arrays.toString(_memary);
  }
  public String toPrettyString() {
    if (_memary==null || _memary.length==0) return "[]";
    int iMax = _memary.length - 1;
    StringBuilder sb = new StringBuilder();
    sb.append('[');
    for (int i = 0; ; i++) {
      sb.append(String.valueOf(_memary[i]));
      if (_memary[i]!=null) sb.append(" (").append(PrettyPrint.msecs(_memary[i].runtime(),false)).append(')');
      if (i==iMax) return sb.append(']').toString();
      sb.append(", ");
    }
  }

  /**
   * Return a list of interfaces sorted by importance (most important first).
   * This is the order we want to test for matches when selecting an interface.
   */
  private static ArrayList<NetworkInterface> calcPrioritizedInterfaceList() {
    ArrayList<NetworkInterface> networkInterfaceList = null;
    try {
      Enumeration<NetworkInterface> nis = NetworkInterface.getNetworkInterfaces();
      ArrayList<NetworkInterface> tmpList = Collections.list(nis);

      Comparator<NetworkInterface> c = new Comparator<NetworkInterface>() {
        @Override public int compare(NetworkInterface lhs, NetworkInterface rhs) {
          // Handle null inputs.
          if ((lhs == null) && (rhs == null)) { return 0; }
          if (lhs == null) { return 1; }
          if (rhs == null) { return -1; }

          // If the names are equal, then they are equal.
          if (lhs.getName().equals (rhs.getName())) { return 0; }

          // If both are bond drivers, choose a precedence.
          if (lhs.getName().startsWith("bond") && (rhs.getName().startsWith("bond"))) {
            Integer li = lhs.getName().length();
            Integer ri = rhs.getName().length();

            // Bond with most number of characters is always highest priority.
            if (li.compareTo(ri) != 0) {
              return li.compareTo(ri);
            }

            // Otherwise, sort lexicographically by name.
            return lhs.getName().compareTo(rhs.getName());
          }

          // If only one is a bond driver, give that precedence.
          if (lhs.getName().startsWith("bond")) { return -1; }
          if (rhs.getName().startsWith("bond")) { return 1; }

          // Everything that isn't a bond driver is equal.
          return 0;
        }
      };

      Collections.sort(tmpList, c);
      networkInterfaceList = tmpList;
    } catch( SocketException e ) { Log.err(e); }

    return networkInterfaceList;
  }

  /**
   * Return a list of internet addresses sorted by importance (most important first).
   * This is the order we want to test for matches when selecting an internet address.
   */
  public static ArrayList<java.net.InetAddress> calcPrioritizedInetAddressList() {
    ArrayList<java.net.InetAddress> ips = new ArrayList<java.net.InetAddress>();
    {
      ArrayList<NetworkInterface> networkInterfaceList = calcPrioritizedInterfaceList();

      for (int i = 0; i < networkInterfaceList.size(); i++) {
        NetworkInterface ni = networkInterfaceList.get(i);
        Enumeration<InetAddress> ias = ni.getInetAddresses();
        while( ias.hasMoreElements() ) {
          InetAddress ia;
          ia = ias.nextElement();
          ips.add(ia);
          Log.info("Possible IP Address: " + ni.getName() + " (" + ni.getDisplayName() + "), " + ia.getHostAddress());
        }
      }
    }

    return ips;
  }

  public static InetAddress findInetAddressForSelf() throws Error {
    if(SELF_ADDRESS == null) {
      if ((OPT_ARGS.ip != null) && (OPT_ARGS.network != null)) {
        Log.err("ip and network options must not be used together");
        H2O.exit(-1);
      }

      ArrayList<UserSpecifiedNetwork> networkList = UserSpecifiedNetwork.calcArrayList(OPT_ARGS.network);
      if (networkList == null) {
        Log.err("Exiting.");
        H2O.exit(-1);
      }

      // Get a list of all valid IPs on this machine.
      ArrayList<InetAddress> ips = calcPrioritizedInetAddressList();

      InetAddress local = null;   // My final choice

      // Check for an "-ip xxxx" option and accept a valid user choice; required
      // if there are multiple valid IP addresses.
      InetAddress arg = null;
      if (OPT_ARGS.ip != null) {
        try{
          arg = InetAddress.getByName(OPT_ARGS.ip);
        } catch( UnknownHostException e ) {
          Log.err(e);
          H2O.exit(-1);
        }
        if( !(arg instanceof Inet4Address) ) {
          Log.warn("Only IP4 addresses allowed.");
          H2O.exit(-1);
        }
        if( !ips.contains(arg) ) {
          Log.warn("IP address not found on this machine");
          H2O.exit(-1);
        }
        local = arg;
      } else if (networkList.size() > 0) {
        // Return the first match from the list, if any.
        // If there are no matches, then exit.
        Log.info("Network list was specified by the user.  Searching for a match...");
        for( InetAddress ip : ips ) {
          Log.info("    Considering " + ip.getHostAddress() + " ...");
          for ( UserSpecifiedNetwork n : networkList ) {
            if (n.inetAddressOnNetwork(ip)) {
              Log.info("    Matched " + ip.getHostAddress());
              local = ip;
              SELF_ADDRESS = local;
              return SELF_ADDRESS;
            }
          }
        }

        Log.err("No interface matches the network list from the -network option.  Exiting.");
        H2O.exit(-1);
      }
      else {
        // No user-specified IP address.  Attempt auto-discovery.  Roll through
        // all the network choices on looking for a single Inet4.
        ArrayList<InetAddress> validIps = new ArrayList();
        for( InetAddress ip : ips ) {
          // make sure the given IP address can be found here
          if( ip instanceof Inet4Address &&
              !ip.isLoopbackAddress() &&
              !ip.isLinkLocalAddress() ) {
            validIps.add(ip);
          }
        }
        if( validIps.size() == 1 ) {
          local = validIps.get(0);
        } else {
          local = guessInetAddress(validIps);
        }
      }

      // The above fails with no network connection, in that case go for a truly
      // local host.
      if( local == null ) {
        try {
          Log.warn("Failed to determine IP, falling back to localhost.");
          // set default ip address to be 127.0.0.1 /localhost
          local = InetAddress.getByName("127.0.0.1");
        } catch( UnknownHostException e ) {
          throw  Log.errRTExcept(e);
        }
      }
      SELF_ADDRESS = local;
    }
    return SELF_ADDRESS;
  }

  private static InetAddress guessInetAddress(List<InetAddress> ips) {
    String m = "Multiple local IPs detected:\n";
    for(InetAddress ip : ips) m+="  " + ip;
    m+="\nAttempting to determine correct address...\n";
    Socket s = null;
    try {
      // using google's DNS server as an external IP to find
      s = new Socket("8.8.8.8", 53);
      m+="Using " + s.getLocalAddress() + "\n";
      return s.getLocalAddress();
    } catch( java.net.SocketException se ) {
      return null;           // No network at all?  (Laptop w/wifi turned off?)
    } catch( Throwable t ) {
      Log.err(t);
      return null;
    } finally {
      Log.warn(m);
      Utils.close(s);
    }
  }



  // --------------------------------------------------------------------------
  // The (local) set of Key/Value mappings.
  static final NonBlockingHashMap<Key,Value> STORE = new NonBlockingHashMap<Key, Value>();

  // Dummy shared volatile for ordering games
  static public volatile int VOLATILE;

  // PutIfMatch
  // - Atomically update the STORE, returning the old Value on success
  // - Kick the persistence engine as needed
  // - Return existing Value on fail, no change.
  //
  // Keys are interned here: I always keep the existing Key, if any. The
  // existing Key is blind jammed into the Value prior to atomically inserting
  // it into the STORE and interning.
  //
  // Because of the blind jam, there is a narrow unusual race where the Key
  // might exist but be stale (deleted, mapped to a TOMBSTONE), a fresh put()
  // can find it and jam it into the Value, then the Key can be deleted
  // completely (e.g. via an invalidate), the table can resize flushing the
  // stale Key, an unrelated weak-put can re-insert a matching Key (but as a
  // new Java object), and delete it, and then the original thread can do a
  // successful put_if_later over the missing Key and blow the invariant that a
  // stored Value always points to the physically equal Key that maps to it
  // from the STORE. If this happens, some of replication management bits in
  // the Key will be set in the wrong Key copy... leading to extra rounds of
  // replication.
  public static final Value putIfMatch( Key key, Value val, Value old ) {
    if( old != null ) // Have an old value?
      key = old._key; // Use prior key
    if( val != null )
      val._key = key;

    // Insert into the K/V store
    Value res = STORE.putIfMatchUnlocked(key,val,old);
    if( res != old ) return res; // Return the failure cause
    // Persistence-tickle.
    // If the K/V mapping is going away, remove the old guy.
    // If the K/V mapping is changing, let the store cleaner just overwrite.
    // If the K/V mapping is new, let the store cleaner just create
    if( old != null && val == null ) old.removeIce(); // Remove the old guy
    if( val != null ) {
      dirty_store();            // Start storing the new guy
      Scope.track(key);
    }
    return old; // Return success
  }

  // Raw put; no marking the memory as out-of-sync with disk. Used to import
  // initial keys from local storage, or to intern keys.
  public static final Value putIfAbsent_raw( Key key, Value val ) {
    Value res = STORE.putIfMatchUnlocked(key,val,null);
    assert res == null;
    return res;
  }

  // Get the value from the store
  public static Value get( Key key ) {
    Value v = STORE.get(key);
    // Lazily manifest array chunks, if the backing file exists.
    if( v == null ) {
      v = Value.lazyArrayChunk(key);
      if( v == null ) return null;
      // Insert the manifested value, as-if it existed all along
      Value res = putIfMatch(key,v,null);
      if( res != null ) v = res; // This happens racily, so take any prior result
    }
    if( v != null ) v.touch();
    return v;
  }

  public static Value raw_get( Key key ) { return STORE.get(key); }
  public static Key getk( Key key ) { return STORE.getk(key); }
  public static Set<Key> localKeySet( ) { return STORE.keySet(); }
  public static Collection<Value> values( ) { return STORE.values(); }
  public static int store_size() { return STORE.size(); }





  // --------------------------------------------------------------------------
  // The worker pools - F/J pools with different priorities.

  // These priorities are carefully ordered and asserted for... modify with
  // care.  The real problem here is that we can get into cyclic deadlock
  // unless we spawn a thread of priority "X+1" in order to allow progress
  // on a queue which might be flooded with a large number of "<=X" tasks.
  //
  // Example of deadlock: suppose TaskPutKey and the Invalidate ran at the same
  // priority on a 2-node cluster.  Both nodes flood their own queues with
  // writes to unique keys, which require invalidates to run on the other node.
  // Suppose the flooding depth exceeds the thread-limit (e.g. 99); then each
  // node might have all 99 worker threads blocked in TaskPutKey, awaiting
  // remote invalidates - but the other nodes' threads are also all blocked
  // awaiting invalidates!
  //
  // We fix this by being willing to always spawn a thread working on jobs at
  // priority X+1, and guaranteeing there are no jobs above MAX_PRIORITY -
  // i.e., jobs running at MAX_PRIORITY cannot block, and when those jobs are
  // done, the next lower level jobs get unblocked, etc.
  public static final byte        MAX_PRIORITY = Byte.MAX_VALUE-1;
  public static final byte    ACK_ACK_PRIORITY = MAX_PRIORITY-0;
  public static final byte        ACK_PRIORITY = MAX_PRIORITY-1;
  public static final byte   DESERIAL_PRIORITY = MAX_PRIORITY-2;
  public static final byte INVALIDATE_PRIORITY = MAX_PRIORITY-2;
  public static final byte    ARY_KEY_PRIORITY = MAX_PRIORITY-2;
  public static final byte    GET_KEY_PRIORITY = MAX_PRIORITY-3;
  public static final byte    PUT_KEY_PRIORITY = MAX_PRIORITY-4;
  public static final byte     ATOMIC_PRIORITY = MAX_PRIORITY-5;
  public static final byte        GUI_PRIORITY = MAX_PRIORITY-6;
  public static final byte     MIN_HI_PRIORITY = MAX_PRIORITY-6;
  public static final byte        MIN_PRIORITY = 0;

  // F/J threads that remember the priority of the last task they started
  // working on.
  public static class FJWThr extends ForkJoinWorkerThread {
    public int _priority;
    FJWThr(ForkJoinPool pool) {
      super(pool);
      _priority = ((ForkJoinPool2)pool)._priority;
      setPriority( _priority == Thread.MIN_PRIORITY
                   ? Thread.NORM_PRIORITY-1
                   : Thread. MAX_PRIORITY-1 );
      setName("FJ-"+_priority+"-"+getPoolIndex());
    }
  }
  // Factory for F/J threads, with cap's that vary with priority.
  static class FJWThrFact implements ForkJoinPool.ForkJoinWorkerThreadFactory {
    private final int _cap;
    FJWThrFact( int cap ) { _cap = cap; }
    @Override public ForkJoinWorkerThread newThread(ForkJoinPool pool) {
      int cap = _cap==-1 ? OPT_ARGS.nthreads : _cap;
      return pool.getPoolSize() <= cap ? new FJWThr(pool) : null;
    }
  }

  // A standard FJ Pool, with an expected priority level.
  private static class ForkJoinPool2 extends ForkJoinPool {
    final int _priority;
    private ForkJoinPool2(int p, int cap) { super(NUMCPUS,new FJWThrFact(cap),null,p<MIN_HI_PRIORITY); _priority = p; }
    private H2OCountedCompleter poll2() { return (H2OCountedCompleter)pollSubmission(); }
  }

  // Hi-priority work, sorted into individual queues per-priority.
  // Capped at a small number of threads per pool.
  private static final ForkJoinPool2 FJPS[] = new ForkJoinPool2[MAX_PRIORITY+1];
  static {
    // Only need 1 thread for the AckAck work, as it cannot block
    FJPS[ACK_ACK_PRIORITY] = new ForkJoinPool2(ACK_ACK_PRIORITY,1);
    for( int i=MIN_HI_PRIORITY+1; i<MAX_PRIORITY; i++ )
      FJPS[i] = new ForkJoinPool2(i,NUMCPUS); // All CPUs, but no more for blocking purposes
    FJPS[GUI_PRIORITY] = new ForkJoinPool2(GUI_PRIORITY,2);
  }

  // Easy peeks at the FJ queues
  static int getWrkQueueSize  (int i) { return FJPS[i]==null ? -1 : FJPS[i].getQueuedSubmissionCount();}
  static int getWrkThrPoolSize(int i) { return FJPS[i]==null ? -1 : FJPS[i].getPoolSize();             }

  // Submit to the correct priority queue
  public static H2OCountedCompleter submitTask( H2OCountedCompleter task ) {
    int priority = task.priority();
    assert MIN_PRIORITY <= priority && priority <= MAX_PRIORITY:"priority " + priority + " is out of range, expected range is < " + MIN_PRIORITY + "," + MAX_PRIORITY + ">";
    if( FJPS[priority]==null )
      synchronized( H2O.class ) { if( FJPS[priority] == null ) FJPS[priority] = new ForkJoinPool2(priority,-1); }
    FJPS[priority].submit(task);
    return task;
  }

  // Simple wrapper over F/J CountedCompleter to support priority queues.  F/J
  // queues are simple unordered (and extremely light weight) queues.  However,
  // we frequently need priorities to avoid deadlock and to promote efficient
  // throughput (e.g. failure to respond quickly to TaskGetKey can block an
  // entire node for lack of some small piece of data).  So each attempt to do
  // lower-priority F/J work starts with an attempt to work & drain the
  // higher-priority queues.
  public static abstract class H2OCountedCompleter extends CountedCompleter implements Cloneable {
    public H2OCountedCompleter(){}
    public H2OCountedCompleter(H2OCountedCompleter completer){super(completer);}

    // Once per F/J task, drain the high priority queue before doing any low
    // priority work.
    @Override public final void compute() {
      FJWThr t = (FJWThr)Thread.currentThread();
      int pp = ((ForkJoinPool2)t.getPool())._priority;
      // Drain the high priority queues before the normal F/J queue
      H2OCountedCompleter h2o = null;
      try {
        assert  priority() == pp; // Job went to the correct queue?
        assert t._priority <= pp; // Thread attempting the job is only a low-priority?
        for( int p = MAX_PRIORITY; p > pp; p-- ) {
          if( FJPS[p] == null ) continue;
          h2o = FJPS[p].poll2();
          if( h2o != null ) {     // Got a hi-priority job?
            t._priority = p;      // Set & do it now!
            Thread.currentThread().setPriority(Thread.MAX_PRIORITY-1);
            h2o.compute2();       // Do it ahead of normal F/J work
            p++;                  // Check again the same queue
          }
        }
      } catch( Throwable ex ) {
        // If the higher priority job popped an exception, complete it
        // exceptionally...  but then carry on and do the lower priority job.
        if( h2o != null ) h2o.onExceptionalCompletion(ex, h2o.getCompleter());
      } finally {
        t._priority = pp;
        if( pp == MIN_PRIORITY ) Thread.currentThread().setPriority(Thread.NORM_PRIORITY-1);
      }
      // Now run the task as planned
      compute2();
    }
    // Do the actually intended work
    public abstract void compute2();
    @Override public boolean onExceptionalCompletion(Throwable ex, CountedCompleter caller) {
      if(!(ex instanceof JobCancelledException) && this.getCompleter() == null)
        ex.printStackTrace();
      return true;
    }
    // In order to prevent deadlock, threads that block waiting for a reply
    // from a remote node, need the remote task to run at a higher priority
    // than themselves.  This field tracks the required priority.
    public byte priority() { return MIN_PRIORITY; }
    @Override public H2OCountedCompleter clone(){
      try { return (H2OCountedCompleter)super.clone(); }
      catch( CloneNotSupportedException e ) { throw water.util.Log.errRTExcept(e); }
    }
  }


  public static abstract class H2OCallback<T extends H2OCountedCompleter> extends H2OCountedCompleter{
    final Job _job;
    public H2OCallback(){this(null,null);}
    public H2OCallback(Job j){this(j,null);}
    public H2OCallback(Job j, H2OCountedCompleter cc){super(cc); _job = j;}
    @Override public void compute2(){throw new UnsupportedOperationException();}
    @Override public void onCompletion(CountedCompleter caller){
      try {
        callback((T)caller);
      } catch(Throwable ex){
        ex.printStackTrace();
        completeExceptionally(ex);
      }
    }
    @Override public boolean onExceptionalCompletion(Throwable ex, CountedCompleter caller){
      if(_job != null) _job.cancel(ex);
      else ex.printStackTrace();
      return true;
    }
    public abstract void callback(T t);
  }

  public static class H2OEmptyCompleter extends H2OCountedCompleter{
    @Override public void compute2(){throw new UnsupportedOperationException();}
  }


  // --------------------------------------------------------------------------
  public static OptArgs OPT_ARGS = new OptArgs();
  public static class OptArgs extends Arguments.Opt {
    public String name; // set_cloud_name_and_mcast()
    public String flatfile; // set_cloud_name_and_mcast()
    public int baseport; // starting number to search for open ports
    public int port; // set_cloud_name_and_mcast()
    public String ip; // Named IP4/IP6 address instead of the default
    public String network; // Network specification for acceptable interfaces to bind to.
    public String ice_root; // ice root directory
    public String hdfs; // HDFS backend
    public String hdfs_version; // version of the filesystem
    public String hdfs_config; // configuration file of the HDFS
    public String hdfs_skip = null; // used by hadoop driver to not unpack and load any hdfs jar file at runtime.
    public String aws_credentials; // properties file for aws credentials
    public String keepice; // Do not delete ice on startup
    public String soft = null; // soft launch for demos
    public String random_udp_drop = null; // test only, randomly drop udp incoming
    public int pparse_limit = Integer.MAX_VALUE;
    public String no_requests_log = null; // disable logging of Web requests
    public boolean check_rest_params = true; // enable checking unused/unknown REST params e.g., -check_rest_params=false disable control of unknown rest params
    public int    nthreads=4*NUMCPUS; // Max number of F/J threads in each low-priority batch queue
    public String license; // License file
    public String h = null;
    public String help = null;
    public String version = null;
    public String beta = null;
    public String mem_watchdog = null; // For developer debugging
  }

  public static void printHelp() {
    String s =
    "Start an H2O node.\n" +
    "\n" +
    "Usage:  java [-Xmx<size>] -jar h2o.jar [options]\n" +
    "        (Note that every option has a default and is optional.)\n" +
    "\n" +
    "    -h | -help\n" +
    "          Print this help.\n" +
    "\n" +
    "    -version\n" +
    "          Print version info and exit.\n" +
    "\n" +
    "    -name <h2oCloudName>\n" +
    "          Cloud name used for discovery of other nodes.\n" +
    "          Nodes with the same cloud name will form an H2O cloud\n" +
    "          (also known as an H2O cluster).\n" +
    "\n" +
    "    -flatfile <flatFileName>\n" +
    "          Configuration file explicitly listing H2O cloud node members.\n" +
    "\n" +
    "    -ip <ipAddressOfNode>\n" +
    "          IP address of this node.\n" +
    "\n" +
    "    -port <port>\n" +
    "          Port number for this node (note: port+1 is also used).\n" +
    "          (The default port is " + DEFAULT_PORT + ".)\n" +
    "\n" +
    "    -network <IPv4network1Specification>[,<IPv4network2Specification> ...]\n" +
    "          The IP address discovery code will bind to the first interface\n" +
    "          that matches one of the networks in the comma-separated list.\n" +
    "          Use instead of -ip when a broad range of addresses is legal.\n" +
    "          (Example network specification: '10.1.2.0/24' allows 256 legal\n" +
    "          possibilities.)\n" +
    "\n" +
    "    -ice_root <fileSystemPath>\n" +
    "          The directory where H2O spills temporary data to disk.\n" +
    "          (The default is '" + DEFAULT_ICE_ROOT() + "'.)\n" +
    "\n" +
    "    -nthreads <#threads>\n" +
    "          Maximum number of threads in the low priority batch-work queue.\n" +
    "          (The default is 4*numcpus.)\n" +
    "\n" +
    "    -license <licenseFilePath>\n" +
    "          Path to license file on local filesystem.\n" +
    "\n" +
    "Cloud formation behavior:\n" +
    "\n" +
    "    New H2O nodes join together to form a cloud at startup time.\n" +
    "    Once a cloud is given work to perform, it locks out new members\n" +
    "    from joining.\n" +
    "\n" +
    "Examples:\n" +
    "\n" +
    "    Start an H2O node with 4GB of memory and a default cloud name:\n" +
    "        $ java -Xmx4g -jar h2o.jar\n" +
    "\n" +
    "    Start an H2O node with 6GB of memory and a specify the cloud name:\n" +
    "        $ java -Xmx6g -jar h2o.jar -name MyCloud\n" +
    "\n" +
    "    Start an H2O cloud with three 2GB nodes and a default cloud name:\n" +
    "        $ java -Xmx2g -jar h2o.jar &\n" +
    "        $ java -Xmx2g -jar h2o.jar &\n" +
    "        $ java -Xmx2g -jar h2o.jar &\n" +
    "\n";

    System.out.print(s);
  }

  public static boolean IS_SYSTEM_RUNNING = false;

  /** Load a h2o build version or return default unknown version
   * @return never returns null
   */
  public static AbstractBuildVersion getBuildVersion() {
    try {
      Class klass = Class.forName("water.BuildVersion");
      java.lang.reflect.Constructor constructor = klass.getConstructor();
      AbstractBuildVersion abv = (AbstractBuildVersion) constructor.newInstance();
      return abv;
      // it exists on the classpath
    } catch (Exception e) {
      return AbstractBuildVersion.UNKNOWN_VERSION;
    }
  }

  /**
   * If logging has not been setup yet, then Log.info will only print to stdout.
   * This allows for early processing of the '-version' option without unpacking
   * the jar file and other startup stuff.
   */
  public static void printAndLogVersion() {
    // Try to load a version
    AbstractBuildVersion abv = getBuildVersion();
    String build_branch = abv.branchName();
    String build_hash = abv.lastCommitHash();
    String build_describe = abv.describe();
    String build_project_version = abv.projectVersion();
    String build_by = abv.compiledBy();
    String build_on = abv.compiledOn();

    Log.info ("----- H2O started -----");
    Log.info ("Build git branch: " + build_branch);
    Log.info ("Build git hash: " + build_hash);
    Log.info ("Build git describe: " + build_describe);
    Log.info ("Build project version: " + build_project_version);
    Log.info ("Built by: '" + build_by + "'");
    Log.info ("Built on: '" + build_on + "'");

    Runtime runtime = Runtime.getRuntime();
    double ONE_GB = 1024 * 1024 * 1024;
    Log.info ("Java availableProcessors: " + runtime.availableProcessors());
    Log.info ("Java heap totalMemory: " + String.format("%.2f gb", runtime.totalMemory() / ONE_GB));
    Log.info ("Java heap maxMemory: " + String.format("%.2f gb", runtime.maxMemory() / ONE_GB));
    Log.info ("Java version: " + String.format("Java %s (from %s)", System.getProperty("java.version"), System.getProperty("java.vendor")));
    Log.info ("OS   version: " + String.format("%s %s (%s)", System.getProperty("os.name"), System.getProperty("os.version"), System.getProperty("os.arch")));
    long totalMemory = OSUtils.getTotalPhysicalMemory();
    Log.info ("Machine physical memory: " + (totalMemory==-1 ? "NA" : String.format("%.2f gb", totalMemory / ONE_GB)));
  }

  /**
   * We had a report from a user that H2O didn't start properly on MacOS X in a
   * case where the user was part of the root group.  So warn about it.
   */
  public static void printWarningIfRootOnMac() {
    String os_name = System.getProperty("os.name");
    if (os_name.equals("Mac OS X")) {
      String user_name = System.getProperty("user.name");
      if (user_name.equals("root")) {
        Log.warn("Running as root on MacOS; check if java binary is unintentionally setuid");
      }
    }
  }

  public static String getVersion() {
    String build_project_version = "(unknown)";
    try {
      Class klass = Class.forName("water.BuildVersion");
      java.lang.reflect.Constructor constructor = klass.getConstructor();
      AbstractBuildVersion abv = (AbstractBuildVersion) constructor.newInstance();
      build_project_version = abv.projectVersion();
      // it exists on the classpath
    } catch (Exception e) {
      // it does not exist on the classpath
    }
    return build_project_version;
  }

  // Start up an H2O Node and join any local Cloud
  public static void main( String[] args ) {
    Log.POST(300,"");
    // To support launching from JUnit, JUnit expects to call main() repeatedly.
    // We need exactly 1 call to main to startup all the local services.
    if (IS_SYSTEM_RUNNING) return;
    IS_SYSTEM_RUNNING = true;

    VERSION = getVersion();   // Pick this up from build-specific info.
    START_TIME_MILLIS = System.currentTimeMillis();

    // Parse args
    Arguments arguments = new Arguments(args);
    arguments.extract(OPT_ARGS);
    ARGS = arguments.toStringArray();

    printAndLogVersion();
    printWarningIfRootOnMac();

    if (OPT_ARGS.baseport != 0) {
      DEFAULT_PORT = OPT_ARGS.baseport;
    }

    // Get ice path before loading Log or Persist class
    String ice = DEFAULT_ICE_ROOT();
    if( OPT_ARGS.ice_root != null ) ice = OPT_ARGS.ice_root.replace("\\", "/");
    try {
      ICE_ROOT = new URI(ice);
    } catch(URISyntaxException ex) {
      throw new RuntimeException("Invalid ice_root: " + ice + ", " + ex.getMessage());
    }

    Log.info ("ICE root: '" + ICE_ROOT + "'");

    findInetAddressForSelf();

    //if (OPT_ARGS.rshell.equals("false"))
    Log.POST(310,"");
    Log.wrap(); // Logging does not wrap when the rshell is on.

    // Start the local node
    startLocalNode();
    Log.POST(320,"");

    String logDir = (Log.getLogDir() != null) ? Log.getLogDir() : "(unknown)";
    Log.info ("Log dir: '" + logDir + "'");

    // Load up from disk and initialize the persistence layer
    initializePersistence();
    Log.POST(340, "");
    initializeLicenseManager();
    Log.POST(345, "");
    // Start network services, including heartbeats & Paxos
    startNetworkServices();   // start server services
    Log.POST(350,"");
    startApiIpPortWatchdog(); // Check if the API port becomes unreachable
    Log.POST(360,"");
    if (OPT_ARGS.mem_watchdog != null) {
      startMemoryWatchdog();
      Log.POST(370, "");
    }
    startupFinalize(); // finalizes the startup & tests (if any)
    Log.POST(380,"");
  }

  // Default location of the AWS credentials file
  public static final String DEFAULT_CREDENTIALS_LOCATION = "AwsCredentials.properties";
  public static PropertiesCredentials getAWSCredentials() throws IOException {
    File credentials = new File(Objects.firstNonNull(OPT_ARGS.aws_credentials, DEFAULT_CREDENTIALS_LOCATION));
    return new PropertiesCredentials(credentials);
  }

  /** Starts the local k-v store.
* Initializes the local k-v store, local node and the local cloud with itself
* as the only member.
*/
  private static void startLocalNode() {
    // Figure self out; this is surprisingly hard
    initializeNetworkSockets();
    // Do not forget to put SELF into the static configuration (to simulate
    // proper multicast behavior)
    if( STATIC_H2OS != null && !STATIC_H2OS.contains(SELF)) {
      Log.warn("Flatfile configuration does not include self: " + SELF+ " but contains " + STATIC_H2OS);
      STATIC_H2OS.add(SELF);
    }

    Log.info ("H2O cloud name: '" + NAME + "'");
    Log.info("(v"+VERSION+") '"+NAME+"' on " + SELF+(OPT_ARGS.flatfile==null
        ? (", discovery address "+CLOUD_MULTICAST_GROUP+":"+CLOUD_MULTICAST_PORT)
            : ", static configuration based on -flatfile "+OPT_ARGS.flatfile));

    Log.info("If you have trouble connecting, try SSH tunneling from your local machine (e.g., via port 55555):\n" +
            "  1. Open a terminal and run 'ssh -L 55555:localhost:"
            + API_PORT + " " + System.getProperty("user.name") + "@" + SELF_ADDRESS.getHostAddress() + "'\n" +
            "  2. Point your browser to http://localhost:55555");


    // Create the starter Cloud with 1 member
    SELF._heartbeat._jar_md5 = Boot._init._jarHash;
    Paxos.doHeartbeat(SELF);
    assert SELF._heartbeat._cloud_hash != 0;
  }

  /** Initializes the network services of the local node.
*
* Starts the worker threads, receiver threads, heartbeats and all other
* network related services.
*/
  private static void startNetworkServices() {
    // We've rebooted the JVM recently. Tell other Nodes they can ignore task
    // prior tasks by us. Do this before we receive any packets
    UDPRebooted.T.reboot.broadcast();

    // Start the UDPReceiverThread, to listen for requests from other Cloud
    // Nodes. There should be only 1 of these, and it never shuts down.
    // Started first, so we can start parsing UDP packets
    new UDPReceiverThread().start();

    // Start the MultiReceiverThread, to listen for multi-cast requests from
    // other Cloud Nodes. There should be only 1 of these, and it never shuts
    // down. Started soon, so we can start parsing multicast UDP packets
    new MultiReceiverThread().start();

    // Start the Persistent meta-data cleaner thread, which updates the K/V
    // mappings periodically to disk. There should be only 1 of these, and it
    // never shuts down.  Needs to start BEFORE the HeartBeatThread to build
    // an initial histogram state.
    new Cleaner().start();

    // Start the heartbeat thread, to publish the Clouds' existence to other
    // Clouds. This will typically trigger a round of Paxos voting so we can
    // join an existing Cloud.
    new HeartBeatThread().start();

    // Start a UDP timeout worker thread. This guy only handles requests for
    // which we have not recieved a timely response and probably need to
    // arrange for a re-send to cover a dropped UDP packet.
    new UDPTimeOutThread().start();
    new H2ONode.AckAckTimeOutThread().start();

    // Start the TCPReceiverThread, to listen for TCP requests from other Cloud
    // Nodes. There should be only 1 of these, and it never shuts down.
    new TCPReceiverThread().start();
    // Start the Nano HTTP server thread
    water.api.RequestServer.start();
  }

  /** Initializes a watchdog thread to make sure the API IP:Port is reachable.
   *
   * The IP and port are meant to be accessible from outside this
   * host, much less inside.  The real reason behind this check is the
   * one-node cloud case where people move their laptop around and
   * DHCP assigns them a new IP address.
   */
  private static void startApiIpPortWatchdog() {
    apiIpPortWatchdog = new ApiIpPortWatchdogThread();
    apiIpPortWatchdog.start();
  }

  private static void startMemoryWatchdog() {
    new MemoryWatchdogThread().start();
  }

  // Used to update the Throwable detailMessage field.
  private static java.lang.reflect.Field DETAILMESSAGE;
  public static <T extends Throwable> T setDetailMessage( T t, String s ) {
    try { if( DETAILMESSAGE != null )  DETAILMESSAGE.set(t,s); }
    catch( IllegalAccessException iae) {}
    return t;
  }


  /** Finalizes the node startup.
   *
   * Displays the startup message and runs the tests (if applicable).
   */
  private static void startupFinalize() {
    // Allow Throwable detailMessage's to be updated on the fly.  Ugly, ugly,
    // but I want to add info without rethrowing/rebuilding whole exceptions.
    try {
      DETAILMESSAGE = Throwable.class.getDeclaredField("detailMessage");
      DETAILMESSAGE.setAccessible(true);
    } catch( NoSuchFieldException nsfe ) { }

    // Sleep a bit so all my other threads can 'catch up'
    try { Thread.sleep(100); } catch( InterruptedException e ) { }
  }

  public static DatagramChannel _udpSocket;
  public static ServerSocket _apiSocket;


  // Parse arguments and set cloud name in any case. Strip out "-name NAME"
  // and "-flatfile <filename>". Ignore the rest. Set multi-cast port as a hash
  // function of the name. Parse node ip addresses from the filename.
  static void initializeNetworkSockets( ) {
    // Assign initial ports
    API_PORT = OPT_ARGS.port != 0 ? OPT_ARGS.port : DEFAULT_PORT;

    while (true) {
      UDP_PORT = API_PORT+1;
      try {
        // kbn. seems like we need to set SO_REUSEADDR before binding?
        // http://www.javadocexamples.com/java/net/java.net.ServerSocket.html#setReuseAddress:boolean
        // When a TCP connection is closed the connection may remain in a timeout state
        // for a period of time after the connection is closed (typically known as the
        // TIME_WAIT state or 2MSL wait state). For applications using a well known socket address
        // or port it may not be possible to bind a socket to the required SocketAddress
        // if there is a connection in the timeout state involving the socket address or port.
        // Enabling SO_REUSEADDR prior to binding the socket using bind(SocketAddress)
        // allows the socket to be bound even though a previous connection is in a timeout state.
        // cnc: this is busted on windows.  Back to the old code.

        // If the user specified the -ip flag, honor it for the Web UI interface bind.
        // Otherwise bind to all interfaces.
        if (OPT_ARGS.ip != null) {
          int defaultBacklog = -1;
          _apiSocket = new ServerSocket(API_PORT, defaultBacklog, SELF_ADDRESS);
        }
        else {
          _apiSocket = new ServerSocket(API_PORT);
        }

        _udpSocket = DatagramChannel.open();
        _udpSocket.socket().setReuseAddress(true);
        _udpSocket.socket().bind(new InetSocketAddress(SELF_ADDRESS, UDP_PORT));
        break;
      } catch (IOException e) {
        try { if( _apiSocket != null ) _apiSocket.close(); } catch( IOException ohwell ) { Log.err(ohwell); }
        Utils.close(_udpSocket);
        _apiSocket = null;
        _udpSocket = null;
        if( OPT_ARGS.port != 0 )
          Log.die("On " + SELF_ADDRESS +
              " some of the required ports " + (OPT_ARGS.port+0) +
              ", " + (OPT_ARGS.port+1) +
              " are not available, change -port PORT and try again.");
      }
      API_PORT += 2;
    }
    SELF = H2ONode.self(SELF_ADDRESS);
    Log.info("Internal communication uses port: ",UDP_PORT,"\nListening for HTTP and REST traffic on  http://",SELF_ADDRESS.getHostAddress(),":"+_apiSocket.getLocalPort()+"/");

    String embeddedConfigFlatfile = null;
    AbstractEmbeddedH2OConfig ec = getEmbeddedH2OConfig();
    if (ec != null) {
      ec.notifyAboutEmbeddedWebServerIpPort (SELF_ADDRESS, API_PORT);
      if (ec.providesFlatfile()) {
        try {
          embeddedConfigFlatfile = ec.fetchFlatfile();
        }
        catch (Exception e) {
          Log.err("Failed to get embedded config flatfile");
          Log.err(e);
          H2O.exit(1);
        }
      }
    }

    NAME = OPT_ARGS.name==null? System.getProperty("user.name") : OPT_ARGS.name;
    // Read a flatfile of allowed nodes
    if (embeddedConfigFlatfile != null) {
      STATIC_H2OS = parseFlatFileFromString(embeddedConfigFlatfile);
    }
    else {
      STATIC_H2OS = parseFlatFile(OPT_ARGS.flatfile);
    }

    // Multi-cast ports are in the range E1.00.00.00 to EF.FF.FF.FF
    int hash = NAME.hashCode()&0x7fffffff;
    int port = (hash % (0xF0000000-0xE1000000))+0xE1000000;
    byte[] ip = new byte[4];
    for( int i=0; i<4; i++ )
      ip[i] = (byte)(port>>>((3-i)<<3));
    try {
      CLOUD_MULTICAST_GROUP = InetAddress.getByAddress(ip);
    } catch( UnknownHostException e ) { throw  Log.errRTExcept(e); }
    CLOUD_MULTICAST_PORT = (port>>>16);
  }

  // Multicast send-and-close.  Very similar to udp_send, except to the
  // multicast port (or all the individuals we can find, if multicast is
  // disabled).
  static void multicast( ByteBuffer bb ) {
    try { multicast2(bb); }
    catch (Exception xe) {}
  }

  static private void multicast2( ByteBuffer bb ) {
    if( H2O.STATIC_H2OS == null ) {
      byte[] buf = new byte[bb.remaining()];
      bb.get(buf);

      synchronized( H2O.class ) { // Sync'd so single-thread socket create/destroy
        assert H2O.CLOUD_MULTICAST_IF != null;
        try {
          if( CLOUD_MULTICAST_SOCKET == null ) {
            CLOUD_MULTICAST_SOCKET = new MulticastSocket();
            // Allow multicast traffic to go across subnets
            CLOUD_MULTICAST_SOCKET.setTimeToLive(2);
            CLOUD_MULTICAST_SOCKET.setNetworkInterface(H2O.CLOUD_MULTICAST_IF);
          }
          // Make and send a packet from the buffer
          CLOUD_MULTICAST_SOCKET.send(new DatagramPacket(buf, buf.length, CLOUD_MULTICAST_GROUP,CLOUD_MULTICAST_PORT));
        } catch( Exception e ) {  // On any error from anybody, close all sockets & re-open
          // and if not a soft launch (hibernate mode)
          if(H2O.OPT_ARGS.soft == null)
            Log.err("Multicast Error ",e);
          if( CLOUD_MULTICAST_SOCKET != null )
            try { CLOUD_MULTICAST_SOCKET.close(); }
            catch( Exception e2 ) { Log.err("Got",e2); }
            finally { CLOUD_MULTICAST_SOCKET = null; }
        }
      }
    } else {                    // Multicast Simulation
      // The multicast simulation is little bit tricky. To achieve union of all
      // specified nodes' flatfiles (via option -flatfile), the simulated
      // multicast has to send packets not only to nodes listed in the node's
      // flatfile (H2O.STATIC_H2OS), but also to all cloud members (they do not
      // need to be specified in THIS node's flatfile but can be part of cloud
      // due to another node's flatfile).
      //
      // Furthermore, the packet have to be send also to Paxos proposed members
      // to achieve correct functionality of Paxos.  Typical situation is when
      // this node receives a Paxos heartbeat packet from a node which is not
      // listed in the node's flatfile -- it means that this node is listed in
      // another node's flatfile (and wants to create a cloud).  Hence, to
      // allow cloud creation, this node has to reply.
      //
      // Typical example is:
      //    node A: flatfile (B)
      //    node B: flatfile (C), i.e., A -> (B), B-> (C), C -> (A)
      //    node C: flatfile (A)
      //    Cloud configuration: (A, B, C)
      //

      // Hideous O(n) algorithm for broadcast - avoid the memory allocation in
      // this method (since it is heavily used)
      HashSet<H2ONode> nodes = (HashSet<H2ONode>)H2O.STATIC_H2OS.clone();
      nodes.addAll(Paxos.PROPOSED.values());
      bb.mark();
      for( H2ONode h2o : nodes ) {
        bb.reset();
        try {
          H2O.CLOUD_DGRAM.send(bb, h2o._key);
        } catch( IOException e ) {
          Log.err("Multicast Error to "+h2o, e);
        }
      }
    }
  }


  /**
   * Read a set of Nodes from a file. Format is:
   *
   * name/ip_address:port
   * - name is unused and optional
   * - port is optional
   * - leading '#' indicates a comment
   *
   * For example:
   *
   * 10.10.65.105:54322
   * # disabled for testing
   * # 10.10.65.106
   * /10.10.65.107
   * # run two nodes on 108
   * 10.10.65.108:54322
   * 10.10.65.108:54325
   */
  private static HashSet<H2ONode> parseFlatFile( String fname ) {
    if( fname == null ) return null;
    File f = new File(fname);
    if( !f.exists() ) {
      Log.warn("-flatfile specified but not found: " + fname);
      return null; // No flat file
    }
    HashSet<H2ONode> h2os = new HashSet<H2ONode>();
    List<FlatFileEntry> list = parseFlatFile(f);
    for(FlatFileEntry entry : list)
      h2os.add(H2ONode.intern(entry.inet, entry.port+1));// use the UDP port here
    return h2os;
  }

  public static HashSet<H2ONode> parseFlatFileFromString( String s ) {
    HashSet<H2ONode> h2os = new HashSet<H2ONode>();
    InputStream is = new ByteArrayInputStream(s.getBytes());
    List<FlatFileEntry> list = parseFlatFile(is);
    for(FlatFileEntry entry : list)
      h2os.add(H2ONode.intern(entry.inet, entry.port+1));// use the UDP port here
    return h2os;
  }

  public static class FlatFileEntry {
    public InetAddress inet;
    public int port;
  }

  public static List<FlatFileEntry> parseFlatFile( File f ) {
    InputStream is = null;
    try {
      is = new FileInputStream(f);
    }
    catch (Exception e) { Log.die(e.toString()); }
    return parseFlatFile(is);
  }

  public static List<FlatFileEntry> parseFlatFile( InputStream is ) {
    List<FlatFileEntry> list = new ArrayList<FlatFileEntry>();
    BufferedReader br = null;
    int port = DEFAULT_PORT;
    try {
      br = new BufferedReader(new InputStreamReader(is));
      String strLine = null;
      while( (strLine = br.readLine()) != null) {
        strLine = strLine.trim();
        // be user friendly and skip comments and empty lines
        if (strLine.startsWith("#") || strLine.isEmpty()) continue;

        String ip = null, portStr = null;
        int slashIdx = strLine.indexOf('/');
        int colonIdx = strLine.indexOf(':');
        if( slashIdx == -1 && colonIdx == -1 ) {
          ip = strLine;
        } else if( slashIdx == -1 ) {
          ip = strLine.substring(0, colonIdx);
          portStr = strLine.substring(colonIdx+1);
        } else if( colonIdx == -1 ) {
          ip = strLine.substring(slashIdx+1);
        } else if( slashIdx > colonIdx ) {
          Log.die("Invalid format, must be name/ip[:port], not '"+strLine+"'");
        } else {
          ip = strLine.substring(slashIdx+1, colonIdx);
          portStr = strLine.substring(colonIdx+1);
        }

        InetAddress inet = InetAddress.getByName(ip);
        if( !(inet instanceof Inet4Address) )
          Log.die("Only IP4 addresses allowed: given " + ip);
        if( portStr!=null && !portStr.equals("") ) {
          try {
            port = Integer.decode(portStr);
          } catch( NumberFormatException nfe ) {
            Log.die("Invalid port #: "+portStr);
          }
        }
        FlatFileEntry entry = new FlatFileEntry();
        entry.inet = inet;
        entry.port = port;
        list.add(entry);
      }
    } catch( Exception e ) { Log.die(e.toString()); }
    finally { Utils.close(br); }
    return list;
  }

  static void initializePersistence() {
    HdfsLoader.loadJars();
    if( OPT_ARGS.aws_credentials != null ) {
      try {
        PersistS3.getClient();
      } catch( IllegalArgumentException e ) { Log.err(e); }
    }
    Persist.initialize();
  }

  static void initializeLicenseManager() {
    licenseManager = new LicenseManager();
    if (OPT_ARGS.license != null) {
      LicenseManager.Result r = licenseManager.readLicenseFile(OPT_ARGS.license);
      if (r == LicenseManager.Result.OK) {
        Log.info("Successfully read license file ("+ OPT_ARGS.license + ")");
        licenseManager.logLicensedFeatures();
      }
      else {
        Log.err("readLicenseFile failed (" + r + ")");
      }
    }
  }

  // Cleaner ---------------------------------------------------------------

  // msec time at which the STORE was dirtied.
  // Long.MAX_VALUE if clean.
  static private volatile long _dirty; // When was store dirtied

  static void dirty_store() { dirty_store(System.currentTimeMillis()); }
  static void dirty_store( long x ) {
    // Keep earliest dirty time seen
    if( x < _dirty ) _dirty = x;
  }

  public abstract static class KVFilter {
    public abstract boolean filter(KeyInfo k);
  }

  public static final class KeyInfo extends Iced implements Comparable<KeyInfo>{
    public final Key _key;
    public final int _type;
    public final boolean _rawData;
    public final int _sz;
    public final byte _backEnd;

    public KeyInfo(Key k, Value v){
      _key = k;
      _type = v.type();
      _rawData = v.isRawData();
      _sz = v._max;
      _backEnd = v.backend();
    }
    @Override public int compareTo(KeyInfo ki){ return _key.compareTo(ki._key);}

    public boolean isFrame(){
      return _type == TypeMap.onIce(Frame.class.getName());
    }
    public boolean isValueArray(){
      return _type == TypeMap.onIce(ValueArray.class.getName());
    }
    public boolean isLockable(){
      return TypeMap.newInstance(_type) instanceof Lockable;
    }
  }

  public static class KeySnapshot extends Iced {
    private static volatile long _lastUpdate;
    private static final long _updateInterval = 1000;
    private static volatile KeySnapshot _cache;
    public final KeyInfo [] _keyInfos;

    public long lastUpdated(){return _lastUpdate;}
    public KeySnapshot cache(){return _cache;}

    public KeySnapshot filter(KVFilter kvf){
      ArrayList<KeyInfo> res = new ArrayList<KeyInfo>();
      for(KeyInfo kinfo: _keyInfos)
        if(kvf.filter(kinfo))res.add(kinfo);
      return new KeySnapshot(res.toArray(new KeyInfo[res.size()]));
    }

    KeySnapshot(KeyInfo [] snapshot){
      _keyInfos = snapshot;}

    public Key [] keys(){
      Key [] res = new Key[_keyInfos.length];
      for(int i = 0; i < _keyInfos.length; ++i)
        res[i] = _keyInfos[i]._key;
      return res;
    }

    public <T extends Iced> Map<String, T> fetchAll(Class<T> c)                { return fetchAll(c,false,0,Integer.MAX_VALUE);}
    public <T extends Iced> Map<String, T> fetchAll(Class<T> c, boolean exact) { return fetchAll(c,exact,0,Integer.MAX_VALUE);}
    public <T extends Iced> Map<String, T> fetchAll(Class<T> c, boolean exact, int offset, int limit) {
      TreeMap<String, T> res = new TreeMap<String, T>();
      final int typeId = TypeMap.onIce(c.getName());
      for (KeyInfo kinfo : _keyInfos) {
        if (kinfo._type == typeId || (!exact && c.isAssignableFrom(TypeMap.newInstance(kinfo._type).getClass()))) {
          if (offset > 0) {
            --offset;
            continue;
          }
          Value v = DKV.get(kinfo._key);
          if (v != null) {
            T t = v.get();
            res.put(kinfo._key.toString(), t);
            if (res.size() == limit)
              break;
          }
        }
      }
      return res;
    }
    public static KeySnapshot localSnapshot(){return localSnapshot(false);}
    public static KeySnapshot localSnapshot(boolean homeOnly){
      Object [] kvs = STORE.raw_array();
      ArrayList<KeyInfo> res = new ArrayList<KeyInfo>();
      for(int i = 2; i < kvs.length; i+= 2){
        Object ok = kvs[i], ov = kvs[i+1];
        if( !(ok instanceof Key  ) ) continue; // Ignore tombstones and Primes and null's
        Key key = (Key )ok;
        if(!key.user_allowed())continue;
        if(homeOnly && !key.home())continue;
        if( !(ov instanceof Value) ) continue; // Ignore tombstones and Primes and null's
        res.add(new KeyInfo(key,(Value)ov));
      }
      final KeyInfo [] arr = res.toArray(new KeyInfo[res.size()]);
      Arrays.sort(arr);
      return new KeySnapshot(arr);
    }
    public static KeySnapshot globalSnapshot(){ return globalSnapshot(-1);}
    public static KeySnapshot globalSnapshot(long timeTolerance){
      KeySnapshot res = _cache;
      final long t = System.currentTimeMillis();
      if(res == null || (t - _lastUpdate) > timeTolerance)
        res = new KeySnapshot((new GlobalUKeySetTask().invokeOnAllNodes()._res));
      else if(t - _lastUpdate > _updateInterval)
        H2O.submitTask(new H2OCountedCompleter() {
          @Override
          public void compute2() {
            new GlobalUKeySetTask().invokeOnAllNodes();
          }
        });
      return res;
    }
    private static class GlobalUKeySetTask extends DRemoteTask<GlobalUKeySetTask> {
      KeyInfo [] _res;

      @Override public byte priority(){return H2O.GET_KEY_PRIORITY;}
      @Override public void lcompute(){
        _res = localSnapshot(true)._keyInfos;
        tryComplete();
      }
      @Override public void reduce(GlobalUKeySetTask gbt){
        if(_res == null)_res = gbt._res;
        else if(gbt._res != null){ // merge sort keys together
          KeyInfo [] res = new KeyInfo[_res.length + gbt._res.length];
          int j = 0, k = 0;
          for(int i = 0; i < res.length; ++i)
            res[i] = j < gbt._res.length && (k == _res.length || gbt._res[j].compareTo(_res[k]) < 0)?gbt._res[j++]:_res[k++];
          _res = res;
        }
      }
      @Override public void postGlobal(){
        _cache = new KeySnapshot(_res);
        _lastUpdate = System.currentTimeMillis();
      }
    }
  }

  // Periodically write user keys to disk
  public static class Cleaner extends Thread {
    // Desired cache level. Set by the MemoryManager asynchronously.
    static public volatile long DESIRED;
    // Histogram used by the Cleaner
    private final Histo _myHisto;

    boolean _diskFull = false;

    public Cleaner() {
      super("MemCleaner");
      setDaemon(true);
      setPriority(MAX_PRIORITY-2);
      _dirty = Long.MAX_VALUE;  // Set to clean-store
      _myHisto = new Histo();   // Build/allocate a first histogram
      _myHisto.compute(0);      // Compute lousy histogram; find eldest
      H = _myHisto;             // Force to be the most recent
      _myHisto.histo(true);     // Force a recompute with a good eldest
      MemoryManager.set_goals("init",false);
    }

    static boolean lazyPersist(){ // free disk > our DRAM?
      return H2O.SELF._heartbeat.get_free_disk() > MemoryManager.MEM_MAX;
    }
    static boolean isDiskFull(){ // free disk space < 5K?
      long space = Persist.getIce().getUsableSpace();
      return space != Persist.UNKNOWN && space < (5 << 10);
    }

    @Override public void run() {
      boolean diskFull = false;
      while( true ) {
        // Sweep the K/V store, writing out Values (cleaning) and free'ing
        // - Clean all "old" values (lazily, optimistically)
        // - Clean and free old values if above the desired cache level
        // Do not let optimistic cleaning get in the way of emergency cleaning.

        // Get a recent histogram, computing one as needed
        Histo h = _myHisto.histo(false);
        long now = System.currentTimeMillis();
        long dirty = _dirty; // When things first got dirtied

        // Start cleaning if: "dirty" was set a "long" time ago, or we beyond
        // the desired cache levels. Inverse: go back to sleep if the cache
        // is below desired levels & nothing has been dirty awhile.
        if( h._cached < DESIRED && // Cache is low and
            (now-dirty < 5000) ) { // not dirty a long time
          // Block asleep, waking every 5 secs to check for stuff, or when poked
          Boot.block_store_cleaner();
          continue; // Awoke; loop back and re-check histogram.
        }

        now = System.currentTimeMillis();
        _dirty = Long.MAX_VALUE; // Reset, since we are going write stuff out
        MemoryManager.set_goals("preclean",false);

        // The age beyond which we need to toss out things to hit the desired
        // caching levels. If forced, be exact (toss out the minimal amount).
        // If lazy, store-to-disk things down to 1/2 the desired cache level
        // and anything older than 5 secs.
        boolean force = (h._cached >= DESIRED); // Forced to clean
        if( force && diskFull )
          diskFull = isDiskFull();
        long clean_to_age = h.clean_to(force ? DESIRED : (DESIRED>>1));
        // If not forced cleaning, expand the cleaning age to allows Values
        // more than 5sec old
        if( !force ) clean_to_age = Math.max(clean_to_age,now-5000);

        // No logging if under memory pressure: can deadlock the cleaner thread
        if( Log.flag(Sys.CLEAN) ) {
          String s = h+" DESIRED="+(DESIRED>>20)+"M dirtysince="+(now-dirty)+" force="+force+" clean2age="+(now-clean_to_age);
          if( MemoryManager.canAlloc() ) Log.debug(Sys.CLEAN ,s);
          else                           Log.unwrap(System.err,s);
        }
        long cleaned = 0;
        long freed = 0;

        // For faster K/V store walking get the NBHM raw backing array,
        // and walk it directly.
        Object[] kvs = STORE.raw_array();

        // Start the walk at slot 2, because slots 0,1 hold meta-data
        for( int i=2; i<kvs.length; i += 2 ) {
          // In the raw backing array, Keys and Values alternate in slots
          Object ok = kvs[i], ov = kvs[i+1];
          if( !(ok instanceof Key  ) ) continue; // Ignore tombstones and Primes and null's
          Key key = (Key )ok;
          if( !(ov instanceof Value) ) continue; // Ignore tombstones and Primes and null's
          Value val = (Value)ov;
          byte[] m = val.rawMem();
          Object p = val.rawPOJO();
          if( m == null && p == null ) continue; // Nothing to throw out

          if( val.isLockable() ) continue; // we do not want to throw out Lockables.
          boolean isChunk = p instanceof Chunk;

          // ValueArrays covering large files in global filesystems such as NFS
          // or HDFS are only made on import (right now), and not reconstructed
          // by inspection of the Key or filesystem.... so we cannot toss them
          // out because they will not be reconstructed merely by loading the Value.
          if( val.isArray() &&
              (val._persist & Value.BACKEND_MASK)!=Value.ICE ) {
            // But can toss out a byte-array if already deserialized
            // (no need for both forms).
            if( m != null && p != null ) { val.freeMem(); freed += val._max; }
            continue; // Cannot throw out
          }

          // Ignore things younger than the required age.  In particular, do
          // not spill-to-disk all dirty things we find.
          long touched = val._lastAccessedTime;
          if( touched > clean_to_age ) { // Too recently touched?
            // But can toss out a byte-array if already deserialized & on disk
            // (no need for both forms).  Note no savings for Chunks, for which m==p._mem
            if( val.isPersisted() && m != null && p != null && !isChunk ) {
              val.freeMem();      // Toss serialized form, since can rebuild from POJO
              freed += val._max;
            }
            dirty_store(touched); // But may write it out later
            continue;             // Too young
          }

          // Should I write this value out to disk?
          // Should I further force it from memory?
          if( !val.isPersisted() && !diskFull && (force || (lazyPersist() && lazy_clean(key)))) {
            try {
              val.storePersist(); // Write to disk
              if( m == null ) m = val.rawMem();
              if( m != null ) cleaned += m.length;
            } catch(IOException e) {
              if( isDiskFull() )
                Log.warn(Sys.CLEAN,"Disk full! Disabling swapping to disk." + (force?" Memory low! Please free some space in " + Persist.getIce().getPath() + "!":""));
              else
                Log.warn(Sys.CLEAN,"Disk swapping failed! " + e.getMessage());
              // Something is wrong so mark disk as full anyways so we do not
              // attempt to write again.  (will retry next run when memory is low)
              diskFull = true;
            }
          }
          // And, under pressure, free all
          if( force && val.isPersisted() ) {
            val.freeMem ();  if( m != null ) freed += val._max;  m = null;
            val.freePOJO();  if( p != null ) freed += val._max;  p = null;
            if( isChunk ) freed -= val._max; // Double-counted freed mem for Chunks since val._pojo._mem & val._mem are the same.
          }
          // If we have both forms, toss the byte[] form - can be had by
          // serializing again.
          if( m != null && p != null && !isChunk ) {
            val.freeMem();
            freed += val._max;
          }
        }

        h = _myHisto.histo(true); // Force a new histogram
        MemoryManager.set_goals("postclean",false);
        // No logging if under memory pressure: can deadlock the cleaner thread
        if( Log.flag(Sys.CLEAN) ) {
          String s = h+" cleaned="+(cleaned>>20)+"M, freed="+(freed>>20)+"M, DESIRED="+(DESIRED>>20)+"M";
          if( MemoryManager.canAlloc() ) Log.debug(Sys.CLEAN ,s);
          else                           Log.unwrap(System.err,s);
        }
      }
    }

    // Rules on when to write & free a Key, when not under memory pressure.
    boolean lazy_clean( Key key ) {
      // Only arraylets are worth tossing out even lazily.
      if( key._kb[0] != Key.ARRAYLET_CHUNK ) // Not arraylet?
        return false; // Not enough savings to write it with mem-pressure to force us
      // If this is a chunk of a system-defined array, then assume it has
      // short lifetime, and we do not want to spin the disk writing it
      // unless we're under memory pressure.
      Key arykey = ValueArray.getArrayKey(key);
      return arykey.user_allowed(); // Write user keys but not system keys
    }

    // Current best histogram
    static private volatile Histo H;

    // Histogram class
    public static class Histo {
      final long[] _hs = new long[128];
      long _oldest; // Time of the oldest K/V discovered this pass
      long _eldest; // Time of the eldest K/V found in some prior pass
      long _hStep; // Histogram step: (now-eldest)/histogram.length
      long _cached; // Total alive data in the histogram
      long _when; // When was this histogram computed
      Value _vold; // For assertions: record the oldest Value
      boolean _clean; // Was "clean" K/V when built?

      // Return the current best histogram
      static Histo best_histo() { return H; }

      // Return the current best histogram, recomputing in-place if it is
      // getting stale. Synchronized so the same histogram can be called into
      // here and will be only computed into one-at-a-time.
      synchronized Histo histo( boolean force ) {
        final Histo h = H; // Grab current best histogram
        if( !force && System.currentTimeMillis() < h._when+100 )
          return h; // It is recent; use it
        if( h._clean && _dirty==Long.MAX_VALUE )
          return h; // No change to the K/V store, so no point
        compute(h._oldest); // Use last oldest value for computing the next histogram in-place
        return (H = this);      // Record current best histogram & return it
      }

      // Compute a histogram
      public void compute( long eldest ) {
        Arrays.fill(_hs, 0);
        _when = System.currentTimeMillis();
        _eldest = eldest; // Eldest seen in some prior pass
        _hStep = Math.max(1,(_when-eldest)/_hs.length);
        boolean clean = _dirty==Long.MAX_VALUE;
        // Compute the hard way
        Object[] kvs = STORE.raw_array();
        long cached = 0; // Total K/V cached in ram
        long oldest = Long.MAX_VALUE; // K/V with the longest time since being touched
        Value vold = null;
        // Start the walk at slot 2, because slots 0,1 hold meta-data
        for( int i=2; i<kvs.length; i += 2 ) {
          // In the raw backing array, Keys and Values alternate in slots
          Object ok = kvs[i+0], ov = kvs[i+1];
          if( !(ok instanceof Key  ) ) continue; // Ignore tombstones and Primes and null's
          if( !(ov instanceof Value) ) continue; // Ignore tombstones and Primes and null's
          Value val = (Value)ov;
          int len = 0;
          byte[] m = val.rawMem();
          Object p = val.rawPOJO();
          if( m != null ) len += val._max;
          if( p != null ) len += val._max;
          if( p instanceof Chunk ) len -= val._max; // Do not double-count Chunks
          if( len == 0 ) continue;
          cached += len; // Accumulate total amount of cached keys

          if( val.isArray() &&
              (val._persist & Value.BACKEND_MASK)!=Value.ICE )
            continue; // Cannot throw out (so not in histogram buckets)

          if( val._lastAccessedTime < oldest ) { // Found an older Value?
            vold = val; // Record oldest Value seen
            oldest = val._lastAccessedTime;
          }
          // Compute histogram bucket
          int idx = (int)((val._lastAccessedTime - eldest)/_hStep);
          if( idx < 0 ) idx = 0;
          else if( idx >= _hs.length ) idx = _hs.length-1;
          _hs[idx] += len;      // Bump histogram bucket
        }
        _cached = cached; // Total cached; NOTE: larger than sum of histogram buckets
        _oldest = oldest; // Oldest seen in this pass
        _vold = vold;
        _clean = clean && _dirty==Long.MAX_VALUE; // Looks like a clean K/V the whole time?
      }

      // Compute the time (in msec) for which we need to throw out things
      // to throw out enough things to hit the desired cached memory level.
      long clean_to( long desired ) {
        long age = _eldest;     // Age of bucket zero
        if( _cached < desired ) return age; // Already there; nothing to remove
        long s = 0;             // Total amount toss out
        for( long t : _hs ) {   // For all buckets...
          s += t;               // Raise amount tossed out
          age += _hStep;        // Raise age beyond which you need to go
          if( _cached - s < desired ) break;
        }
        return age;
      }

      // Pretty print
      @Override
      public String toString() {
        long x = _eldest;
        long now = System.currentTimeMillis();
        return "H("+(_cached>>20)+"M, "+x+"ms < +"+(_oldest-x)+"ms <...{"+_hStep+"ms}...< +"+(_hStep*128)+"ms < +"+(now-x)+")";
      }
    }
  }

  // API IP Port Watchdog ---------------------------------------------------------------

  // Monitor API IP:Port for availability.
  //
  // This thread is only a watchdog.  You can comment this thread out
  // so it does not run without affecting any service functionality.
  public static class ApiIpPortWatchdogThread extends Thread {
    final private String threadName = "ApiPortWatchdog";

    private volatile boolean gracefulShutdownInitiated;         // Thread-safe.

    // Failure-tracking.
    private int consecutiveFailures;
    private long failureStartTimestampMillis;

    // Timing things that can be tuned if needed.
    final private int maxFailureSeconds = 180;
    final private int maxConsecutiveFailures = 20;
    final private int checkIntervalSeconds = 10;
    final private int timeoutSeconds = 30;
    final private int millisPerSecond = 1000;
    final private int timeoutMillis = timeoutSeconds * millisPerSecond;
    final private int sleepMillis = checkIntervalSeconds * millisPerSecond;

    // Constructor.
    public ApiIpPortWatchdogThread() {
      super("ApiWatch");        // Only 9 characters get printed in the log.
      setDaemon(true);
      setPriority(MAX_PRIORITY-2);
      reset();
      gracefulShutdownInitiated = false;
    }

    // Exit this watchdog thread.
    public void shutdown() {
      gracefulShutdownInitiated = true;
    }

    // Sleep method.
    private void mySleep(int millis) {
      try {
        Thread.sleep (sleepMillis);
      }
      catch (Exception xe)
        {}
    }

    // Print some help for the user if a failure occurs.
    private void printPossibleCauses() {
      Log.info(threadName + ": A possible cause is DHCP (e.g. changing WiFi networks)");
      Log.info(threadName + ": A possible cause is your laptop going to sleep (if running on a laptop)");
      Log.info(threadName + ": A possible cause is the network interface going down");
      Log.info(threadName + ": A possible cause is this host being overloaded");
    }

    // Reset the failure counting when a successful check() occurs.
    private void reset() {
      consecutiveFailures = 0;
      failureStartTimestampMillis = 0;
    }

    // Count the impact of one failure.
    @SuppressWarnings("unused")
    private void failed() {
      printPossibleCauses();
      if (consecutiveFailures == 0) {
        failureStartTimestampMillis = System.currentTimeMillis();
      }
      consecutiveFailures++;
    }

    // Check if enough failures have occurred or time has passed to
    // shut down this node.
    private void testForFailureShutdown() {
      if (consecutiveFailures >= maxConsecutiveFailures) {
        Log.err(threadName + ": Too many failures (>= " + maxConsecutiveFailures + "), H2O node shutting down");
        H2O.exit(1);
      }

      if (consecutiveFailures > 0) {
        final long now = System.currentTimeMillis();
        final long deltaMillis = now - failureStartTimestampMillis;
        final long thresholdMillis = (maxFailureSeconds * millisPerSecond);
        if (deltaMillis > thresholdMillis) {
          Log.err(threadName + ": Failure time threshold exceeded (>= " +
                  thresholdMillis +
                  " ms), H2O node shutting down");
          H2O.exit(1);
        }
      }
    }

    // Do the watchdog check.
    private void check() {
      final Socket s = new Socket();
      final InetSocketAddress apiIpPort = new InetSocketAddress(H2O.SELF_ADDRESS, H2O.API_PORT);
      Exception e=null;
      String msg=null;
      try {
        s.connect (apiIpPort, timeoutMillis);
        reset();
      }
      catch (SocketTimeoutException se) { e= se; msg=": Timed out"; }
      catch (IOException           ioe) { e=ioe; msg=": Failed"; }
      catch (Exception              ee) { e= ee; msg=": Failed unexpectedly"; }
      finally {
        if (gracefulShutdownInitiated) { return; }
        if( e != null ) {
          Log.err(threadName+msg+" trying to connect to REST API IP and Port (" +
                  H2O.SELF_ADDRESS + ":" + H2O.API_PORT + ", " + timeoutMillis + " ms)");
          fail();
        }
        testForFailureShutdown();
        try { s.close(); } catch (Exception xe) {}
      }
    }

    // Class main thread.
    @Override
    public void run() {
      Log.debug (threadName + ": Thread run() started");
      reset();

      while (true) {
        mySleep (sleepMillis);
        if (gracefulShutdownInitiated) { break; }
        check();
        if (gracefulShutdownInitiated) { break; }
      }
    }
  }

  /**
   * Log physical (RSS) memory usage periodically.
   * Used by developers to look for memory leaks.
   * Currently this only works for Linux.
   */
  private static class MemoryWatchdogThread extends Thread {
    final private String threadName = "MemoryWatchdog";

    private volatile boolean gracefulShutdownInitiated;         // Thread-safe.

    // Timing things that can be tuned if needed.
    final private int checkIntervalSeconds = 5;
    final private int millisPerSecond = 1000;
    final private int sleepMillis = checkIntervalSeconds * millisPerSecond;

    // Constructor.
    public MemoryWatchdogThread() {
      super("MemWatch");        // Only 9 characters get printed in the log.
      setDaemon(true);
      setPriority(MAX_PRIORITY - 2);
      gracefulShutdownInitiated = false;
    }

    // Exit this watchdog thread.
    public void shutdown() {
      gracefulShutdownInitiated = true;
    }

    // Sleep method.
    private void mySleep(int millis) {
      try {
        Thread.sleep (sleepMillis);
      }
      catch (Exception xe)
      {}
    }

    // Do the watchdog check.
    private void check() {
      water.util.LinuxProcFileReader r = new LinuxProcFileReader();
      r.read();
      long rss = -1;
      try {
        rss = r.getProcessRss();
      }
      catch (AssertionError xe) {}
      Log.info("RSS: " + rss);
    }

    // Class main thread.
    @Override
    public void run() {
      Log.debug(threadName + ": Thread run() started");

      while (true) {
        mySleep (sleepMillis);
        if (gracefulShutdownInitiated) { break; }
        check();
        if (gracefulShutdownInitiated) { break; }
      }
    }
  }
}<|MERGE_RESOLUTION|>--- conflicted
+++ resolved
@@ -71,15 +71,10 @@
   public static final int NUMCPUS = Runtime.getRuntime().availableProcessors();
 
   // Convenience error
-<<<<<<< HEAD
-  public static RuntimeException unimpl() { return new RuntimeException("unimplemented"); }
-  public static RuntimeException fail() { return new RuntimeException("do not call"); }
-  public static RuntimeException fail(String msg) { return new RuntimeException(msg); }
-=======
   public static final RuntimeException unimpl(String msg) { return new RuntimeException("unimplemented: " + msg); }
   public static final RuntimeException unimpl() { return new RuntimeException("unimplemented"); }
   public static final RuntimeException fail() { return new RuntimeException("do not call"); }
->>>>>>> c1b7f815
+  public static final RuntimeException fail(String msg) { return new RuntimeException("FAILURE: " + msg); }
 
   // Central /dev/null for ignored exceptions
   public static void ignore(Throwable e)             { ignore(e,"[h2o] Problem ignored: "); }
