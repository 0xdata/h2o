--- conflicted
+++ resolved
@@ -7,7 +7,7 @@
 public class TypeMap {
   static final short NULL = (short) -1;
 
-  // Run main below to update
+  // Run main below to update TODO add as build step
   static private final String[] CLAZZES = {
     "hex.ConfusionMatrix",
     "hex.Covariance$COV_Task",
@@ -46,36 +46,13 @@
     "hex.rf.MinorityClasses$UnbalancedClass",
     "hex.rf.RFModel",
     "hex.rf.Tree$1",
-<<<<<<< HEAD
-    "water.AtomicTest$Append$1",
-    "water.H2ONode",
-    "water.H2ONode",
-    "water.HeartBeat",
-    "water.HeartBeat",
-    "water.Jobs$1",
-    "water.Jobs$2",
-    "water.Jobs$3",
-    "water.Jobs$Job",
-    "water.Jobs$Progress$1",
-    "water.KVTest$Atomic2",
-    "water.KVTest$ByteHisto",
-    "water.KVTest$RemoteBitSet",
-    "water.Key",
-    "water.TaskGetKey",
-    "water.TaskInvalidateKey",
-    "water.TaskPutKey",
-    "water.Value",
-    "water.ValueArray",
-    "water.ValueArray$Column",
-=======
     "hex.RowVecTask$Sampling",
     "hex.RowVecTask",
-    "water.AppendKey",
     "water.Atomic",
+    "water.AtomicTest$Append$1",
     "water.AutoSerialTest",
     "water.DRemoteTask",
     "water.DTask",
->>>>>>> ea5b4225
     "water.exec.AddOperator",
     "water.exec.AndOperator",
     "water.exec.BooleanVectorFilter",
@@ -131,11 +108,8 @@
     "water.exec.SliceFilter",
     "water.exec.SubOperator",
     "water.exec.Sum$MRSum",
-<<<<<<< HEAD
-=======
     "water.exec.TernaryWithScalarOperator",
     "water.exec.TernaryWithTwoScalarsOperator",
->>>>>>> ea5b4225
     "water.exec.UnaryMinus",
     "water.Freezable",
     "water.H2ONode",
