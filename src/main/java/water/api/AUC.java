--- conflicted
+++ resolved
@@ -784,18 +784,12 @@
         if (ca.isNA0(i))
           throw new UnsupportedOperationException("Actual class label cannot be a missing value!");
         final int a = (int)ca.at80(i); //would be a 0 if double was NaN
-<<<<<<< HEAD
-        final double pr = cp.at0(i);
-        resDev += binomial_deviance(a,pr);
-        nullDev += binomial_deviance(a,ymu);
-        assert (a == 0 || a == 1) : "Invalid vactual: must be binary (0 or 1).";
-=======
         assert (a == 0 || a == 1) : "Invalid values in vactual: must be binary (0 or 1).";
->>>>>>> d9524dc4
         if (cp.isNA0(i)) {
 //          Log.warn("Skipping predicted NaN."); //some models predict NaN!
           continue;
         }
+        final double pr = cp.at80(i);
         for( int t=0; t < _cms.length; t++ ) {
           final int p = pr >= _thresh[t]?1:0;
           _cms[t].add(a, p);
