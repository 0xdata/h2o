package water.api;

import com.amazonaws.services.cloudfront.model.InvalidArgumentException;
import hex.ConfusionMatrix;
import org.apache.commons.lang.StringEscapeUtils;
import water.MRTask2;
import water.Request2;
import water.UKV;
import water.fvec.Chunk;
import water.fvec.Frame;
import water.fvec.Vec;
import water.util.Utils;

import java.util.HashSet;

import static java.util.Arrays.sort;

public class AUC extends Request2 {
  static final int API_WEAVER = 1; // This file has auto-gen'd doc & json fields
  static public DocGen.FieldDoc[] DOC_FIELDS; // Initialized from Auto-Gen code.

  @API(help = "", required = true, filter = Default.class, json=true)
  public Frame actual;

  @API(help="Column of the actual results (will display vertically)", required=true, filter=actualVecSelect.class, json=true)
  public Vec vactual;
  class actualVecSelect extends VecClassSelect { actualVecSelect() { super("actual"); } }

  @API(help = "", required = true, filter = Default.class, json=true)
  public Frame predict;

  @API(help="Column of the predicted results (will display horizontally)", required=true, filter=predictVecSelect.class, json=true)
  public Vec vpredict;
  class predictVecSelect extends VecClassSelect { predictVecSelect() { super("predict"); } }

  @API(help = "Thresholds (optional, e.g. 0:1:0.01 or 0.0,0.2,0.4,0.6,0.8,1.0).", required = false, filter = Default.class, json = true)
  public float[] thresholds;

  @API(help = "Threshold criterion", filter = Default.class, json = true)
  public ThresholdCriterion threshold_criterion = ThresholdCriterion.maximum_F1;

  enum ThresholdCriterion {
    maximum_F1,
    maximum_Accuracy,
    maximum_Precision,
    maximum_Recall,
    maximum_Specificity,
    minimizing_max_per_class_Error
  }

  @API(help="domain of the actual response")
  private String [] actual_domain;
  @API(help="AUC (ROC)")
  public double AUC;
  @API(help="Gini")
  public double Gini;

  @API(help = "Confusion Matrices for all thresholds")
  public long[][][] confusion_matrices;
  @API(help = "F1 for all thresholds")
  public float[] F1;
  @API(help = "Accuracy for all thresholds")
  public float[] accuracy;
  @API(help = "Precision for all thresholds")
  public float[] precision;
  @API(help = "Recall for all thresholds")
  public float[] recall;
  @API(help = "Specificity for all thresholds")
  public float[] specificity;
  @API(help = "Max per class error for all thresholds")
  public float[] max_per_class_error;

  @API(help="Threshold criteria")
  String[] threshold_criteria;
  @API(help="Optimal thresholds for criteria")
  private float[] threshold_for_criteria;
  @API(help="F1 for threshold criteria")
  private float[] F1_for_criteria;
  @API(help="Accuracy for threshold criteria")
  private float[] accuracy_for_criteria;
  @API(help="Precision for threshold criteria")
  private float[] precision_for_criteria;
  @API(help="Recall for threshold criteria")
  private float[] recall_for_criteria;
  @API(help="Specificity for threshold criteria")
  private float[] specificity_for_criteria;
  @API(help="Maximum per class Error for threshold criteria")
  private float[] max_per_class_error_for_criteria;
  @API(help="Confusion Matrices for threshold criteria")
  private long[][][] confusion_matrix_for_criteria;

  /**
   * Clean out large JSON fields. Only keep AUC and Gini. Useful for models that score often.
   */
  public void clear() {
    actual_domain = null;
    threshold_criteria = null;
    thresholds = null;
    confusion_matrices = null;
    F1 = null;
    accuracy = null;
    precision = null;
    recall = null;
    specificity = null;
    max_per_class_error = null;
    threshold_for_criteria = null;
    F1_for_criteria = null;
    accuracy_for_criteria = null;
    precision_for_criteria = null;
    recall_for_criteria = null;
    specificity_for_criteria = null;
    max_per_class_error_for_criteria = null;
    confusion_matrix_for_criteria = null;
  }

  /* Independent on thresholds */
  public double AUC() { return AUC; }
  public double Gini() { return Gini; }

  /* Return the metrics for given criterion */
  public double F1(ThresholdCriterion criter) { return _cms[idxCriter[criter.ordinal()]].F1(); }
  public double err(ThresholdCriterion criter) { return _cms[idxCriter[criter.ordinal()]].err(); }
  public double precision(ThresholdCriterion criter) { return _cms[idxCriter[criter.ordinal()]].precision(); }
  public double recall(ThresholdCriterion criter) { return _cms[idxCriter[criter.ordinal()]].recall(); }
  public double specificity(ThresholdCriterion criter) { return _cms[idxCriter[criter.ordinal()]].specificity(); }
  public double accuracy(ThresholdCriterion criter) { return _cms[idxCriter[criter.ordinal()]].accuracy(); }
  public double max_per_class_error(ThresholdCriterion criter) { return _cms[idxCriter[criter.ordinal()]].max_per_class_error(); }
  public float threshold(ThresholdCriterion criter) { return threshold_for_criteria[criter.ordinal()]; }
  public long[][] cm(ThresholdCriterion criter) { return confusion_matrix_for_criteria[criter.ordinal()]; }


  /* Return the metrics for chosen threshold criterion */
  public double F1() { return F1(threshold_criterion); }
  public double err() { return err(threshold_criterion); }
  public double precision() { return precision(threshold_criterion); }
  public double recall() { return recall(threshold_criterion); }
  public double specificity() { return specificity(threshold_criterion); }
  public double accuracy() { return accuracy(threshold_criterion); }
  public double max_per_class_error() { return max_per_class_error(threshold_criterion); }
  public float threshold() { return threshold(threshold_criterion); }
  public long[][] cm() { return cm(threshold_criterion); }
  public ConfusionMatrix CM() { return _cms[idxCriter[threshold_criterion.ordinal()]]; }

  /* Return the best possible metrics */
  public double bestF1() { return F1(ThresholdCriterion.maximum_F1); }
  public double bestErr() { return err(ThresholdCriterion.maximum_Accuracy); }

  /* Helpers */
  private int[] idxCriter;
  private double[] _tprs;
  private double[] _fprs;
  private hex.ConfusionMatrix[] _cms;

  public AUC() {}

  /**
   * Constructor for algos that make their own CMs
   * @param cms ConfusionMatrices
   * @param thresh Thresholds
   */
  public AUC(hex.ConfusionMatrix[] cms, float[] thresh) {
    _cms = cms;
    thresholds = thresh;
<<<<<<< HEAD
    assert(_cms.length == thresholds.length):("incompatible lengths of thresholds and confusion matrices: " + _cms.length + " != " + thresholds.length);
    // compute AUC and best thresholds
=======
>>>>>>> 1f6d795f
    computeAUC();
    findBestThresholds();
    computeMetrics();
  }

  @Override public Response serve() {
    Vec va = null, vp;
    // Input handling
    if( vactual==null || vpredict==null )
      throw new IllegalArgumentException("Missing actual or predict!");
    if (vactual.length() != vpredict.length())
      throw new IllegalArgumentException("Both arguments must have the same length!");
    if (!vactual.isInt())
      throw new IllegalArgumentException("Actual column must be integer class labels!");
    if (vpredict.isInt())
      throw new IllegalArgumentException("Predicted column must be a floating point probability!");

    try {
      va = vactual.toEnum(); // always returns TransfVec
      actual_domain = va._domain;
      vp = vpredict;
      // The vectors are from different groups => align them, but properly delete it after computation
      if (!va.group().equals(vp.group())) {
        vp = va.align(vp);
      }

      // compute thresholds, if not user-given
      if (thresholds != null) {
        if (_cms == null) sort(thresholds); //otherwise assume that thresholds and CMs are in the same order
        if (Utils.minValue(thresholds) < 0) throw new InvalidArgumentException("Minimum threshold cannot be negative.");
        if (Utils.maxValue(thresholds) > 1) throw new InvalidArgumentException("Maximum threshold cannot be greater than 1.");
      } else {
        HashSet hs = new HashSet();
        final int bins = (int)Math.min(vpredict.length(), 200l);
        final long stride = Math.max(vpredict.length() / bins, 1);
        for( int i=0; i<bins; ++i) hs.add(new Float(vpredict.at(i*stride))); //data-driven thresholds TODO: use percentiles (from Summary2?)
        for (int i=0;i<51;++i) hs.add(new Float(i/50.)); //always add 0.02-spaced thresholds from 0 to 1

        // created sorted vector of unique thresholds
        thresholds = new float[hs.size()];
        int i=0;
        for (Object h : hs) {thresholds[i++] = (Float)h; }
        sort(thresholds);
      }
      // compute CMs
      if (_cms != null) {
        if (_cms.length != thresholds.length) throw new InvalidArgumentException("Number of thresholds differs from number of confusion matrices.");
      } else {
        AUCTask at = new AUCTask(thresholds).doAll(va,vp);
        _cms = at.getCMs();
      }
      // compute AUC and best thresholds
      computeAUC();
      findBestThresholds();
      computeMetrics();
      return Response.done(this);
    } catch( Throwable t ) {
      return Response.error(t);
    } finally {       // Delete adaptation vectors
      if (va!=null) UKV.remove(va._key);
    }
  }


  private static double trapezoid_area(double x1, double x2, double y1, double y2) { return Math.abs(x1-x2)*(y1+y2)/2.; }

  private void computeAUC() {
    _tprs = new double[_cms.length];
    _fprs = new double[_cms.length];
    double TPR_pre = 1;
    double FPR_pre = 1;
    AUC = 0;
    for( int t = 0; t < _cms.length; ++t ) {
      double TPR = 1 - _cms[t].classErr(1); // =TP/(TP+FN) = true-positive-rate
      double FPR = _cms[t].classErr(0); // =FP/(FP+TN) = false-positive-rate
      AUC += trapezoid_area(FPR_pre, FPR, TPR_pre, TPR);
      TPR_pre = TPR;
      FPR_pre = FPR;
      _tprs[t] = TPR;
      _fprs[t] = FPR;
    }
    AUC += trapezoid_area(FPR_pre, 0, TPR_pre, 0);
    assert(AUC > -1e-5 && AUC < 1.+1e-5); //check numerical sanity
    AUC = Math.max(0., Math.min(AUC, 1.)); //clamp to 0...1
    Gini = 2*AUC-1;
  }

  /* return true if a is better than b with respect to criterion criter */
  private boolean isBetter(ConfusionMatrix a, ConfusionMatrix b, ThresholdCriterion criter) {
    if (criter == ThresholdCriterion.maximum_F1) {
      return (!Double.isNaN(a.F1()) &&
              (Double.isNaN(b.F1()) || a.F1() > b.F1()));
    } else if (criter == ThresholdCriterion.maximum_Recall) {
      return (!Double.isNaN(a.recall()) &&
              (Double.isNaN(b.recall()) || a.recall() > b.recall()));
    } else if (criter == ThresholdCriterion.maximum_Precision) {
      return (!Double.isNaN(a.precision()) &&
              (Double.isNaN(b.precision()) || a.precision() > b.precision()));
    } else if (criter == ThresholdCriterion.maximum_Accuracy) {
      return a.accuracy() > b.accuracy();
    } else if (criter == ThresholdCriterion.minimizing_max_per_class_Error) {
      return a.max_per_class_error() < b.max_per_class_error();
    } else if (criter == ThresholdCriterion.maximum_Specificity) {
      return (!Double.isNaN(a.specificity()) &&
              (Double.isNaN(b.specificity()) || a.specificity() > b.specificity()));
    }
    else {
      throw new InvalidArgumentException("Unknown threshold criterion.");
    }
  }

  private void findBestThresholds() {
    threshold_criteria = new String[ThresholdCriterion.values().length];
    int i=0;
    HashSet<ThresholdCriterion> hs = new HashSet<ThresholdCriterion>();
    for (ThresholdCriterion criter : ThresholdCriterion.values()) {
      hs.add(criter);
      threshold_criteria[i++] = criter.toString().replace("_", " ");
    }
    confusion_matrix_for_criteria = new long[hs.size()][][];
    idxCriter = new int[hs.size()];
    threshold_for_criteria = new float[hs.size()];
    F1_for_criteria = new float[hs.size()];
    accuracy_for_criteria = new float[hs.size()];
    precision_for_criteria = new float[hs.size()];
    recall_for_criteria = new float[hs.size()];
    specificity_for_criteria = new float[hs.size()];
    max_per_class_error_for_criteria = new float[hs.size()];

    for (ThresholdCriterion criter : hs) {
      final int id = criter.ordinal();
      idxCriter[id] = 0;
      threshold_for_criteria[id] = thresholds[0];
      for(i = 1; i < _cms.length; ++i) {
        if (isBetter(_cms[i], _cms[idxCriter[id]], criter)) {
          idxCriter[id] = i;
          threshold_for_criteria[id] = thresholds[i];
        }
      }
      // Set members for JSON, float to save space
      confusion_matrix_for_criteria[id] = _cms[idxCriter[id]]._arr;
      F1_for_criteria[id] = (float)_cms[idxCriter[id]].F1();
      accuracy_for_criteria[id] = (float)_cms[idxCriter[id]].accuracy();
      precision_for_criteria[id] = (float)_cms[idxCriter[id]].precision();
      recall_for_criteria[id] = (float)_cms[idxCriter[id]].recall();
      specificity_for_criteria[id] = (float)_cms[idxCriter[id]].specificity();
      max_per_class_error_for_criteria[id] = (float)_cms[idxCriter[id]].max_per_class_error();
    }
  }

  /**
   * Populate requested JSON fields
   */
  private void computeMetrics() {
    confusion_matrices = new long[_cms.length][][];
    if (threshold_criterion == ThresholdCriterion.maximum_F1) F1 = new float[_cms.length];
    if (threshold_criterion == ThresholdCriterion.maximum_Accuracy) accuracy = new float[_cms.length];
    if (threshold_criterion == ThresholdCriterion.maximum_Precision) precision = new float[_cms.length];
    if (threshold_criterion == ThresholdCriterion.maximum_Recall) recall = new float[_cms.length];
    if (threshold_criterion == ThresholdCriterion.maximum_Specificity) specificity = new float[_cms.length];
    if (threshold_criterion == ThresholdCriterion.minimizing_max_per_class_Error) max_per_class_error = new float[_cms.length];
    for(int i=0;i<_cms.length;++i) {
      confusion_matrices[i] = _cms[i]._arr;
      if (threshold_criterion == ThresholdCriterion.maximum_F1) F1[i] = (float)_cms[i].F1();
      if (threshold_criterion == ThresholdCriterion.maximum_Accuracy) accuracy[i] = (float)_cms[i].accuracy();
      if (threshold_criterion == ThresholdCriterion.maximum_Precision) precision[i] = (float)_cms[i].precision();
      if (threshold_criterion == ThresholdCriterion.maximum_Recall) recall[i] = (float)_cms[i].recall();
      if (threshold_criterion == ThresholdCriterion.maximum_Specificity) specificity[i] = (float)_cms[i].specificity();
      if (threshold_criterion == ThresholdCriterion.minimizing_max_per_class_Error) max_per_class_error[i] = (float)_cms[i].max_per_class_error();
    }
  }

  @Override public boolean toHTML( StringBuilder sb ) {
    if (thresholds == null) return false;

    sb.append("<div>");
    DocGen.HTML.section(sb, "Scoring for Binary Classification");

    // data for JS
    sb.append("\n<script type=\"text/javascript\">");//</script>");
    sb.append("var cms = [\n");
    for(hex.ConfusionMatrix cm:_cms){
      StringBuilder tmp = new StringBuilder();
      cm.toHTML(tmp, actual_domain);
      sb.append("\t'" + StringEscapeUtils.escapeJavaScript(tmp.toString()) + "',\n");
    }
    sb.append("];\n");
    sb.append("var criterion = " + threshold_criterion.ordinal() + ";\n"); //which one
    sb.append("var criteria = ["); for(String c:threshold_criteria) sb.append("\"" + c + "\","); sb.append(" ];\n");
    sb.append("var thresholds = ["); for(double t: threshold_for_criteria) sb.append((float)t + ","); sb.append(" ];\n");
    sb.append("var F1_values = ["); for(int i=0;i<_cms.length;++i) sb.append((float)_cms[i].F1() + ","); sb.append(" ];\n");
    sb.append("var accuracy = ["); for(int i=0;i<_cms.length;++i) sb.append((float)_cms[i].accuracy() + ","); sb.append(" ];\n");
    sb.append("var precision = ["); for(int i=0;i<_cms.length;++i) sb.append((float)_cms[i].precision() + ","); sb.append(" ];\n");
    sb.append("var recall = ["); for(int i=0;i<_cms.length;++i) sb.append((float)_cms[i].recall() + ","); sb.append(" ];\n");
    sb.append("var specificity = ["); for(int i=0;i<_cms.length;++i) sb.append((float)_cms[i].specificity() + ","); sb.append(" ];\n");
    sb.append("var max_per_class_error = ["); for(int i=0;i<_cms.length;++i) sb.append((float)_cms[i].max_per_class_error() + ","); sb.append(" ];\n");
    sb.append("var idxCriter = ["); for(int i:idxCriter) sb.append(i + ","); sb.append(" ];\n");
    sb.append("</script>\n");

    // Selection of threshold criterion
    sb.append("\n<div><b>Threshold criterion:</b></div><select id='threshold_select' onchange='set_criterion(this.value, idxCriter[this.value])'>\n");
    for(int i = 0; i < threshold_criteria.length; ++i)
      sb.append("\t<option value='" + i + "'" + (i == threshold_criterion.ordinal()?"selected='selected'":"") +">" + threshold_criteria[i] + "</option>\n");
    sb.append("</select>\n");
    sb.append("</div>");

    DocGen.HTML.arrayHead(sb);
    sb.append("<th>AUC</th>");
    sb.append("<th>Gini</th>");
    sb.append("<th id='threshold_criterion'>Threshold for " + threshold_criterion.toString().replace("_", " ") + "</th>");
    sb.append("<th>F1         </th>");
    sb.append("<th>Accuracy   </th>");
    sb.append("<th>Precision  </th>");
    sb.append("<th>Recall     </th>");
    sb.append("<th>Specificity</th>");
    sb.append("<th>Max per class Error</th>");
    sb.append("<tr class='warning'>");
    sb.append("<td>" + String.format("%.5f", AUC()) + "</td>"
            + "<td>" + String.format("%.5f", Gini()) + "</td>"
            + "<td id='threshold'>" + String.format("%g", threshold()) + "</td>"
            + "<td id='F1_value'>" + String.format("%.7f", F1()) + "</td>"
            + "<td id='accuracy'>" + String.format("%.7f", accuracy()) + "</td>"
            + "<td id='precision'>" + String.format("%.7f", precision()) + "</td>"
            + "<td id='recall'>" + String.format("%.7f", recall()) + "</td>"
            + "<td id='specificity'>" + String.format("%.7f", specificity()) + "</td>"
            + "<td id='max_per_class_error'>" + String.format("%.7f", max_per_class_error()) + "</td>"
    );
    DocGen.HTML.arrayTail(sb);
//    sb.append("<div id='BestConfusionMatrix'>");
//    CM().toHTML(sb, actual_domain);
//    sb.append("</div>");

    sb.append("<table><tr><td>");
    plotROC(sb);
    sb.append("</td><td id='ConfusionMatrix'>");
    CM().toHTML(sb, actual_domain);
    sb.append("</td></tr>");
    sb.append("<tr><td><h5>Threshold:</h5></div><select id=\"select\" onchange='show_cm(this.value)'>\n");
    for(int i = 0; i < _cms.length; ++i)
      sb.append("\t<option value='" + i + "'" + (thresholds[i] == threshold()?"selected='selected'":"") +">" + thresholds[i] + "</option>\n");
    sb.append("</select></td></tr>");
    sb.append("</table>");


    sb.append("\n<script type=\"text/javascript\">");
    sb.append("function show_cm(i){\n");
    sb.append("\t" + "document.getElementById('ConfusionMatrix').innerHTML = cms[i];\n");
    sb.append("\t" + "document.getElementById('F1_value').innerHTML = F1_values[i];\n");
    sb.append("\t" + "document.getElementById('accuracy').innerHTML = accuracy[i];\n");
    sb.append("\t" + "document.getElementById('precision').innerHTML = precision[i];\n");
    sb.append("\t" + "document.getElementById('recall').innerHTML = recall[i];\n");
    sb.append("\t" + "document.getElementById('specificity').innerHTML = specificity[i];\n");
    sb.append("\t" + "document.getElementById('max_per_class_error').innerHTML = max_per_class_error[i];\n");
    sb.append("\t" + "update(dataset);\n");
    sb.append("}\n");
    sb.append("function set_criterion(i, idx){\n");
    sb.append("\t" + "criterion = i;\n");
//    sb.append("\t" + "document.getElementById('BestConfusionMatrix').innerHTML = cms[idx];\n");
    sb.append("\t" + "document.getElementById('threshold_criterion').innerHTML = \" Threshold for \" + criteria[i];\n");
    sb.append("\t" + "document.getElementById('threshold').innerHTML = thresholds[i];\n");
    sb.append("\t" + "show_cm(idx);\n");
    sb.append("\t" + "document.getElementById(\"select\").selectedIndex = idx;\n");
    sb.append("\t" + "update(dataset);\n");
    sb.append("}\n");
    sb.append("</script>\n");
    return true;
  }

  public double toASCII( StringBuilder sb ) {
    sb.append(CM().toString());
    sb.append("AUC: " + String.format("%.5f", AUC()));
    sb.append(", Gini: " + String.format("%.5f", Gini()));
    sb.append(", F1: " + String.format("%.5f", F1()));
    sb.append(", Accuracy: " + String.format("%.5f", accuracy()));
    sb.append(", Precision: " + String.format("%.5f", precision()));
    sb.append(", Recall: " + String.format("%.5f", recall()));
    sb.append(", Specificity: " + String.format("%.5f", specificity()));
    sb.append(", Threshold for " + threshold_criterion.toString().replace("_", " ") + ": " + String.format("%g", threshold()));
    return AUC();
  }

  void plotROC(StringBuilder sb) {
    sb.append("<script type=\"text/javascript\" src='/h2o/js/d3.v3.min.js'></script>");
    sb.append("<div id=\"ROC\">");
    sb.append("<style type=\"text/css\">");
    sb.append(".axis path," +
            ".axis line {\n" +
            "fill: none;\n" +
            "stroke: black;\n" +
            "shape-rendering: crispEdges;\n" +
            "}\n" +

            ".axis text {\n" +
            "font-family: sans-serif;\n" +
            "font-size: 11px;\n" +
            "}\n");

    sb.append("</style>");
    sb.append("<div id=\"rocCurve\" style=\"display:inline;\">");
    sb.append("<script type=\"text/javascript\">");

    sb.append("//Width and height\n");
    sb.append("var w = 500;\n"+
            "var h = 300;\n"+
            "var padding = 40;\n"
    );
    sb.append("var dataset = [");
    for(int c = 0; c < _fprs.length; c++) {
      assert(_tprs.length == _fprs.length);
      if (c == 0) {
        sb.append("["+String.valueOf(_fprs[c])+",").append(String.valueOf(_tprs[c])).append("]");
      }
      sb.append(", ["+String.valueOf(_fprs[c])+",").append(String.valueOf(_tprs[c])).append("]");
    }
    //diagonal
    for(int c = 0; c < 200; c++) {
      sb.append(", ["+String.valueOf(c/200.)+",").append(String.valueOf(c/200.)).append("]");
    }
    sb.append("];\n");

    sb.append(
            "//Create scale functions\n"+
                    "var xScale = d3.scale.linear()\n"+
                    ".domain([0, d3.max(dataset, function(d) { return d[0]; })])\n"+
                    ".range([padding, w - padding * 2]);\n"+

                    "var yScale = d3.scale.linear()"+
                    ".domain([0, d3.max(dataset, function(d) { return d[1]; })])\n"+
                    ".range([h - padding, padding]);\n"+

                    "var rScale = d3.scale.linear()"+
                    ".domain([0, d3.max(dataset, function(d) { return d[1]; })])\n"+
                    ".range([2, 5]);\n"+

                    "//Define X axis\n"+
                    "var xAxis = d3.svg.axis()\n"+
                    ".scale(xScale)\n"+
                    ".orient(\"bottom\")\n"+
                    ".ticks(5);\n"+

                    "//Define Y axis\n"+
                    "var yAxis = d3.svg.axis()\n"+
                    ".scale(yScale)\n"+
                    ".orient(\"left\")\n"+
                    ".ticks(5);\n"+

                    "//Create SVG element\n"+
                    "var svg = d3.select(\"#rocCurve\")\n"+
                    ".append(\"svg\")\n"+
                    ".attr(\"width\", w)\n"+
                    ".attr(\"height\", h);\n"+

                    "/*"+
                    "//Create labels\n"+
                    "svg.selectAll(\"text\")"+
                    ".data(dataset)"+
                    ".enter()"+
                    ".append(\"text\")"+
                    ".text(function(d) {"+
                    "return d[0] + \",\" + d[1];"+
                    "})"+
                    ".attr(\"x\", function(d) {"+
                    "return xScale(d[0]);"+
                    "})"+
                    ".attr(\"y\", function(d) {"+
                    "return yScale(d[1]);"+
                    "})"+
                    ".attr(\"font-family\", \"sans-serif\")"+
                    ".attr(\"font-size\", \"11px\")"+
                    ".attr(\"fill\", \"red\");"+
                    "*/\n"+

                    "//Create X axis\n"+
                    "svg.append(\"g\")"+
                    ".attr(\"class\", \"axis\")"+
                    ".attr(\"transform\", \"translate(0,\" + (h - padding) + \")\")"+
                    ".call(xAxis);\n"+

                    "//X axis label\n"+
                    "d3.select('#rocCurve svg')"+
                    ".append(\"text\")"+
                    ".attr(\"x\",w/2)"+
                    ".attr(\"y\",h - 5)"+
                    ".attr(\"text-anchor\", \"middle\")"+
                    ".text(\"False Positive Rate\");\n"+

                    "//Create Y axis\n"+
                    "svg.append(\"g\")"+
                    ".attr(\"class\", \"axis\")"+
                    ".attr(\"transform\", \"translate(\" + padding + \",0)\")"+
                    ".call(yAxis);\n"+

                    "//Y axis label\n"+
                    "d3.select('#rocCurve svg')"+
                    ".append(\"text\")"+
                    ".attr(\"x\",150)"+
                    ".attr(\"y\",-5)"+
                    ".attr(\"transform\", \"rotate(90)\")"+
                    //".attr(\"transform\", \"translate(0,\" + (h - padding) + \")\")"+
                    ".attr(\"text-anchor\", \"middle\")"+
                    ".text(\"True Positive Rate\");\n"+

                    "//Title\n"+
                    "d3.select('#rocCurve svg')"+
                    ".append(\"text\")"+
                    ".attr(\"x\",w/2)"+
                    ".attr(\"y\",padding - 20)"+
                    ".attr(\"text-anchor\", \"middle\")"+
                    ".text(\"ROC\");\n" +

                    "function update(dataset) {" +
                    "svg.selectAll(\"circle\").remove();" +

                    "//Create circles\n"+
                    "var data = svg.selectAll(\"circle\")"+
                    ".data(dataset);\n"+

                    "var activeIdx = idxCriter[criterion];\n" +

                    "data.enter()\n"+
                    ".append(\"circle\")\n"+
                    ".attr(\"cx\", function(d) {\n"+
                    "return xScale(d[0]);\n"+
                    "})\n"+
                    ".attr(\"cy\", function(d) {\n"+
                    "return yScale(d[1]);\n"+
                    "})\n"+
                    ".attr(\"fill\", function(d,i) {\n"+
                    "  if (document.getElementById(\"select\") != null && i == document.getElementById(\"select\").selectedIndex && i != activeIdx) {\n" +
                    "    return \"blue\"\n" +
                    "  }\n" +
                    "  else if (i == activeIdx) {\n"+
                    "    return \"green\"\n"+
                    "  }\n" +
                    "  else if (d[0] != d[1] || d[0] == 0 || d[1] == 0) {\n"+
                    "    return \"blue\"\n"+
                    "  }\n" +
                    "  else {\n"+
                    "    return \"red\"\n"+
                    "  }\n"+
                    "})\n"+
                    ".attr(\"r\", function(d,i) {\n"+
                    "  if (document.getElementById(\"select\") != null && i == document.getElementById(\"select\").selectedIndex && i != activeIdx) {\n" +
                    "    return 4\n" +
                    "  }\n" +
                    "  else if (i == activeIdx) {\n"+
                    "    return 6\n"+
                    "  }\n" +
                    "  else if (d[0] != d[1] || d[0] == 0 || d[1] == 0) {\n"+
                    "    return 1.5\n"+
                    "  }\n"+
                    "  else {\n"+
                    "    return 1\n"+
                    "  }\n" +
                    "})\n" +
                    ".on(\"mouseover\", function(d,i){\n" +
                    "   if(i <= " + _fprs.length + ") {" +
                    "     document.getElementById(\"select\").selectedIndex = i\n" +
                    "     show_cm(i)\n" +
                    "   }\n" +
                    "});\n"+
                    "data.exit().remove();" +
                    "}\n" +

                    "update(dataset);");

    sb.append("</script>");
    sb.append("</div>");
  }

  // Compute CMs for different thresholds via MRTask2
  private static class AUCTask extends MRTask2<AUCTask> {
    /* @OUT CMs */ public final hex.ConfusionMatrix[] getCMs() { return _cms; }
    private hex.ConfusionMatrix[] _cms;

    /* IN thresholds */ final private float[] _thresh;

    AUCTask(float[] thresh) {
      _thresh = thresh.clone();
    }

    @Override public void map( Chunk ca, Chunk cp ) {
      _cms = new hex.ConfusionMatrix[_thresh.length];
      for (int i=0;i<_cms.length;++i)
        _cms[i] = new hex.ConfusionMatrix(2);
      final int len = Math.min(ca._len, cp._len);
      for( int i=0; i < len; i++ ) {
        assert(!ca.isNA0(i)); //should never have actual NaN probability!
        final int a = (int)ca.at80(i); //would be a 0 if double was NaN
        assert (a == 0 || a == 1) : "Invalid vactual: must be binary (0 or 1).";
        if (cp.isNA0(i)) {
//          Log.warn("Skipping predicted NaN."); //some models predict NaN!
          continue;
        }
        for( int t=0; t < _cms.length; t++ ) {
          final int p = cp.at0(i)>=_thresh[t]?1:0;
          _cms[t].add(a, p);
        }
      }
    }

    @Override public void reduce( AUCTask other ) {
      for( int i=0; i<_cms.length; ++i) {
        _cms[i].add(other._cms[i]);
      }
    }
  }
}<|MERGE_RESOLUTION|>--- conflicted
+++ resolved
@@ -39,7 +39,7 @@
   @API(help = "Threshold criterion", filter = Default.class, json = true)
   public ThresholdCriterion threshold_criterion = ThresholdCriterion.maximum_F1;
 
-  enum ThresholdCriterion {
+  public enum ThresholdCriterion {
     maximum_F1,
     maximum_Accuracy,
     maximum_Precision,
@@ -161,11 +161,8 @@
   public AUC(hex.ConfusionMatrix[] cms, float[] thresh) {
     _cms = cms;
     thresholds = thresh;
-<<<<<<< HEAD
     assert(_cms.length == thresholds.length):("incompatible lengths of thresholds and confusion matrices: " + _cms.length + " != " + thresholds.length);
     // compute AUC and best thresholds
-=======
->>>>>>> 1f6d795f
     computeAUC();
     findBestThresholds();
     computeMetrics();
