package water.api;


import java.util.Random;

import water.*;
import water.fvec.*;
import water.fvec.Vec.VectorGroup;
import water.util.Log;

import com.google.gson.*;

public class FrameSplit extends Request2 {
  static final int API_WEAVER = 1; // This file has auto-gen'd doc & json fields
  static public DocGen.FieldDoc[] DOC_FIELDS; // Initialized from Auto-Gen code.

  @API(help = "Source frame", required = true, filter = Default.class)
  public Frame source;

  @API(help = "Destination keys, comma separated", required = false, filter = Default.class)
  public String destination_keys; // Key holding final value after job is removed

  @API(help = "Fraction per frame, comma separated", required = true, filter = Default.class)
  public double[] fractions;

  public static final String KEY_PREFIX = "__FRAME_SPLIT__";
  public static final Key makeKey() { return Key.make(KEY_PREFIX + Key.make());  }

  @Override protected Response serve() {
    if( source == null || source.equals(""))
      return Response.error("source is required");

    Key[] keys = new Key[ fractions.length ];
    if( this.destination_keys == null || "".equals(this.destination_keys) ){
      for( int i=0; i<keys.length; i++ )
        keys[ i ] = makeKey();
    } else {
      String[] skeys = this.destination_keys.split(",");
      if( skeys.length != fractions.length )
        return Response.error("set as many keys as fractions");
      for( int i=0; i<keys.length; i++ )
        keys[i] = Key.make(skeys[i]);
    }

    StringBuilder sb = new StringBuilder();
    sb.append(String.format("framesplit: %s [%d,%d] to ", input("source"), source.numRows(), source.numCols()));
    for( int i=0; i < fractions.length; i++ ){
      sb.append( fractions[ i ] + " -> ");
      sb.append( keys[ i ] );
      sb.append(";");
    }
    Log.info(sb.toString());

    Frame[] frames = splitFrame(source, fractions);
    for( int f=0; f<frames.length; f++ )
      DKV.put( keys[f], frames[f]);

    Results r = new Results();
    r.fractions = fractions;
    String[] ks = new String[ keys.length ];
    long[] rows = new long[ keys.length ];
    for (int i=0; i<ks.length; i++){
      ks[i] = keys[ i ].toString();
      rows[i] = frames[ i ].numRows();
    }
    r.keys = ks;
    r.numRows = rows;


    Gson gson = new Gson();
    JsonParser parser = new JsonParser();
    JsonObject o = parser.parse( gson.toJson(r) ).getAsJsonObject();

    return Response.done(o);
  }

  /*
  public boolean toHTML( StringBuilder sb, Key[] keys, Frame[] frames, double[] fractions) {
    DocGen.HTML.section(sb,"Frames");
    DocGen.HTML.arrayHead(sb, new String[]{"frame", "fraction", "rows"});
    for( int i=0; i<keys.length; i++ ){
      sb.append( "<tr>");
        sb.append( "<td>" + keys[ i ] + "</td>");
        sb.append( "<td> " + fractions[ i ] + " </td> " );
        sb.append( "<td> " + frames[ i ].numRows() + " </td>" );
      sb.append( "</tr>");
    }

    return true;
  }
  */

  private static class Results {
    String[] keys;
    double[] fractions;
    long[] numRows;
  }


  /**
   * splits frame into desired fractions via a uniform random draw.  <b> DOES NOT </b> promise such a division, and for small numbers of rows,
   * you get what you get
   *
   * @param fractions.  must sum to 1.0.  eg {0.8, 0.2} to get an 80/20 train/test split
   *
   * @return array of frames
   */
  public Frame[] splitFrame(Frame frame, double[] fractions){

    double[] splits = new double[fractions.length];
    double cumsum = 0.;
    for( int i=0; i<fractions.length; i++ ) {
      cumsum += fractions[i];
      splits[i] = cumsum;
    }

    splits[ splits.length - 1 ] = 1.01; // force row to be assigned somewhere, even if the fractions passed in are garbage

    FrameSplitter task = new FrameSplitter();
    Frame f = task.initHead(frame, splits);
    task._fr = f;
    task.doAll(f);

    return task.finishHead();
  }

  /**
   * split a frame into multiple frames, with the data split as desired <br>
   * NB: this allocates fvecs; caller is responsible for remove-ing them <br>
   *<br>
   * TODO: pregenerate random numbers and make deterministic <br>
   * TODO: allow perfect splitting instead of at-random, particularly for unit tests
   */
  public static class FrameSplitter extends MRTask2<FrameSplitter> {
    int _num_columns;
    double[] _splits;

    /**
     * must be called on headnode before doAll to perform setup
     */
    public Frame initHead(Frame frame, double[] splits){
      _num_columns = frame.vecs().length;
      _splits = splits;

<<<<<<< HEAD
      for(int i=0; i < _num_columns; i++)
        frame.vecs()[i].isInt();
=======
      // elh: don't ask why this is necessary but it is
      for(int i=0; i < _num_columns; i++)
        frame.vecs()[i].isInt();

      Vec[] v = new Vec[_num_columns * (1 + _splits.length)];
      for( int i = 0; i < _num_columns; i++ )
        v[i] = frame.vecs()[i];
      Key keys[] = frame.anyVec().group().addVecs(_num_columns * _splits.length);
      for( int i = _num_columns; i < v.length; i++ )
        v[i] = new AppendableVec(keys[i - _num_columns]);



>>>>>>> d955557a

      Vec[] v = new Vec[_num_columns * (1 + _splits.length)];
      System.arraycopy(frame.vecs(), 0, v, 0, _num_columns);
      Key[] keys = frame.anyVec().group().addVecs(_num_columns * _splits.length);
      for( int i = 0; i < keys.length; i++ )
        v[_num_columns + i] = new AppendableVec(keys[i]);
      String[] names = new String[v.length];
      for( int copy = 0; copy < 1 + _splits.length; copy++ )
        System.arraycopy(frame._names, 0, names, copy * _num_columns, _num_columns);
      return new Frame(names, v);
    }

    /**
     * return the new frames; call on headnode after doAll
     */
    public Frame[] finishHead() {
      Frame[] frames = new Frame[_splits.length];
      String[] names = new String[_num_columns];
      System.arraycopy(_fr.names(), 0, names, 0, _num_columns);

      for( int f = 0; f < _splits.length; f++ ) {
        Vec[] vecs = new Vec[_num_columns];
        System.arraycopy(_fr.vecs(), (f + 1) * _num_columns, vecs, 0, _num_columns);

        for( int column = 0; column < _num_columns; column++ )
          if( _fr.vecs()[column].isEnum() )
            vecs[column]._domain = _fr.vecs()[column]._domain;
        frames[f] = new Frame(names, vecs);
      }

      return frames;
    }


    @Override public void map(Chunk[] cs) {
      Random random = new Random();
//      Log.info(String.format("Map called with %d chunks operating on %d source cols; offset %d", cs.length, _num_columns, cs[0]._start));

      NewChunk[] new_chunks = new NewChunk[_num_columns * _splits.length];
      for( int i = 0; i < _num_columns * _splits.length; i++ )
        new_chunks[i] = (NewChunk) cs[_num_columns + i];

      Vec[] vecs = _fr.vecs();
//      StringBuilder sb = new StringBuilder();
//      sb.append("chunk " + cs[0]._start + ": ");
//      for(int i=0; i < _num_columns; i++)
//        sb.append(String.format("%d:%s, ", i, vecs[i].isInt()));
//      Log.info(sb.toString());
      for( int chunk_row = 0; chunk_row < cs[0]._len; chunk_row++ ) {
        double draw = random.nextDouble();
        int split = 0;
        while( draw > _splits[split] ) { split++; }

        for( int col = 0; col < _num_columns; col++ ) {
          if( vecs[col].isEnum() ) {
            if( !cs[col].isNA0(chunk_row) )
              new_chunks[split * _num_columns + col].addEnum((int) cs[col].at80(chunk_row));
            else
              new_chunks[split * _num_columns + col].addNA();

          } else if( vecs[col].isInt() ) {
            if( !cs[col].isNA0(chunk_row) )
              new_chunks[split * _num_columns + col].addNum(cs[col].at80(chunk_row), 0);
            else
              new_chunks[split * _num_columns + col].addNA();

          } else { // assume double; NaN == NA so should be able to just assign;
            new_chunks[split * _num_columns + col].addNum(cs[col].at0(chunk_row));
          }
        }
      }

//      Log.info("Map finished with some chunks; offset " + cs[0]._start);
    }
  }
}<|MERGE_RESOLUTION|>--- conflicted
+++ resolved
@@ -142,10 +142,6 @@
       _num_columns = frame.vecs().length;
       _splits = splits;
 
-<<<<<<< HEAD
-      for(int i=0; i < _num_columns; i++)
-        frame.vecs()[i].isInt();
-=======
       // elh: don't ask why this is necessary but it is
       for(int i=0; i < _num_columns; i++)
         frame.vecs()[i].isInt();
@@ -157,16 +153,7 @@
       for( int i = _num_columns; i < v.length; i++ )
         v[i] = new AppendableVec(keys[i - _num_columns]);
 
-
-
->>>>>>> d955557a
-
-      Vec[] v = new Vec[_num_columns * (1 + _splits.length)];
-      System.arraycopy(frame.vecs(), 0, v, 0, _num_columns);
-      Key[] keys = frame.anyVec().group().addVecs(_num_columns * _splits.length);
-      for( int i = 0; i < keys.length; i++ )
-        v[_num_columns + i] = new AppendableVec(keys[i]);
-      String[] names = new String[v.length];
+      String[] names = new String[_num_columns * (1 + _splits.length)];
       for( int copy = 0; copy < 1 + _splits.length; copy++ )
         System.arraycopy(frame._names, 0, names, copy * _num_columns, _num_columns);
       return new Frame(names, v);
