--- conflicted
+++ resolved
@@ -30,27 +30,12 @@
   }
 
   @Override protected Response serve() {
-<<<<<<< HEAD
     Job jjob = Job.findJob(job_key);
     if(jjob != null && jjob.exception != null){
-      status = "error";
       return Response.error(jjob.exception == null?"cancelled":jjob.exception);
     }
     if(jjob == null || jjob.end_time > 0 || jjob.cancelled())
       return jobDone(jjob, destination_key);
-    status = "poll";
-=======
-    Job jjob = null;
-    if(job_key != null)
-      jjob = Job.findJob(job_key);
-    if( jjob != null && jjob.exception != null ) {
-      return Response.error(jjob.exception);
-    }
-
-    if(jjob == null || jjob.end_time > 0 || jjob.cancelled())
-      return jobDone(jjob, destination_key);
-
->>>>>>> 04d50a99
     return jobInProgress(jjob, destination_key);
   }
 
