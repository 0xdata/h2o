package water.api;

import water.*;
import water.fvec.*;

public class Inspect2 extends Request {
  static final int API_WEAVER=1; // This file has auto-gen'd doc & json fields
  static public DocGen.FieldDoc[] DOC_FIELDS; // Initialized from Auto-Gen code.

  // This Request supports the HTML 'GET' command, and this is the help text
  // for GET.
  static final String DOC_GET = "Inspect a fluid-vec frame";

  @API(help="An existing H2O Frame key.")
  final FrameKey src_key = new FrameKey("src_key");

  @API(help="Offset to begin viewing rows, or -1 to see a structural representation of the data")
  private final LongInt offset = new LongInt("offset", 0L, -1, Long.MAX_VALUE, "");

  @API(help="Number of data rows.") long numRows;
  @API(help="Number of data columns.") int numCols;
  @API(help="byte size in memory.") long byteSize;

  // An internal JSON-output-only class
  private static class ColSummary extends Iced {
    static final int API_WEAVER=1; // This file has auto-gen'd doc & json fields
    static public DocGen.FieldDoc[] DOC_FIELDS; // Initialized from Auto-Gen code.
    public ColSummary( String name, Vec vec ) {
      this.name = name;
      this.min  = vec.min();
      this.max  = vec.max();
      this.mean = vec.mean();
      this.NAcnt= vec.NAcnt();
      this.type = vec.dtype();
    }
    @API(help="Label."           ) final String name;
    @API(help="min."             ) final double min;
    @API(help="max."             ) final double max;
    @API(help="mean."            ) final double mean;
    @API(help="Missing elements.") final long   NAcnt;
    @API(help="Data type, one of I=Integer, F=Float, S=String, NA=all rows missing.")
    final Vec.DType type;
  }

  @API(help="Array of Column Summaries.")
  ColSummary cols[];


  // Called from some other page, to redirect that other page to this page.
  public static Response redirect(Request req, String src_key) {
    return new Response(Response.Status.redirect, req, -1, -1, "Inspect2", "src_key", src_key );
  }

  // Just validate the frame, and fill in the summary bits
  @Override protected Response serve() {
    Frame fr = DKV.get(src_key.value()).get();
    if( fr == null ) return RequestServer._http404.serve();
    numRows = fr.numRows();
    numCols = fr.numCols();
    byteSize = fr.byteSize();
    cols = new ColSummary[numCols];
    for( int i=0; i<cols.length; i++ )
      cols[i] = new ColSummary(fr._names[i],fr._vecs[i]);

    return new Response(Response.Status.done, this, -1, -1, null);
  }

  @Override public boolean toHTML( StringBuilder sb ) {
    final Key skey = src_key.value();
    final Frame fr = DKV.get(skey).get();
    final long off = offset.value();

    // Missing/NA count
    long NAcnt = 0;
    for( int i=0; i<cols.length; i++ )
      NAcnt += cols[i].NAcnt;

    DocGen.HTML.title(sb,skey.toString());
    DocGen.HTML.section(sb,""+numCols+" columns, "+numRows+" rows, "+
                        PrettyPrint.bytes(byteSize)+" bytes, "+
                        (NAcnt== 0 ? "no":PrettyPrint.bytes(NAcnt))+" missing elements");
<<<<<<< HEAD
=======
    
    sb.append("<div class='alert'>" +
              //"View " + SummaryPage2.link(key, "Summary") +
              "<br/>Build models using " + DRF2.link(src_key.value(), "Distributed Random Forest") +
              "</div>");
>>>>>>> 42cf76c2

    // Start of where the pagination table goes.  For now, just the info button.
    sb.append("<div style='text-align:center;'>");
    sb.append("<span class='pagination'><ul><li>"+"<a href='"+
              RequestStatics.encodeRedirectArgs(null,new String[]{"src_key",skey.toString(),"offset",off>=0?"-1":"0"})+
              "'>"+(off>=0?"info":"rows")+"</a>"+"</li></ul></span>&nbsp;&nbsp;");
    sb.append("</div>");

    DocGen.HTML.arrayHead(sb);
    // Column labels
    sb.append("<tr class='warning'>");
    sb.append("<td>").append("Row").append("</td>");
    for( int i=0; i<cols.length; i++ )
      sb.append("<td><b>").append(cols[i].name).append("</b></td>");
    sb.append("</tr>");

    sb.append("<tr class='warning'>");
    sb.append("<td>").append("Min").append("</td>");
    for( int i=0; i<cols.length; i++ )
      sb.append("<td>").append(x1(fr._vecs[i],-1,cols[i].min)).append("</td>");
    sb.append("</tr>");

    sb.append("<tr class='warning'>");
    sb.append("<td>").append("Max").append("</td>");
    for( int i=0; i<cols.length; i++ )
      sb.append("<td>").append(x1(fr._vecs[i],-1,cols[i].max)).append("</td>");
    sb.append("</tr>");

    sb.append("<tr class='warning'>");
    sb.append("<td>").append("Mean").append("</td>");
    for( int i=0; i<cols.length; i++ )
      sb.append("<td>").append(String.format("%5.3f",cols[i].mean)).append("</td>");
    sb.append("</tr>");

    sb.append("<tr class='warning'>");
    sb.append("<td>").append("Type").append("</td>");
    for( int i=0; i<cols.length; i++ )
      sb.append("<td>").append(cols[i].type).append("</td>");
    sb.append("</tr>");

    // Missing / NA row is optional; skip it if the entire dataset is clean
    if( NAcnt > 0 ) {
      sb.append("<tr class='warning'>");
      sb.append("<td>").append("Missing").append("</td>");
      for( int i=0; i<cols.length; i++ )
        sb.append("<td>").append(cols[i].NAcnt > 0 ? Long.toString(cols[i].NAcnt) : "").append("</td>");
      sb.append("</tr>");
    }

    if( off == -1 ) {           // Info display
      sb.append("<tr class='warning'>");
      // An extra row holding vec's compressed bytesize
      sb.append("<td>").append("Size").append("</td>");
      for( int i=0; i<cols.length; i++ )
        sb.append("<td>").append(PrettyPrint.bytes(fr._vecs[i].byteSize())).append("</td>");
      sb.append("</tr>");

      // All Vecs within a frame are compatible, so just read the
      // home-node/data-placement and start-row from 1st Vec
      Vec c0 = fr.firstReadable();
      int N = c0.nChunks();
      for( int j=0; j<N; j++ ) { // All the chunks
        sb.append("<tr>");       // Row header
        // 1st column: report data home node (data placement), and row start
        sb.append("<td>").append(c0.chunkKey(j).home_node())
          .append(", ").append(c0.chunk2StartElem(j)).append("</td>");
        for( int i=0; i<cols.length; i++ ) {
          // Report chunk-type (compression scheme)
          String clazz = fr._vecs[i].elem2BV(j).getClass().getSimpleName();
          String trim = clazz.replaceAll("Chunk","");
          sb.append("<td>").append(trim).append("</td>");
        }
        sb.append("</tr>");
      }

    } else {                    // Row/data display
      // First N rows
      int N = (int)Math.min(100,numRows);
      for( int j=0; j<N; j++ ) {// N rows
        sb.append("<tr>");      // Row header
        sb.append("<td>").append(j).append("</td>");
        for( int i=0; i<cols.length; i++ ) // Columns w/in row
          sb.append("<td>").append(x0(fr._vecs[i],j)).append("</td>");
        sb.append("</tr>");
      }
    }

    DocGen.HTML.arrayTail(sb);

    return true;
  }

  // ---
  // Return a well-formated string for this kind of Vec
  private String x0( Vec v, int row ) { return x1(v,row,v.at(row)); }

  // Format a row, OR the min/max
  private String x1( Vec v, int row, double d ) {
    if( (row >= 0 && v.isNA(row)) || Double.isNaN(d) )
      return "-";               // Display of missing elements
    switch( v.dtype() ) {
    case I:
      return Long.toString(row >= 0 ? v.at8(row) : (long)d);
    case F: {
      Chunk c = v.elem2BV(0);
      Class Cc = c.getClass();
      if( Cc == C1SChunk.class ) return x2(d,((C1SChunk)c)._scale);
      if( Cc == C2SChunk.class ) return x2(d,((C2SChunk)c)._scale);
      return Double.toString(d);
    }
    case S:
      return row >= 0 ? v.domain(v.at8(row)) : Long.toString((long)d);
    default: throw H2O.unimpl();
    }
  }

  private String x2( double d, double scale ) {
    String s = Double.toString(d);
    // Double math roundoff error means sometimes we get very long trailing
    // strings of junk 0's with 1 digit at the end... when we *know* the data
    // has only "scale" digits.  Chop back to actual digits
    int ex = (int)Math.log10(scale);
    int x = s.indexOf('.');
    int y = x+1+(-ex);
    if( x != -1 && y < s.length() ) s = s.substring(0,x+1+(-ex));
    while( s.charAt(s.length()-1)=='0' )
      s = s.substring(0,s.length()-1);
    return s;
  }
}<|MERGE_RESOLUTION|>--- conflicted
+++ resolved
@@ -79,14 +79,11 @@
     DocGen.HTML.section(sb,""+numCols+" columns, "+numRows+" rows, "+
                         PrettyPrint.bytes(byteSize)+" bytes, "+
                         (NAcnt== 0 ? "no":PrettyPrint.bytes(NAcnt))+" missing elements");
-<<<<<<< HEAD
-=======
-    
+
     sb.append("<div class='alert'>" +
               //"View " + SummaryPage2.link(key, "Summary") +
               "<br/>Build models using " + DRF2.link(src_key.value(), "Distributed Random Forest") +
               "</div>");
->>>>>>> 42cf76c2
 
     // Start of where the pagination table goes.  For now, just the info button.
     sb.append("<div style='text-align:center;'>");
