--- conflicted
+++ resolved
@@ -56,46 +56,6 @@
   @Override
   protected Response serve() {
     Value val = _key.value();
-<<<<<<< HEAD
-    if( val.isHex() )
-      return serveValueArray(ValueArray.value(val));
-    if( !val.isArray() ) {
-      Freezable f;
-      try {
-        f = val.get();
-      } catch( Exception ex ) {
-        // data is not a Freezable, ignore until next version of types
-        f = null;
-      }
-      if( f instanceof GLMModel ) {
-        GLMModel m = (GLMModel) f;
-        JsonObject res = new JsonObject();
-        // Convert to JSON
-        res.add(GLMModel.NAME, m.toJson());
-        // Display HTML setup
-        Response r = Response.done(res);
-        r.setBuilder(""/* top-level do-it-all builder */, new GLMBuilder(m));
-        return r;
-      }
-      if( f instanceof KMeansModel ) {
-        KMeansModel m = (KMeansModel) f;
-        JsonObject res = new JsonObject();
-        // Convert to JSON
-        res.add(KMeansModel.NAME, m.toJson());
-        // Display HTML setup
-        Response r = Response.done(res);
-        r.setBuilder(KMeansModel.NAME, new KMeans.Builder(m));
-        return r;
-      }
-      if( f instanceof RFModel ) {
-        JsonObject res = new JsonObject();
-        return RFView.redirect(res, val._key);
-      }
-      if( f instanceof Job.Fail ) {
-        UKV.remove(val._key); // Not sure if this is a good place to do this
-        return Response.error(((Job.Fail) f)._message);
-      }
-=======
     if( val.type() == TypeMap.PRIM_B )
       return serveUnparsedValue(val);
     Iced f = val.get();
@@ -104,13 +64,12 @@
     if( f instanceof GLMModel ) {
       GLMModel m = (GLMModel)f;
       JsonObject res = new JsonObject();
-      res.add("GLMModel", m.toJson());
+      res.add(GLMModel.NAME, m.toJson());
       Response r = Response.done(res);
-      r.setBuilder(""/* top-level do-it-all builder */, new GLMBuilder(m));
+      r.setBuilder(ROOT_OBJECT, new GLMBuilder(m));
       return r;
     }
     if( f instanceof hex.GLMGrid.GLMModels ) {
-      hex.GLMGrid.GLMModels m = (hex.GLMGrid.GLMModels)f;
       JsonObject resp = new JsonObject();
       resp.addProperty(Constants.DEST_KEY, val._key.toString());
       return GLMGridProgress.redirect(resp,null,val._key);
@@ -119,9 +78,9 @@
     if( f instanceof KMeansModel ) {
       KMeansModel m = (KMeansModel)f;
       JsonObject res = new JsonObject();
-      res.add("KMeansModel", m.toJson());
+      res.add(KMeansModel.NAME, m.toJson());
       Response r = Response.done(res);
-      // r.setBuilder(""/*top-level do-it-all builder*/,new KMeansBuilder(m));
+      r.setBuilder(KMeansModel.NAME, new KMeans.Builder(m));
       return r;
     }
     if( f instanceof RFModel ) {
@@ -131,7 +90,6 @@
     if( f instanceof Job.Fail ) {
       UKV.remove(val._key);   // Not sure if this is a good place to do this
       return Response.error(((Job.Fail)f)._message);
->>>>>>> e84ed9d9
     }
     return Response.error("No idea how to display a "+f.getClass());
   }
