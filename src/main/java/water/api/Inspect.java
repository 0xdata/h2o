--- conflicted
+++ resolved
@@ -488,11 +488,7 @@
 
       if( _offset == INFO_PAGE ) {
         row.addProperty(ROW, OFFSET);
-<<<<<<< HEAD
         for( int i = 0; i < Math.min(MAX_COLUMNS_TO_DISPLAY,_va._cols.length); i++ )
-=======
-        for( int i = 0; i < _max_columns; i++ )
->>>>>>> 9bb20352
           row.addProperty(_va._cols[i]._name, _va._cols[i]._off);
         sb.append(defaultBuilder(row).build(response, row, contextName));
 
