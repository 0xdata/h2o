--- conflicted
+++ resolved
@@ -56,7 +56,6 @@
     Request.addToNavbar(register(new Get()),         "Download",                   "Data");
     Request.addToNavbar(register(new SummaryPage()), "Summary",                    "Data");
 
-<<<<<<< HEAD
     Request.addToNavbar(register(new RF()),          "Random Forest",              "Model");
     Request.addToNavbar(register(new GLM()),         "GLM",                        "Model");
     Request.addToNavbar(register(new GLMGrid()),     "GLM Grid",                   "Model");
@@ -65,18 +64,6 @@
     Request.addToNavbar(register(new GBM()),         "GBM (Beta)",                 "Model");
     Request.addToNavbar(register(new GLM2()),        "GLM2 (Beta)",                "Model");
     Request.addToNavbar(register(new NeuralNet()),   "Neural Network (Beta)",      "Model");
-    Request.addToNavbar(register(new Console()),     "Console",                    "Model");
-=======
-    Request.addToNavbar(registerRequest(new RF()),          "Random Forest",              "Model");
-    Request.addToNavbar(registerRequest(new GLM()),         "GLM",                        "Model");
-    Request.addToNavbar(registerRequest(new GLMGrid()),     "GLM Grid",                   "Model");
-    Request.addToNavbar(registerRequest(new KMeans()),      "KMeans",                     "Model");
-    Request.addToNavbar(registerRequest(new KMeansGrid()),  "KMeans Grid",                "Model");
-    Request.addToNavbar(registerRequest(new PCA()),         "PCA (Beta)",                 "Model");
-    Request.addToNavbar(registerRequest(new GBM()),         "GBM (Beta)",                 "Model");
-    Request.addToNavbar(registerRequest(new GLM2()),        "GLM2 (Beta)",                "Model");
-    Request.addToNavbar(registerRequest(new NeuralNet()),   "Neural Network (Beta)",      "Model");
->>>>>>> ea0749ae
 
     Request.addToNavbar(register(new RFScore()),     "Random Forest",              "Score");
     Request.addToNavbar(register(new GLMScore()),    "GLM",                        "Score");
@@ -119,7 +106,6 @@
       register(new FrameSplit());
     }
     else {
-<<<<<<< HEAD
       Request.addToNavbar(register(new ImportFiles2()),   "Import Files2",        "Beta (FluidVecs!)");
       Request.addToNavbar(register(new Parse2()),         "Parse2",               "Beta (FluidVecs!)");
       Request.addToNavbar(register(new Inspect2()),       "Inspect2",             "Beta (FluidVecs!)");
@@ -128,33 +114,24 @@
       Request.addToNavbar(register(new hex.LR2()),        "Linear Regression2",   "Beta (FluidVecs!)");
       Request.addToNavbar(register(new SummaryPage2()),   "Summary2",             "Beta (FluidVecs!)");
       Request.addToNavbar(register(new FrameSplit()),     "Frame Split",          "Beta (FluidVecs!)");
-=======
-      Request.addToNavbar(registerRequest(new ImportFiles2()),   "Import Files2",        "Beta (FluidVecs!)");
-      Request.addToNavbar(registerRequest(new Parse2()),         "Parse2",               "Beta (FluidVecs!)");
-      Request.addToNavbar(registerRequest(new Inspect2()),       "Inspect2",             "Beta (FluidVecs!)");
-      Request.addToNavbar(registerRequest(new KMeans2()),        "KMeans2",              "Beta (FluidVecs!)");
-      Request.addToNavbar(registerRequest(new hex.gbm.DRF()),    "DRF2",                 "Beta (FluidVecs!)");
-      Request.addToNavbar(registerRequest(new hex.LR2()),        "Linear Regression2",   "Beta (FluidVecs!)");
-      Request.addToNavbar(registerRequest(new SummaryPage2()),   "Summary2",             "Beta (FluidVecs!)");
-      Request.addToNavbar(registerRequest(new Console()),        "Console",              "Beta (FluidVecs!)");
->>>>>>> ea0749ae
+      Request.addToNavbar(register(new Console()),        "Console",              "Beta (FluidVecs!)");
     }
 
     // internal handlers
     //registerRequest(new StaticHTMLPage("/h2o/CoefficientChart.html","chart"));
-<<<<<<< HEAD
     register(new Cancel());
     register(new DRFModelView());
     register(new DRFProgressPage());
     register(new DownloadDataset());
-    register(new Exec());
-    register(new DataManip());
+    register(new Exec2());
+    register(new Exec());      // Will be replaced by Exec2
+    register(new DataManip()); // Will be replaced by Exec2
     register(new ExportS3Progress());
     register(new GBMModelView());
     register(new GBMProgressPage());
     register(new GLMGridProgress());
     register(new GLMProgressPage());
-    register(new GetVector());
+    register(new GetVector()); // Will be replaced by Exec2
     register(new GridSearchProgress());
     register(new LogView.LogDownload());
     register(new NeuralNetProgress());
@@ -162,7 +139,7 @@
     register(new Progress());
     register(new Progress2());
     register(new PutValue());
-    register(new PutVector());
+    register(new PutVector()); // Will be replaced by Exec2
     register(new RFTreeView());
     register(new RFView());
     register(new RPackage());
@@ -178,44 +155,6 @@
     register(new TypeaheadKeysRequest("Existing H2O Key", "", null));
     register(new TypeaheadRFModelKeyRequest());
     register(new TypeaheadS3BucketRequest());
-=======
-    registerRequest(new Cancel());
-    registerRequest(new DRFModelView());
-    registerRequest(new DRFProgressPage());
-    registerRequest(new DownloadDataset());
-    registerRequest(new Exec2());
-    registerRequest(new Exec());      // Will be replaced by Exec2
-    registerRequest(new DataManip()); // Will be replaced by Exec2
-    registerRequest(new ExportS3Progress());
-    registerRequest(new GBMModelView());
-    registerRequest(new GBMProgressPage());
-    registerRequest(new GLMGridProgress());
-    registerRequest(new GLMProgressPage());
-    registerRequest(new GetVector()); // Will be replaced by Exec2
-    registerRequest(new GridSearchProgress());
-    registerRequest(new LogView.LogDownload());
-    registerRequest(new NeuralNetProgress());
-    registerRequest(new PostFile());
-    registerRequest(new Progress());
-    registerRequest(new Progress2());
-    registerRequest(new PutValue());
-    registerRequest(new PutVector()); // Will be replaced by Exec2
-    registerRequest(new RFTreeView());
-    registerRequest(new RFView());
-    registerRequest(new RPackage());
-    registerRequest(new RReaderProgress());
-    registerRequest(new Remove());
-    registerRequest(new RemoveAck());
-    registerRequest(new RunScript());
-    registerRequest(new SetColumnNames());
-    registerRequest(new TypeaheadFileRequest());
-    registerRequest(new TypeaheadGLMModelKeyRequest());
-    registerRequest(new TypeaheadHdfsPathRequest());
-    registerRequest(new TypeaheadHexKeyRequest());
-    registerRequest(new TypeaheadKeysRequest("Existing H2O Key", "", null));
-    registerRequest(new TypeaheadRFModelKeyRequest());
-    registerRequest(new TypeaheadS3BucketRequest());
->>>>>>> ea0749ae
     // testing hooks
     register(new TestPoll());
     register(new TestRedirect());
