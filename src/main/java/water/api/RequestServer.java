package water.api;

import com.google.common.io.ByteStreams;
import com.google.common.io.Closeables;
import hex.GridSearch.GridSearchProgress;
import hex.KMeans2;
import hex.KMeans2.KMeans2ModelView;
import hex.KMeans2.KMeans2Progress;
import hex.ReBalance;
import hex.deeplearning.DeepLearning;
import hex.drf.DRF;
import hex.gapstat.GapStatistic;
import hex.gapstat.GapStatisticModelView;
import hex.gbm.GBM;
import hex.glm.GLM2;
import hex.glm.GLMGridView;
import hex.glm.GLMModelView;
import hex.glm.GLMProgress;
import hex.nb.NBModelView;
import hex.nb.NBProgressPage;
import hex.gapstat.GapStatisticProgressPage;
import hex.nb.NaiveBayes;
import hex.pca.PCA;
import hex.pca.PCAModelView;
import hex.pca.PCAProgressPage;
import hex.pca.PCAScore;
import water.Boot;
import water.H2O;
import water.NanoHTTPD;
import water.api.Upload.PostFile;
import water.deploy.LaunchJar;
import water.util.Log;
import water.util.Log.Tag.Sys;
import water.util.Utils.ExpectedExceptionForDebug;

import java.io.ByteArrayInputStream;
import java.io.IOException;
import java.io.InputStream;
import java.net.ServerSocket;
import java.util.HashMap;
import java.util.Properties;
import java.util.concurrent.ConcurrentHashMap;
import java.util.regex.Matcher;
import java.util.regex.Pattern;

/** This is a simple web server. */
public class RequestServer extends NanoHTTPD {
  public enum API_VERSION {
    V_1(1, "/"),
    V_2(2, "/2/"); // FIXME: better should be /v2/
    final private int _version;
    final private String _prefix;
    public final String prefix() { return _prefix; }
    private API_VERSION(int version, String prefix) { _version = version; _prefix = prefix; }
  }
  static RequestServer SERVER;

  // cache of all loaded resources
  private static final ConcurrentHashMap<String,byte[]> _cache = new ConcurrentHashMap();
  protected static final HashMap<String,Request> _requests = new HashMap();

  static final Request _http404;
  static final Request _http500;

  // initialization ------------------------------------------------------------
  static {
    boolean USE_NEW_TAB = true;

    _http404 = registerRequest(new HTTP404());
    _http500 = registerRequest(new HTTP500());


//    Request.addToNavbar(registerRequest(new Inspect4UX()),  "NEW Inspect",                "Data"); //disable for now

    // Data
    Request.addToNavbar(registerRequest(new ImportFiles2()),  "Import Files",           "Data");
    Request.addToNavbar(registerRequest(new Upload2()),       "Upload",                 "Data");
    Request.addToNavbar(registerRequest(new Parse2()),        "Parse",                  "Data");
    Request.addToNavbar(registerRequest(new Inspector()),     "Inspect",                "Data");
    Request.addToNavbar(registerRequest(new SummaryPage2()),  "Summary",                "Data");
    Request.addToNavbar(registerRequest(new QuantilesPage()), "Quantiles",              "Data");
    Request.addToNavbar(registerRequest(new StoreView()),     "View All",               "Data");
<<<<<<< HEAD
    Request.addToNavbar(registerRequest(new ExportFiles()),   "Export Files",           "Data");
=======
    // Register Inspect2 just for viewing frames
    registerRequest(new Inspect2());
>>>>>>> 348e85cc

    // Not supported for now
//    Request.addToNavbar(registerRequest(new ExportS3()),    "Export S3",                  "Data");
//    Request.addToNavbar(registerRequest(new ExportHdfs()),  "Export HDFS",                "Data");

    // Remove VA based algos from GUI
//    Request.addToNavbar(registerRequest(new GLM()),         "GLM",                        "Model");
//    Request.addToNavbar(registerRequest(new GLMGrid()),     "GLM Grid",                   "Model");
//    Request.addToNavbar(registerRequest(new KMeans()),      "KMeans",                     "Model");
//    Request.addToNavbar(registerRequest(new RF()),          "Single Node RF",             "Model");

    // FVec models
    Request.addToNavbar(registerRequest(new PCA()),         "PCA",                      "Model");
    Request.addToNavbar(registerRequest(new GBM()),         "GBM",                      "Model");
    Request.addToNavbar(registerRequest(new DeepLearning()),"Deep Learning",            "Model");
    Request.addToNavbar(registerRequest(new DRF()),         "Distributed RF (Beta)",    "Model");
    Request.addToNavbar(registerRequest(new GLM2()),        "GLM (Beta)",               "Model");
    Request.addToNavbar(registerRequest(new KMeans2()),     "KMeans (Beta)",            "Model");
    Request.addToNavbar(registerRequest(new NaiveBayes()),  "Naive Bayes (Beta)",       "Model");

    // FVec scoring
    Request.addToNavbar(registerRequest(new Predict()),     "Predict",                  "Score");
    Request.addToNavbar(registerRequest(new ConfusionMatrix()), "Confusion Matrix",     "Score");
    Request.addToNavbar(registerRequest(new AUC()),         "AUC",                      "Score");
    Request.addToNavbar(registerRequest(new HitRatio()),    "HitRatio",                 "Score");
    Request.addToNavbar(registerRequest(new PCAScore()),    "PCAScore",                 "Score");

    // Admin
    Request.addToNavbar(registerRequest(new Jobs()),        "Jobs",                     "Admin");
    Request.addToNavbar(registerRequest(new Cloud()),       "Cluster Status",           "Admin");
    Request.addToNavbar(registerRequest(new IOStatus()),    "Cluster I/O",              "Admin");
    Request.addToNavbar(registerRequest(new Timeline()),    "Timeline",                 "Admin");
    Request.addToNavbar(registerRequest(new JStack()),      "Stack Dump",               "Admin");
    Request.addToNavbar(registerRequest(new JProfile()),    "Profile Dump",             "Admin");
    Request.addToNavbar(registerRequest(new Debug()),       "Debug Dump",               "Admin");
    Request.addToNavbar(registerRequest(new LogView()),     "Inspect Log",              "Admin");
    Request.addToNavbar(registerRequest(new Shutdown()),    "Shutdown",                 "Admin");

    // Help and Tutorials
    Request.addToNavbar(registerRequest(new Documentation()),       "H2O Documentation",      "Help", USE_NEW_TAB);
    Request.addToNavbar(registerRequest(new Tutorials()),           "Tutorials Home",         "Help", USE_NEW_TAB);
    Request.addToNavbar(registerRequest(new TutorialDeepLearning()),"Deep Learning Tutorial", "Help", USE_NEW_TAB);
    Request.addToNavbar(registerRequest(new TutorialRFIris()),      "Random Forest Tutorial", "Help", USE_NEW_TAB);
    Request.addToNavbar(registerRequest(new TutorialGLMProstate()), "GLM Tutorial",           "Help", USE_NEW_TAB);
    Request.addToNavbar(registerRequest(new TutorialKMeans()),      "KMeans Tutorial",        "Help", USE_NEW_TAB);
    Request.addToNavbar(registerRequest(new AboutH2O()),            "About H2O",              "Help");

    // Beta things should be reachable by the API and web redirects, but not put in the menu.
    if(H2O.OPT_ARGS.beta == null) {
      registerRequest(new hex.LR2());
      registerRequest(new ReBalance());
      registerRequest(new FrameSplitPage());
      registerRequest(new GapStatistic());
    } else {
      Request.addToNavbar(registerRequest(new hex.LR2()),        "Linear Regression2",   "Beta");
      Request.addToNavbar(registerRequest(new ReBalance()),      "ReBalance",            "Beta");
      Request.addToNavbar(registerRequest(new FrameSplitPage()), "Split frame",          "Beta");
      Request.addToNavbar(registerRequest(new Console()),        "Console",              "Beta");
      Request.addToNavbar(registerRequest(new GapStatistic()),   "Gap Statistic (Beta)", "Beta");
//      Request.addToNavbar(registerRequest(new ExportModel()),    "Export Model",         "Beta (FluidVecs!)");
//      Request.addToNavbar(registerRequest(new ImportModel()),    "Import Model",         "Beta (FluidVecs!)");
    }

    // VA stuff
    if (false) {
      registerRequest(new Inspect());
      registerRequest(new SummaryPage());
      registerRequest(new Parse());
      registerRequest(new ImportFiles());
      registerRequest(new Upload());
      registerRequest(new ImportUrl());
      registerRequest(new ImportS3());
      registerRequest(new ExportS3());
      registerRequest(new ImportHdfs());
      registerRequest(new GLM());
      registerRequest(new GLMGrid());
      registerRequest(new KMeans());
      registerRequest(new RF());
      registerRequest(new RFScore());
      registerRequest(new GLMScore());
      registerRequest(new KMeansScore());
      registerRequest(new KMeansApply());
      registerRequest(new GeneratePredictionsPage());
      registerRequest(new Score());
    } else {
      Request.addToNavbar(registerRequest(new Upload()), "Upload", "VA (deprecated)");
      Request.addToNavbar(registerRequest(new ImportFiles()), "Import", "VA (deprecated)");
      Request.addToNavbar(registerRequest(new ImportUrl()), "ImportURL", "VA (deprecated)");
      Request.addToNavbar(registerRequest(new ImportS3()), "ImportS3", "VA (deprecated)");
      Request.addToNavbar(registerRequest(new ImportHdfs()), "ImportHDFS", "VA (deprecated)");
      Request.addToNavbar(registerRequest(new Parse()), "Parse", "VA (deprecated)");
      Request.addToNavbar(registerRequest(new Inspect()), "Inspect", "VA (deprecated)");
      Request.addToNavbar(registerRequest(new SummaryPage()), "Summary", "VA (deprecated)");
//    Request.addToNavbar(registerRequest(new ExportS3()), "ExportS3", "VA (deprecated)");
      Request.addToNavbar(registerRequest(new GLM()), "GLM", "VA (deprecated)");
      Request.addToNavbar(registerRequest(new GLMGrid()), "GLMGrid", "VA (deprecated)");
      Request.addToNavbar(registerRequest(new GLMScore()), "GLMScore", "VA (deprecated)");
      Request.addToNavbar(registerRequest(new KMeans()), "KMeans", "VA (deprecated)");
      Request.addToNavbar(registerRequest(new KMeansScore()), "KMeansScore", "VA (deprecated)");
      Request.addToNavbar(registerRequest(new KMeansApply()), "KMeansApply", "VA (deprecated)");
      Request.addToNavbar(registerRequest(new RF()), "RF", "VA (deprecated)");
      Request.addToNavbar(registerRequest(new RFScore()), "RFScore", "VA (deprecated)");
      Request.addToNavbar(registerRequest(new GeneratePredictionsPage()), "GeneratePredictionsPage", "VA (deprecated)");
      Request.addToNavbar(registerRequest(new Score()), "Score", "VA (deprecated)");
    }

    registerRequest(new Get()); // Download
    //Column Expand
    registerRequest(new OneHot());
    // internal handlers
    //registerRequest(new StaticHTMLPage("/h2o/CoefficientChart.html","chart"));
    registerRequest(new Cancel());
    registerRequest(new DRFModelView());
    registerRequest(new DRFProgressPage());
    registerRequest(new DownloadDataset());
    registerRequest(new Exec2());
    registerRequest(new ExportS3Progress());
    registerRequest(new GBMModelView());
    registerRequest(new GBMProgressPage());
    registerRequest(new GLMGridProgress());
    registerRequest(new GLMProgressPage());
    registerRequest(new GridSearchProgress());
    registerRequest(new LogView.LogDownload());
    registerRequest(new NeuralNetModelView());
    registerRequest(new NeuralNetProgressPage());
    registerRequest(new DeepLearningModelView());
    registerRequest(new DeepLearningProgressPage());
    registerRequest(new KMeans2Progress());
    registerRequest(new KMeans2ModelView());
    registerRequest(new NBProgressPage());
    registerRequest(new GapStatisticProgressPage());
    registerRequest(new NBModelView());
    registerRequest(new GapStatisticModelView());
    registerRequest(new PCAProgressPage());
    registerRequest(new PCAModelView());
    registerRequest(new PostFile());
    registerRequest(new water.api.Upload2.PostFile());
    registerRequest(new Progress());
    registerRequest(new Progress2());
    registerRequest(new PutValue());
    registerRequest(new RFTreeView());
    registerRequest(new RFView());
    registerRequest(new RReaderProgress());
    registerRequest(new Remove());
    registerRequest(new RemoveAll());
    registerRequest(new RemoveAck());
    registerRequest(new SetColumnNames());
    registerRequest(new water.api.SetColumnNames2());     // Set colnames for FluidVec objects
    registerRequest(new LogAndEcho());
    registerRequest(new ToEnum());
    registerRequest(new ToEnum2());
    registerRequest(new ToInt2());
    registerRequest(new GLMProgress());
    registerRequest(new hex.glm.GLMGridProgress());
    registerRequest(new water.api.Levels2());    // Temporary hack to get factor levels efficiently
    registerRequest(new water.api.Levels());    // Ditto the above for ValueArray objects
    // Typeahead
    registerRequest(new TypeaheadModelKeyRequest());
    registerRequest(new TypeaheadGLMModelKeyRequest());
    registerRequest(new TypeaheadRFModelKeyRequest());
    registerRequest(new TypeaheadKMeansModelKeyRequest());
    registerRequest(new TypeaheadPCAModelKeyRequest());
    registerRequest(new TypeaheadHexKeyRequest());
    registerRequest(new TypeaheadFileRequest());
    registerRequest(new TypeaheadHdfsPathRequest());
    registerRequest(new TypeaheadKeysRequest("Existing H2O Key", "", null));
    registerRequest(new TypeaheadS3BucketRequest());
    // testing hooks
    registerRequest(new TestPoll());
    registerRequest(new TestRedirect());
//    registerRequest(new GLMProgressPage2());
    registerRequest(new GLMModelView());
    registerRequest(new GLMGridView());
//    registerRequest(new GLMValidationView());
    registerRequest(new LaunchJar());
    Request.initializeNavBar();
  }

  /**
   * Registers the request with the request server.
   */
  public static Request registerRequest(Request req) {
    assert req.supportedVersions().length > 0;
    for (API_VERSION ver : req.supportedVersions()) {
      String href = req.href(ver);
      assert (! _requests.containsKey(href)) : "Request with href "+href+" already registered";
      _requests.put(href,req);
      req.registered(ver);
    }
    return req;
  }

  public static void unregisterRequest(Request req) {
    for (API_VERSION ver : req.supportedVersions()) {
      String href = req.href(ver);
      _requests.remove(href);
    }
  }

  // Keep spinning until we get to launch the NanoHTTPD
  public static void start() {
    new Thread( new Runnable() {
        @Override public void run()  {
          while( true ) {
            try {
              // Try to get the NanoHTTP daemon started
              SERVER = new RequestServer(H2O._apiSocket);
              break;
            } catch( Exception ioe ) {
              Log.err(Sys.HTTPD,"Launching NanoHTTP server got ",ioe);
              try { Thread.sleep(1000); } catch( InterruptedException e ) { } // prevent denial-of-service
            }
          }
        }
      }, "Request Server launcher").start();
  }

  public static String maybeTransformRequest (String uri) {
    if (uri.isEmpty() || uri.equals("/")) {
      return "/Tutorials.html";
    }

    Pattern p = Pattern.compile("/R/bin/([^/]+)/contrib/([^/]+)(.*)");
    Matcher m = p.matcher(uri);
    boolean b = m.matches();
    if (b) {
      // On Jenkins, this command sticks his own R version's number
      // into the package that gets built.
      //
      //     R CMD INSTALL -l $(TMP_BUILD_DIR) --build h2o-package
      //
      String versionOfRThatJenkinsUsed = "3.0";

      String platform = m.group(1);
      String version = m.group(2);
      String therest = m.group(3);
      String s = "/R/bin/" + platform + "/contrib/" + versionOfRThatJenkinsUsed + therest;
      return s;
    }

    return uri;
  }

  // uri serve -----------------------------------------------------------------
  void maybeLogRequest (String uri, String method, Properties parms) {
    boolean filterOutRepetitiveStuff = true;

    if (filterOutRepetitiveStuff) {
      if (uri.endsWith(".css")) return;
      if (uri.endsWith(".js")) return;
      if (uri.endsWith(".png")) return;
      if (uri.endsWith(".ico")) return;
      if (uri.startsWith("/Typeahead")) return;
      if (uri.startsWith("/2/Typeahead")) return;
      if (uri.startsWith("/Cloud.json")) return;
      if (uri.endsWith("LogAndEcho.json")) return;
      if (uri.contains("Progress")) return;
      if (uri.startsWith("/Jobs.json")) return;
    }

    String log = String.format("%-4s %s", method, uri);
    for( Object arg : parms.keySet() ) {
      String value = parms.getProperty((String) arg);
      if( value != null && value.length() != 0 )
        log += " " + arg + "=" + value;
    }
    Log.info(Sys.HTTPD, log);
  }

  @Override public NanoHTTPD.Response serve( String uri, String method, Properties header, Properties parms ) {
    // Jack priority for user-visible requests
    Thread.currentThread().setPriority(Thread.MAX_PRIORITY-1);
    // update arguments and determine control variables
    uri = maybeTransformRequest(uri);
    // determine the request type
    Request.RequestType type = Request.RequestType.requestType(uri);
    String requestName = type.requestName(uri);

    maybeLogRequest(uri, method, parms);
    try {
      // determine if we have known resource
      Request request = _requests.get(requestName);
      // if the request is not know, treat as resource request, or 404 if not
      // found
      if (request == null)
        return getResource(uri);
      // Some requests create an instance per call
      request = request.create(parms);
      // call the request
      return request.serve(this,parms,type);
    } catch( Exception e ) {
      if(!(e instanceof ExpectedExceptionForDebug))
        e.printStackTrace();
      // make sure that no Exception is ever thrown out from the request
      parms.setProperty(Request.ERROR,e.getClass().getSimpleName()+": "+e.getMessage());
      return _http500.serve(this,parms,type);
    }
  }

  private RequestServer( ServerSocket socket ) throws IOException {
    super(socket,null);
  }

  // Resource loading ----------------------------------------------------------

  // Returns the response containing the given uri with the appropriate mime
  // type.
  private NanoHTTPD.Response getResource(String uri) {
    byte[] bytes = _cache.get(uri);
    if( bytes == null ) {
      InputStream resource = Boot._init.getResource2(uri);
      if (resource != null) {
        try {
          bytes = ByteStreams.toByteArray(resource);
        } catch( IOException e ) { Log.err(e); }
        byte[] res = _cache.putIfAbsent(uri,bytes);
        if( res != null ) bytes = res; // Racey update; take what is in the _cache
      }
      Closeables.closeQuietly(resource);
    }
    if ((bytes == null) || (bytes.length == 0)) {
      // make sure that no Exception is ever thrown out from the request
      Properties parms = new Properties();
      parms.setProperty(Request.ERROR,uri);
      return _http404.serve(this,parms,Request.RequestType.www);
    }
    String mime = NanoHTTPD.MIME_DEFAULT_BINARY;
    if (uri.endsWith(".css"))
      mime = "text/css";
    else if (uri.endsWith(".html"))
      mime = "text/html";
    // return new NanoHTTPD.Response(NanoHTTPD.HTTP_OK,mime,new ByteArrayInputStream(bytes));
    NanoHTTPD.Response res = new NanoHTTPD.Response(NanoHTTPD.HTTP_OK,mime,new ByteArrayInputStream(bytes));
    res.addHeader("Content-Length", Long.toString(bytes.length));
    // res.addHeader("Content-Disposition", "attachment; filename=" + uri);
    return res;
  }

}<|MERGE_RESOLUTION|>--- conflicted
+++ resolved
@@ -80,12 +80,9 @@
     Request.addToNavbar(registerRequest(new SummaryPage2()),  "Summary",                "Data");
     Request.addToNavbar(registerRequest(new QuantilesPage()), "Quantiles",              "Data");
     Request.addToNavbar(registerRequest(new StoreView()),     "View All",               "Data");
-<<<<<<< HEAD
     Request.addToNavbar(registerRequest(new ExportFiles()),   "Export Files",           "Data");
-=======
     // Register Inspect2 just for viewing frames
     registerRequest(new Inspect2());
->>>>>>> 348e85cc
 
     // Not supported for now
 //    Request.addToNavbar(registerRequest(new ExportS3()),    "Export S3",                  "Data");
