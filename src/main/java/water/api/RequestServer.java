package water.api;

import hex.KMeans2;
import hex.KMeansGrid;

import java.io.*;
import java.net.ServerSocket;
import java.util.HashMap;
import java.util.Properties;
import java.util.concurrent.ConcurrentHashMap;

import water.*;
import water.api.Script.RunScript;
import water.api.Upload.PostFile;
import water.util.Log;
import water.util.Log.Tag.Sys;

import com.google.common.io.ByteStreams;
import com.google.common.io.Closeables;

/** This is a simple web server. */
public class RequestServer extends NanoHTTPD {
  static RequestServer SERVER;

  // cache of all loaded resources
  private static final ConcurrentHashMap<String,byte[]> _cache = new ConcurrentHashMap();
  protected static final HashMap<String,Request> _requests = new HashMap();
  public static HashMap<String,Request> requests() {
    return _requests;
  }

  static final Request _http404;
  static final Request _http500;

  // initialization ------------------------------------------------------------
  static {
    _http404 = registerRequest(new HTTP404());
    _http500 = registerRequest(new HTTP500());


    Request.addToNavbar(registerRequest(new Inspect()),     "Inspect",      "Data");
    Request.addToNavbar(registerRequest(new StoreView()),   "View All",     "Data");
    Request.addToNavbar(registerRequest(new Parse()),       "Parse",        "Data");
    Request.addToNavbar(registerRequest(new RReader()),     "Parse R Data", "Data");
    Request.addToNavbar(registerRequest(new ImportFiles()), "Import Files", "Data");
    Request.addToNavbar(registerRequest(new ImportUrl()),   "Import URL",   "Data");
    Request.addToNavbar(registerRequest(new ImportS3()),    "Import S3",    "Data");
    Request.addToNavbar(registerRequest(new ExportS3()),    "Export S3",    "Data");
    Request.addToNavbar(registerRequest(new ImportHdfs()),  "Import HDFS",  "Data");
    Request.addToNavbar(registerRequest(new ExportHdfs()),  "Export HDFS",  "Data");
    Request.addToNavbar(registerRequest(new Upload()),      "Upload",       "Data");
    Request.addToNavbar(registerRequest(new Get()),         "Download",     "Data");
    Request.addToNavbar(registerRequest(new SummaryPage()), "Summary",      "Data");

    Request.addToNavbar(registerRequest(new RF()),          "Random Forest", "Model");
    Request.addToNavbar(registerRequest(new GLM()),         "GLM",           "Model");
    Request.addToNavbar(registerRequest(new GLMGrid()),     "GLMGrid",       "Model");
    Request.addToNavbar(registerRequest(new KMeans()),      "KMeans",        "Model");
    Request.addToNavbar(registerRequest(new KMeansGrid()),  "KMeansGrid",    "Model");
    Request.addToNavbar(registerRequest(new Console()),     "Console",       "Model");

    Request.addToNavbar(registerRequest(new RFScore()),     "Random Forest", "Score");
    Request.addToNavbar(registerRequest(new GLMScore()),    "GLM",           "Score");
    Request.addToNavbar(registerRequest(new KMeansScore()), "KMeans",        "Score");
    Request.addToNavbar(registerRequest(new KMeansApply()), "KMeans Apply",  "Score");
    Request.addToNavbar(registerRequest(new GeneratePredictionsPage()),       "Predict",   "Score");
    Request.addToNavbar(registerRequest(new Score()),       "Apply Model",   "Score");


    //Request.addToNavbar(registerRequest(new Plot()),        "Basic",         "Plot");
    registerRequest(new Plot());

    Request.addToNavbar(registerRequest(new Jobs()),        "Jobs",          "Admin");
    Request.addToNavbar(registerRequest(new Cloud()),       "Cluster Status","Admin");
    Request.addToNavbar(registerRequest(new IOStatus()),    "Cluster I/O",   "Admin");
    Request.addToNavbar(registerRequest(new Timeline()),    "Timeline",      "Admin");
    Request.addToNavbar(registerRequest(new JStack()),      "Stack Dump",    "Admin");
    Request.addToNavbar(registerRequest(new Debug()),       "Debug Dump",    "Admin");
    Request.addToNavbar(registerRequest(new LogView()),     "Inspect Log",   "Admin");
    Request.addToNavbar(registerRequest(new Script()),      "Get Script",    "Admin");
    Request.addToNavbar(registerRequest(new Shutdown()),    "Shutdown",      "Admin");
    Request.addToNavbar(registerRequest(new Tutorials()),           "View All",      "Tutorials");
    Request.addToNavbar(registerRequest(new TutorialRFIris()),      "Random Forest", "Tutorials");
    Request.addToNavbar(registerRequest(new TutorialGLMProstate()), "GLM",           "Tutorials");
    Request.addToNavbar(registerRequest(new TutorialKMeans()),      "KMeans",        "Tutorials");

    Request.addToNavbar(registerRequest(new ImportFiles2()),"Import Files2","Beta (FluidVecs!)");
    Request.addToNavbar(registerRequest(new Parse2()),      "Parse2"       ,"Beta (FluidVecs!)");
<<<<<<< HEAD
    Request.addToNavbar(registerRequest(new KMeans2()),     "KMeans2"      ,"Beta (FluidVecs!)");
=======
    Request.addToNavbar(registerRequest(new Inspect2()),    "Inspect",      "Beta (FluidVecs!)");
>>>>>>> fa26b67d

    // internal handlers
    //registerRequest(new StaticHTMLPage("/h2o/CoefficientChart.html","chart"));
    registerRequest(new DownloadDataset());
    registerRequest(new Cancel());
    registerRequest(new Exec());
    registerRequest(new ExportS3Progress());
    registerRequest(new GLMGridProgress());
    registerRequest(new GLMProgressPage());
    registerRequest(new GetVector());
    registerRequest(new LogView.LogDownload());
    registerRequest(new RReaderProgress());
    registerRequest(new PostFile());
    registerRequest(new Progress());
    registerRequest(new Progress2());
    registerRequest(new PutValue());
    registerRequest(new PutVector());
    registerRequest(new Remove());
    registerRequest(new RemoveAck());
    registerRequest(new RFView());
    registerRequest(new RFTreeView());
    registerRequest(new RunScript());
    registerRequest(new TypeaheadKeysRequest("Existing H2O Key", "", null));
    registerRequest(new TypeaheadHexKeyRequest());
    registerRequest(new TypeaheadFileRequest());
    registerRequest(new TypeaheadS3BucketRequest());
    registerRequest(new TypeaheadHdfsPathRequest());
    registerRequest(new TypeaheadRFModelKeyRequest());
    registerRequest(new TypeaheadGLMModelKeyRequest());

    // testing hooks
    registerRequest(new TestPoll());
    registerRequest(new TestRedirect());
    Request.initializeNavBar();
  }

  /** Registers the request with the request server.
   *
   * returns the request so that it can be further updated.
   */

  public static Request registerRequest(Request req) {
    String href = req.href();
    assert (! _requests.containsKey(href)) : "Request with href "+href+" already registered";
    _requests.put(href,req);
    return req;
  }

  // Keep spinning until we get to launch the NanoHTTPD
  public static void start() {
    new Thread( new Runnable() {
        public void run()  {
          while( true ) {
            try {
              // Try to get the NanoHTTP daemon started
              SERVER = new RequestServer(H2O._apiSocket);
              break;
            } catch ( Exception ioe ) {
              Log.err(Sys.HTTPD,"Launching NanoHTTP server got ",ioe);
              try { Thread.sleep(1000); } catch( InterruptedException e ) { } // prevent denial-of-service
            }
          }
        }
      }, "Request Server launcher").start();
  }

  // uri serve -----------------------------------------------------------------
  @Override public NanoHTTPD.Response serve( String uri, String method, Properties header, Properties parms ) {
    // Jack priority for user-visible requests
    Thread.currentThread().setPriority(Thread.MAX_PRIORITY-1);
    // update arguments and determine control variables
    if( uri.isEmpty() || uri.equals("/") ) uri = "/Tutorials.html";
    // determine the request type
    Request.RequestType type = Request.RequestType.requestType(uri);
    String requestName = type.requestName(uri);
    try {
      // determine if we have known resource
      Request request = _requests.get(requestName);
      // if the request is not know, treat as resource request, or 404 if not
      // found
      if (request == null)
        return getResource(uri);
      // Dynamic Request instead of static request
      if( request instanceof Score )
        request = Score.create(parms);
      // call the request
      return request.serve(this,parms,type);
    } catch (Exception e) {
      e.printStackTrace();
      // make sure that no Exception is ever thrown out from the request
      parms.setProperty(Request.ERROR,e.getClass().getSimpleName()+": "+e.getMessage());
      return _http500.serve(this,parms,type);
    }
  }

  private RequestServer( ServerSocket socket ) throws IOException {
    super(socket,null);
  }

  // Resource loading ----------------------------------------------------------

  // Returns the response containing the given uri with the appropriate mime
  // type.
  private NanoHTTPD.Response getResource(String uri) {
    byte[] bytes = _cache.get(uri);
    if( bytes == null ) {
      InputStream resource = Boot._init.getResource2(uri);
      if (resource != null) {
        try {
          bytes = ByteStreams.toByteArray(resource);
        } catch( IOException e ) { Log.err(e); }
        byte[] res = _cache.putIfAbsent(uri,bytes);
        if( res != null ) bytes = res; // Racey update; take what is in the _cache
      }
      Closeables.closeQuietly(resource);
    }
    if ((bytes == null) || (bytes.length == 0)) {
      // make sure that no Exception is ever thrown out from the request
      Properties parms = new Properties();
      parms.setProperty(Request.ERROR,uri);
      return _http404.serve(this,parms,Request.RequestType.www);
    }
    String mime = NanoHTTPD.MIME_DEFAULT_BINARY;
    if (uri.endsWith(".css"))
      mime = "text/css";
    else if (uri.endsWith(".html"))
      mime = "text/html";
    return new NanoHTTPD.Response(NanoHTTPD.HTTP_OK,mime,new ByteArrayInputStream(bytes));
  }

}<|MERGE_RESOLUTION|>--- conflicted
+++ resolved
@@ -86,11 +86,8 @@
 
     Request.addToNavbar(registerRequest(new ImportFiles2()),"Import Files2","Beta (FluidVecs!)");
     Request.addToNavbar(registerRequest(new Parse2()),      "Parse2"       ,"Beta (FluidVecs!)");
-<<<<<<< HEAD
+    Request.addToNavbar(registerRequest(new Inspect2()),    "Inspect",      "Beta (FluidVecs!)");
     Request.addToNavbar(registerRequest(new KMeans2()),     "KMeans2"      ,"Beta (FluidVecs!)");
-=======
-    Request.addToNavbar(registerRequest(new Inspect2()),    "Inspect",      "Beta (FluidVecs!)");
->>>>>>> fa26b67d
 
     // internal handlers
     //registerRequest(new StaticHTMLPage("/h2o/CoefficientChart.html","chart"));
