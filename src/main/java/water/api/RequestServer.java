--- conflicted
+++ resolved
@@ -80,7 +80,6 @@
     //Request.addToNavbar(registerRequest(new Plot()),        "Basic",         "Plot");
     register(new Plot());
 
-<<<<<<< HEAD
     Request.addToNavbar(register(new Jobs()),        "Jobs",            "Admin");
     Request.addToNavbar(register(new Cloud()),       "Cluster Status",  "Admin");
     Request.addToNavbar(register(new IOStatus()),    "Cluster I/O",     "Admin");
@@ -91,17 +90,6 @@
     Request.addToNavbar(register(new Script()),      "Get Script",      "Admin");
     Request.addToNavbar(register(new DataDistrib()), "Data Distrib",    "Admin");
     Request.addToNavbar(register(new Shutdown()),    "Shutdown",        "Admin");
-=======
-    Request.addToNavbar(registerRequest(new Jobs()),        "Jobs",            "Admin");
-    Request.addToNavbar(registerRequest(new Cloud()),       "Cluster Status",  "Admin");
-    Request.addToNavbar(registerRequest(new IOStatus()),    "Cluster I/O",     "Admin");
-    Request.addToNavbar(registerRequest(new Timeline()),    "Timeline",        "Admin");
-    Request.addToNavbar(registerRequest(new JStack()),      "Stack Dump",      "Admin");
-    Request.addToNavbar(registerRequest(new Debug()),       "Debug Dump",      "Admin");
-    Request.addToNavbar(registerRequest(new LogView()),     "Inspect Log",     "Admin");
-    Request.addToNavbar(registerRequest(new Script()),      "Get Script",      "Admin");
-    Request.addToNavbar(registerRequest(new Shutdown()),    "Shutdown",        "Admin");
->>>>>>> fc3cc37d
 
     Request.addToNavbar(register(new Documentation()),       "H2O Documentation",      "Help");
     Request.addToNavbar(register(new Tutorials()),           "Tutorials Home",         "Help");
@@ -166,20 +154,12 @@
     register(new TypeaheadRFModelKeyRequest());
     register(new TypeaheadS3BucketRequest());
     // testing hooks
-<<<<<<< HEAD
     register(new TestPoll());
     register(new TestRedirect());
     register(new GLMProgressPage2());
     register(new GLMModelView());
     register(new GLMValidationView());
-=======
-    registerRequest(new TestPoll());
-    registerRequest(new TestRedirect());
-    registerRequest(new GLMProgressPage2());
-    registerRequest(new GLMModelView());
-    registerRequest(new GLMValidationView());
-    registerRequest(new FrameSplit());
->>>>>>> fc3cc37d
+    register(new FrameSplit());
     Request.initializeNavBar();
   }
 
