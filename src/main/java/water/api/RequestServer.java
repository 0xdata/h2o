package water.api;

import hex.*;
import hex.NeuralNet.NeuralNetProgress;
import hex.NeuralNet.NeuralNetScore;

import java.io.*;
import java.net.ServerSocket;
import java.util.HashMap;
import java.util.Properties;
import java.util.concurrent.ConcurrentHashMap;

import water.*;
import water.api.Script.RunScript;
import water.api.Upload.PostFile;
import water.util.Log;
import water.util.Log.Tag.Sys;

import com.google.common.io.ByteStreams;
import com.google.common.io.Closeables;

/** This is a simple web server. */
public class RequestServer extends NanoHTTPD {
  static RequestServer SERVER;

  // cache of all loaded resources
  private static final ConcurrentHashMap<String,byte[]> _cache = new ConcurrentHashMap();
  protected static final HashMap<String,Request> _requests = new HashMap();
  public static HashMap<String,Request> requests() {
    return _requests;
  }

  static final Request _http404;
  static final Request _http500;

  // initialization ------------------------------------------------------------
  static {
    _http404 = registerRequest(new HTTP404());
    _http500 = registerRequest(new HTTP500());


<<<<<<< HEAD
    Request.addToNavbar(registerRequest(new Inspect()),     "Inspect",                    "Data");
    Request.addToNavbar(registerRequest(new StoreView()),   "View All",                   "Data");
    Request.addToNavbar(registerRequest(new Parse()),       "Parse",                      "Data");
    Request.addToNavbar(registerRequest(new RReader()),     "Parse R Data",               "Data");
    Request.addToNavbar(registerRequest(new ImportFiles()), "Import Files",               "Data");
    Request.addToNavbar(registerRequest(new ImportUrl()),   "Import URL",                 "Data");
    Request.addToNavbar(registerRequest(new ImportS3()),    "Import S3",                  "Data");
    Request.addToNavbar(registerRequest(new ExportS3()),    "Export S3",                  "Data");
    Request.addToNavbar(registerRequest(new ImportHdfs()),  "Import HDFS",                "Data");
    Request.addToNavbar(registerRequest(new ExportHdfs()),  "Export HDFS",                "Data");
    Request.addToNavbar(registerRequest(new Upload()),      "Upload",                     "Data");
    Request.addToNavbar(registerRequest(new Get()),         "Download",                   "Data");
    Request.addToNavbar(registerRequest(new SummaryPage()), "Summary",                    "Data");

    Request.addToNavbar(registerRequest(new RF()),          "Random Forest",              "Model");
    Request.addToNavbar(registerRequest(new GLM()),         "GLM",                        "Model");
    Request.addToNavbar(registerRequest(new GLMGrid()),     "GLMGrid",                    "Model");
    Request.addToNavbar(registerRequest(new KMeans()),      "KMeans",                     "Model");
    Request.addToNavbar(registerRequest(new KMeansGrid()),  "KMeansGrid",                 "Model");
    Request.addToNavbar(registerRequest(new PCA()),         "PCA (Beta)",                 "Model");
    Request.addToNavbar(registerRequest(new hex.gbm.GBM()), "GBM (Beta)",                 "Model");
    Request.addToNavbar(registerRequest(new NeuralNet()),   "Neural Network (Beta)",      "Model");
    Request.addToNavbar(registerRequest(new Console()),     "Console",                    "Model");

    Request.addToNavbar(registerRequest(new RFScore()),     "Random Forest",              "Score");
    Request.addToNavbar(registerRequest(new GLMScore()),    "GLM",                        "Score");
    Request.addToNavbar(registerRequest(new KMeansScore()), "KMeans",                     "Score");
    Request.addToNavbar(registerRequest(new KMeansApply()), "KMeans Apply",               "Score");
    Request.addToNavbar(registerRequest(new PCAScore()),    "PCA",                        "Score");
    Request.addToNavbar(registerRequest(new NeuralNetScore()), "Neural Network (Beta)",   "Score");
    Request.addToNavbar(registerRequest(new GeneratePredictionsPage()),  "Predict",       "Score");
    Request.addToNavbar(registerRequest(new GeneratePredictions2()),     "Predict2",      "Score");
    Request.addToNavbar(registerRequest(new Score()),       "Apply Model",                "Score");
=======
    Request.addToNavbar(registerRequest(new Inspect()),     "Inspect",      "Data");
    Request.addToNavbar(registerRequest(new StoreView()),   "View All",     "Data");
    Request.addToNavbar(registerRequest(new Parse()),       "Parse",        "Data");
    Request.addToNavbar(registerRequest(new RReader()),     "Parse R Data", "Data");
    Request.addToNavbar(registerRequest(new ImportFiles()), "Import Files", "Data");
    Request.addToNavbar(registerRequest(new ImportUrl()),   "Import URL",   "Data");
    Request.addToNavbar(registerRequest(new ImportS3()),    "Import S3",    "Data");
    Request.addToNavbar(registerRequest(new ExportS3()),    "Export S3",    "Data");
    Request.addToNavbar(registerRequest(new ImportHdfs()),  "Import HDFS",  "Data");
    Request.addToNavbar(registerRequest(new ExportHdfs()),  "Export HDFS",  "Data");
    Request.addToNavbar(registerRequest(new Upload()),      "Upload",       "Data");
    Request.addToNavbar(registerRequest(new Get()),         "Download",     "Data");
    Request.addToNavbar(registerRequest(new SummaryPage()), "Summary",      "Data");

    Request.addToNavbar(registerRequest(new RF()),          "Random Forest", "Model");
    Request.addToNavbar(registerRequest(new GLM()),         "GLM",           "Model");
    Request.addToNavbar(registerRequest(new GLMGrid()),     "GLMGrid",       "Model");
    Request.addToNavbar(registerRequest(new KMeans()),      "KMeans",        "Model");
    Request.addToNavbar(registerRequest(new KMeansGrid()),  "KMeansGrid",    "Model");
    Request.addToNavbar(registerRequest(new PCA()),         "PCA (Beta)",    "Model");
    Request.addToNavbar(registerRequest(new hex.gbm.GBM()), "GBM (Beta)",    "Model");
    Request.addToNavbar(registerRequest(new Console()),     "Console",       "Model");

    Request.addToNavbar(registerRequest(new RFScore()),     "Random Forest", "Score");
    Request.addToNavbar(registerRequest(new GLMScore()),    "GLM",           "Score");
    Request.addToNavbar(registerRequest(new KMeansScore()), "KMeans",        "Score");
    Request.addToNavbar(registerRequest(new KMeansApply()), "KMeans Apply",  "Score");
    Request.addToNavbar(registerRequest(new PCAScore()),    "PCA",           "Score");
    Request.addToNavbar(registerRequest(new GeneratePredictionsPage()),       "Predict",   "Score");
    Request.addToNavbar(registerRequest(new GeneratePredictions2()), "Predict2", "Score");
    Request.addToNavbar(registerRequest(new Score()),       "Apply Model",   "Score");
    Request.addToNavbar(registerRequest(new ConfusionMatrix()), "ConfusionMatrix", "Score");
>>>>>>> a0a05221


    //Request.addToNavbar(registerRequest(new Plot()),        "Basic",         "Plot");
    registerRequest(new Plot());

    Request.addToNavbar(registerRequest(new Jobs()),        "Jobs",            "Admin");
    Request.addToNavbar(registerRequest(new Cloud()),       "Cluster Status",  "Admin");
    Request.addToNavbar(registerRequest(new IOStatus()),    "Cluster I/O",     "Admin");
    Request.addToNavbar(registerRequest(new Timeline()),    "Timeline",        "Admin");
    Request.addToNavbar(registerRequest(new JStack()),      "Stack Dump",      "Admin");
    Request.addToNavbar(registerRequest(new Debug()),       "Debug Dump",      "Admin");
    Request.addToNavbar(registerRequest(new LogView()),     "Inspect Log",     "Admin");
    Request.addToNavbar(registerRequest(new Script()),      "Get Script",      "Admin");
    Request.addToNavbar(registerRequest(new DataDistrib()), "Data Distrib",    "Admin");
    Request.addToNavbar(registerRequest(new Shutdown()),    "Shutdown",        "Admin");

    Request.addToNavbar(registerRequest(new Documentation()),       "H2O Documentation",      "Help");
    Request.addToNavbar(registerRequest(new Tutorials()),           "Tutorials Home",         "Help");
    Request.addToNavbar(registerRequest(new TutorialRFIris()),      "Random Forest Tutorial", "Help");
    Request.addToNavbar(registerRequest(new TutorialGLMProstate()), "GLM Tutorial",           "Help");
    Request.addToNavbar(registerRequest(new TutorialKMeans()),      "KMeans Tutorial",        "Help");

<<<<<<< HEAD
    if(H2O.OPT_ARGS.beta != null) {
      Request.addToNavbar(registerRequest(new ImportFiles2()),"Import Files2",  "Beta (FluidVecs!)");
      Request.addToNavbar(registerRequest(new Parse2()),      "Parse2"       ,  "Beta (FluidVecs!)");
      Request.addToNavbar(registerRequest(new Inspect2()),    "Inspect",        "Beta (FluidVecs!)");
      Request.addToNavbar(registerRequest(new KMeans2()),     "KMeans2"      ,  "Beta (FluidVecs!)");
      Request.addToNavbar(registerRequest(new hex.gbm.DRF()), "DRF2"         ,  "Beta (FluidVecs!)");
      Request.addToNavbar(registerRequest(new hex.LR2()), "Linear Regression2", "Beta (FluidVecs!)");
      //Request.addToNavbar(registerRequest(new water.api.Quantiles()), "Quantiles",    "Beta (FluidVecs!)");
=======
    // Beta things should be reachable by the API and web redirects, but not put in the menu.
    if(H2O.OPT_ARGS.beta == null) {
      registerRequest(new ImportFiles2());
      registerRequest(new Parse2());
      registerRequest(new Inspect2());
      registerRequest(new KMeans2());
      registerRequest(new hex.gbm.DRF());
      registerRequest(new hex.LR2());
      registerRequest(new NeuralNet());
      registerRequest(new NeuralNetScore());
    }
    else {
      Request.addToNavbar(registerRequest(new ImportFiles2()),   "Import Files2",        "Beta (FluidVecs!)");
      Request.addToNavbar(registerRequest(new Parse2()),         "Parse2",               "Beta (FluidVecs!)");
      Request.addToNavbar(registerRequest(new Inspect2()),       "Inspect2",             "Beta (FluidVecs!)");
      Request.addToNavbar(registerRequest(new KMeans2()),        "KMeans2",              "Beta (FluidVecs!)");
      Request.addToNavbar(registerRequest(new hex.gbm.DRF()),    "DRF2",                 "Beta (FluidVecs!)");
      Request.addToNavbar(registerRequest(new hex.LR2()),        "Linear Regression2",   "Beta (FluidVecs!)");
      Request.addToNavbar(registerRequest(new NeuralNet()),      "Neural Network",       "Beta (FluidVecs!)");
      Request.addToNavbar(registerRequest(new NeuralNetScore()), "Neural Network Score", "Beta (FluidVecs!)");
>>>>>>> a0a05221
    }

    // internal handlers
    //registerRequest(new StaticHTMLPage("/h2o/CoefficientChart.html","chart"));
    registerRequest(new Cancel());
    registerRequest(new DRFModelView());
    registerRequest(new DRFProgressPage());
    registerRequest(new DownloadDataset());
    registerRequest(new Exec());
    registerRequest(new DataManip());
    registerRequest(new ExportS3Progress());
    registerRequest(new GBMModelView());
    registerRequest(new GBMProgressPage());
    registerRequest(new GLMGridProgress());
    registerRequest(new GLMProgressPage());
    registerRequest(new GetVector());
    registerRequest(new LogView.LogDownload());
    registerRequest(new NeuralNetProgress());
    registerRequest(new PostFile());
    registerRequest(new Progress());
    registerRequest(new Progress2());
    registerRequest(new PutValue());
    registerRequest(new PutVector());
    registerRequest(new RFTreeView());
    registerRequest(new RFView());
    registerRequest(new RPackage());
    registerRequest(new RReaderProgress());
    registerRequest(new Remove());
    registerRequest(new RemoveAck());
    registerRequest(new RunScript());
    registerRequest(new SetColumnNames());
    registerRequest(new TypeaheadFileRequest());
    registerRequest(new TypeaheadGLMModelKeyRequest());
    registerRequest(new TypeaheadHdfsPathRequest());
    registerRequest(new TypeaheadHexKeyRequest());
    registerRequest(new TypeaheadKeysRequest("Existing H2O Key", "", null));
    registerRequest(new TypeaheadRFModelKeyRequest());
    registerRequest(new TypeaheadS3BucketRequest());
    // testing hooks
    registerRequest(new TestPoll());
    registerRequest(new TestRedirect());
    Request.initializeNavBar();
  }

  /** Registers the request with the request server.
   *
   * returns the request so that it can be further updated.
   */

  public static Request registerRequest(Request req) {
    String href = req.href();
    assert (! _requests.containsKey(href)) : "Request with href "+href+" already registered";
    _requests.put(href,req);
    req.registered();
    return req;
  }

  // Keep spinning until we get to launch the NanoHTTPD
  public static void start() {
    new Thread( new Runnable() {
        public void run()  {
          while( true ) {
            try {
              // Try to get the NanoHTTP daemon started
              SERVER = new RequestServer(H2O._apiSocket);
              break;
            } catch ( Exception ioe ) {
              Log.err(Sys.HTTPD,"Launching NanoHTTP server got ",ioe);
              try { Thread.sleep(1000); } catch( InterruptedException e ) { } // prevent denial-of-service
            }
          }
        }
      }, "Request Server launcher").start();
  }

  // uri serve -----------------------------------------------------------------
  @Override public NanoHTTPD.Response serve( String uri, String method, Properties header, Properties parms ) {
    // Jack priority for user-visible requests
    Thread.currentThread().setPriority(Thread.MAX_PRIORITY-1);
    // update arguments and determine control variables
    if( uri.isEmpty() || uri.equals("/") ) uri = "/Tutorials.html";
    // determine the request type
    Request.RequestType type = Request.RequestType.requestType(uri);
    String requestName = type.requestName(uri);
    try {
      // determine if we have known resource
      Request request = _requests.get(requestName);
      // if the request is not know, treat as resource request, or 404 if not
      // found
      if (request == null)
        return getResource(uri);
      // Some requests create an instance per call
      request = request.create(parms);
      // call the request
      return request.serve(this,parms,type);
    } catch (Exception e) {
      e.printStackTrace();
      // make sure that no Exception is ever thrown out from the request
      parms.setProperty(Request.ERROR,e.getClass().getSimpleName()+": "+e.getMessage());
      return _http500.serve(this,parms,type);
    }
  }

  private RequestServer( ServerSocket socket ) throws IOException {
    super(socket,null);
  }

  // Resource loading ----------------------------------------------------------

  // Returns the response containing the given uri with the appropriate mime
  // type.
  private NanoHTTPD.Response getResource(String uri) {
    byte[] bytes = _cache.get(uri);
    if( bytes == null ) {
      InputStream resource = Boot._init.getResource2(uri);
      if (resource != null) {
        try {
          bytes = ByteStreams.toByteArray(resource);
        } catch( IOException e ) { Log.err(e); }
        byte[] res = _cache.putIfAbsent(uri,bytes);
        if( res != null ) bytes = res; // Racey update; take what is in the _cache
      }
      Closeables.closeQuietly(resource);
    }
    if ((bytes == null) || (bytes.length == 0)) {
      // make sure that no Exception is ever thrown out from the request
      Properties parms = new Properties();
      parms.setProperty(Request.ERROR,uri);
      return _http404.serve(this,parms,Request.RequestType.www);
    }
    String mime = NanoHTTPD.MIME_DEFAULT_BINARY;
    if (uri.endsWith(".css"))
      mime = "text/css";
    else if (uri.endsWith(".html"))
      mime = "text/html";
    return new NanoHTTPD.Response(NanoHTTPD.HTTP_OK,mime,new ByteArrayInputStream(bytes));
  }

}<|MERGE_RESOLUTION|>--- conflicted
+++ resolved
@@ -39,7 +39,6 @@
     _http500 = registerRequest(new HTTP500());
 
 
-<<<<<<< HEAD
     Request.addToNavbar(registerRequest(new Inspect()),     "Inspect",                    "Data");
     Request.addToNavbar(registerRequest(new StoreView()),   "View All",                   "Data");
     Request.addToNavbar(registerRequest(new Parse()),       "Parse",                      "Data");
@@ -73,41 +72,7 @@
     Request.addToNavbar(registerRequest(new GeneratePredictionsPage()),  "Predict",       "Score");
     Request.addToNavbar(registerRequest(new GeneratePredictions2()),     "Predict2",      "Score");
     Request.addToNavbar(registerRequest(new Score()),       "Apply Model",                "Score");
-=======
-    Request.addToNavbar(registerRequest(new Inspect()),     "Inspect",      "Data");
-    Request.addToNavbar(registerRequest(new StoreView()),   "View All",     "Data");
-    Request.addToNavbar(registerRequest(new Parse()),       "Parse",        "Data");
-    Request.addToNavbar(registerRequest(new RReader()),     "Parse R Data", "Data");
-    Request.addToNavbar(registerRequest(new ImportFiles()), "Import Files", "Data");
-    Request.addToNavbar(registerRequest(new ImportUrl()),   "Import URL",   "Data");
-    Request.addToNavbar(registerRequest(new ImportS3()),    "Import S3",    "Data");
-    Request.addToNavbar(registerRequest(new ExportS3()),    "Export S3",    "Data");
-    Request.addToNavbar(registerRequest(new ImportHdfs()),  "Import HDFS",  "Data");
-    Request.addToNavbar(registerRequest(new ExportHdfs()),  "Export HDFS",  "Data");
-    Request.addToNavbar(registerRequest(new Upload()),      "Upload",       "Data");
-    Request.addToNavbar(registerRequest(new Get()),         "Download",     "Data");
-    Request.addToNavbar(registerRequest(new SummaryPage()), "Summary",      "Data");
-
-    Request.addToNavbar(registerRequest(new RF()),          "Random Forest", "Model");
-    Request.addToNavbar(registerRequest(new GLM()),         "GLM",           "Model");
-    Request.addToNavbar(registerRequest(new GLMGrid()),     "GLMGrid",       "Model");
-    Request.addToNavbar(registerRequest(new KMeans()),      "KMeans",        "Model");
-    Request.addToNavbar(registerRequest(new KMeansGrid()),  "KMeansGrid",    "Model");
-    Request.addToNavbar(registerRequest(new PCA()),         "PCA (Beta)",    "Model");
-    Request.addToNavbar(registerRequest(new hex.gbm.GBM()), "GBM (Beta)",    "Model");
-    Request.addToNavbar(registerRequest(new Console()),     "Console",       "Model");
-
-    Request.addToNavbar(registerRequest(new RFScore()),     "Random Forest", "Score");
-    Request.addToNavbar(registerRequest(new GLMScore()),    "GLM",           "Score");
-    Request.addToNavbar(registerRequest(new KMeansScore()), "KMeans",        "Score");
-    Request.addToNavbar(registerRequest(new KMeansApply()), "KMeans Apply",  "Score");
-    Request.addToNavbar(registerRequest(new PCAScore()),    "PCA",           "Score");
-    Request.addToNavbar(registerRequest(new GeneratePredictionsPage()),       "Predict",   "Score");
-    Request.addToNavbar(registerRequest(new GeneratePredictions2()), "Predict2", "Score");
-    Request.addToNavbar(registerRequest(new Score()),       "Apply Model",   "Score");
-    Request.addToNavbar(registerRequest(new ConfusionMatrix()), "ConfusionMatrix", "Score");
->>>>>>> a0a05221
-
+    Request.addToNavbar(registerRequest(new ConfusionMatrix()), "ConfusionMatrix",        "Score");
 
     //Request.addToNavbar(registerRequest(new Plot()),        "Basic",         "Plot");
     registerRequest(new Plot());
@@ -129,16 +94,6 @@
     Request.addToNavbar(registerRequest(new TutorialGLMProstate()), "GLM Tutorial",           "Help");
     Request.addToNavbar(registerRequest(new TutorialKMeans()),      "KMeans Tutorial",        "Help");
 
-<<<<<<< HEAD
-    if(H2O.OPT_ARGS.beta != null) {
-      Request.addToNavbar(registerRequest(new ImportFiles2()),"Import Files2",  "Beta (FluidVecs!)");
-      Request.addToNavbar(registerRequest(new Parse2()),      "Parse2"       ,  "Beta (FluidVecs!)");
-      Request.addToNavbar(registerRequest(new Inspect2()),    "Inspect",        "Beta (FluidVecs!)");
-      Request.addToNavbar(registerRequest(new KMeans2()),     "KMeans2"      ,  "Beta (FluidVecs!)");
-      Request.addToNavbar(registerRequest(new hex.gbm.DRF()), "DRF2"         ,  "Beta (FluidVecs!)");
-      Request.addToNavbar(registerRequest(new hex.LR2()), "Linear Regression2", "Beta (FluidVecs!)");
-      //Request.addToNavbar(registerRequest(new water.api.Quantiles()), "Quantiles",    "Beta (FluidVecs!)");
-=======
     // Beta things should be reachable by the API and web redirects, but not put in the menu.
     if(H2O.OPT_ARGS.beta == null) {
       registerRequest(new ImportFiles2());
@@ -157,9 +112,6 @@
       Request.addToNavbar(registerRequest(new KMeans2()),        "KMeans2",              "Beta (FluidVecs!)");
       Request.addToNavbar(registerRequest(new hex.gbm.DRF()),    "DRF2",                 "Beta (FluidVecs!)");
       Request.addToNavbar(registerRequest(new hex.LR2()),        "Linear Regression2",   "Beta (FluidVecs!)");
-      Request.addToNavbar(registerRequest(new NeuralNet()),      "Neural Network",       "Beta (FluidVecs!)");
-      Request.addToNavbar(registerRequest(new NeuralNetScore()), "Neural Network Score", "Beta (FluidVecs!)");
->>>>>>> a0a05221
     }
 
     // internal handlers
