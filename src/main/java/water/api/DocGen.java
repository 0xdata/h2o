package water.api;

import java.io.*;
import java.lang.reflect.Field;
import java.util.Properties;

import water.*;
import water.api.RequestArguments.Argument;
import water.util.Log;

import hex.gbm.*;

/**
 * Auto-gen doc support, for JSON & REST API docs
 * @author <a href="mailto:cliffc@0xdata.com"></a>
 */
public abstract class DocGen {
  public static final HTML HTML = new HTML();
  public static final ReST ReST = new ReST();

  public static void createFile (String fileName, String content) {
    try {
      FileWriter fstream = new FileWriter(fileName, false); //true tells to append data.
      BufferedWriter out = new BufferedWriter(fstream);
      out.write(content);
      out.close();
    } catch (Exception e) {
      System.err.println("Error: " + e.getMessage());
    }
  }

  public static void createReSTFilesInCwd() {
    /*
    createFile("ImportFiles.rst", new ImportFiles().ReSTHelp());
    createFile("ImportFiles2.rst", new ImportFiles2().ReSTHelp());
    createFile("Parse2.rst", new Parse2().ReSTHelp());
    */
    createFile("GBM.rst", new GBM().ReSTHelp());
    createFile("DRF.rst", new DRF().ReSTHelp());
  }

<<<<<<< HEAD
  public static void main(String[] args) {
    H2O.main(args);

    waitForCloudSize(1, 10000);
    createReSTFilesInCwd();
    H2O.exit(0);
=======
  public static void main(String[] args) throws Exception {
    water.Boot.main(UserCode.class, args);
  }

  public static class UserCode {
    public static void userMain(String[] args) throws Exception {
      H2O.main(args);
      TestUtil.stall_till_cloudsize(1);
      createReSTFilesInCwd();
      H2O.exit(0);
    }
>>>>>>> db42e52b
  }

  static void waitForCloudSize(int size, int ms) {
    H2O.waitForCloudSize(size, ms);
    Job.putEmptyJobList();
  }

  // Class describing meta-info about H2O queries and results.
  public static class FieldDoc {
    final String _name;           // Field name
    final String _help;           // Some descriptive text
    final int _since, _until; // Min/Max supported-version numbers
    final Class _clazz; // Java type: subtypes of Argument are inputs, otherwise outputs
    final boolean _input, _required;
    RequestArguments.Argument _arg; // Lazily filled in, as docs are asked for.
    public FieldDoc( String name, String help, int min, int max, Class C, boolean input, boolean required ) {
      _name = name; _help = help; _since = min; _until = max; _clazz = C; _input = input; _required = required;
    }
    @Override public String toString() {
      return "{"+_name+", from "+_since+" to "+_until+", "+_clazz.getSimpleName()+", "+_help+"}";
    }

    private final String version() {
      return "Since version "+_since+
        (_until==Integer.MAX_VALUE?"":", deprecated on version "+_until);
    }

    public final boolean isInput () {
      return _input;
    }
    public final boolean isJSON() { return !isInput(); }

    // Specific accessors for input arguments.  Not valid for JSON output fields.
    private RequestArguments.Argument arg(Request R) {
      if( _arg != null ) return _arg;
      Class clzz = R.getClass();
      // An amazing crazy API from the JDK again.  Cannot search for protected
      // fields without either (1) throwing NoSuchFieldException if you ask in
      // a subclass, or (2) sorting through the list of ALL fields and EACH
      // level of the hierarchy.  Sadly, I catch NSFE & loop.
      while( true ) {
        try {
          Field field = clzz.getDeclaredField(_name);
          field.setAccessible(true);
          Object o = field.get(R);
          return _arg=((RequestArguments.Argument)o);
        }
        catch(   NoSuchFieldException ie ) { clzz = clzz.getSuperclass(); }
        catch( IllegalAccessException ie ) { break; }
        catch( ClassCastException ie ) { break; }
      }
      return null;
    }
  }

  // --------------------------------------------------------------------------
  // Abstract text generators, for building pretty docs in either HTML or
  // ReStructuredText form.
  public abstract StringBuilder escape( StringBuilder sb, String s );
  public abstract StringBuilder bodyHead( StringBuilder sb );
  public abstract StringBuilder bodyTail( StringBuilder sb );
  public abstract StringBuilder title( StringBuilder sb, String t );
  public abstract StringBuilder section( StringBuilder sb, String t );
  public abstract StringBuilder listHead( StringBuilder sb );
  public abstract StringBuilder listBullet( StringBuilder sb, String s, String body, int d );
  public abstract StringBuilder listTail( StringBuilder sb );
  public abstract String bold( String s );
  public abstract StringBuilder paraHead( StringBuilder sb );
  public abstract StringBuilder paraTail( StringBuilder sb );
  public StringBuilder paragraph( StringBuilder sb, String s ) {
    return paraTail(paraHead(sb).append(s));
  }

  public String genHelp(Request R) {
    final String name = R.getClass().getSimpleName();
    final FieldDoc docs[] = R.toDocField();
    final StringBuilder sb = new StringBuilder();
    bodyHead(sb);
    title(sb,name);
    paragraph(sb,"");

    section(sb,"Supported HTTP methods and descriptions");
    String gs = R.toDocGET();
    if( gs != null ) {
      paragraph(sb,"GET");
      paragraph(sb,gs);
    }

    section(sb,"URL");
    paraTail(escape(paraHead(sb),"http://<h2oHost>:<h2oApiPort>/"+name+".json"));

    // Escape out for not-yet-converted auto-doc Requests
    if( docs == null ) return bodyTail(sb).toString();

    section(sb,"Input parameters");
    listHead(sb);
    for( FieldDoc doc : docs ) {
      if( doc.isInput() ) {
        Argument arg = doc.arg(R); // Legacy
        String help = doc._help;
        boolean required = doc._required;
        String[] errors = null;
        if(arg != null) {
          String description = arg.queryDescription();
          if(description != null && description.length() != 0)
            help = description;
          required |= arg._required;
          errors = arg.errors();
        }
        listBullet(sb,
                   bold(doc._name)+", a "+doc._clazz.getSimpleName(),
                   help+".  "+doc.version(), 0);
        if( errors != null || required ) {
          paragraph(sb,"");
          paragraph(sb,bold("Possible JSON error field returns:"));
          listHead(sb);
          String argErr = "Argument '"+doc._name+"' error: ";
          if( errors != null )
            for( String err : errors )
              listBullet(sb,argErr+err,"",1);
          if( required )
            listBullet(sb,argErr+"Argument '"+doc._name+"' is required, but not specified","",1);
          listTail(sb);
        }
      }
    }
    listTail(sb);

    section(sb,"Output JSON elements");
    listJSONFields(sb,docs);

    section(sb,"HTTP response codes");
    paragraph(sb,"200 OK");
    paragraph(sb,"Success and error responses are identical.");

    String s[] = R.DocExampleSucc();
    if( s != null ) {
      section(sb,"Success Example");
      paraHead(sb);
      url(sb,name,s);
      paraTail(sb);
      paragraph(sb,serve(name,s));
    }

    String f[] = R.DocExampleFail();
    if( f != null ) {
      section(sb,"Error Example");
      paraHead(sb);
      url(sb,name,f);
      paraTail(sb);
      paragraph(sb,serve(name,f));
    }

    bodyTail(sb);
    return sb.toString();
  }

  private void listJSONFields( StringBuilder sb, FieldDoc[] docs ) {
    listHead(sb);
    for( FieldDoc doc : docs )
      if( doc.isJSON() ) {
        listBullet(sb,
                   bold(doc._name)+", a "+doc._clazz.getSimpleName(),
                   doc._help+".  "+doc.version(),0);
        Class c = doc._clazz.getComponentType();
        if( c==null ) c = doc._clazz;
        if( Iced.class.isAssignableFrom(c) ) {
          try {
            FieldDoc[] nested = ((Iced)c.newInstance()).toDocField();
            if( nested != null ) // Can be empty, e.g. for Key
              listJSONFields(sb,nested);
          }
          catch( InstantiationException ie ) { water.util.Log.errRTExcept(ie); }
          catch( IllegalAccessException ie ) { water.util.Log.errRTExcept(ie); }
        }
      }
    listTail(sb);
  }

  private static StringBuilder url( StringBuilder sb, String name, String[] parms ) {
    sb.append("curl -s ").append(name).append(".json");
    boolean first = true;
    for( int i=0; i<parms.length; i+= 2 ) {
      if( first ) { first = false; sb.append("?"); }
      else        {                sb.append("&"); }
      sb.append(parms[i]).append('=').append(parms[i+1]);
    }
    return sb.append('\n');
  }

  private static String serve( String name, String[] parms ) {
    Properties p = new Properties();
    for( int i=0; i<parms.length; i+= 2 )
      p.setProperty(parms[i],parms[i+1]);
    NanoHTTPD.Response r = RequestServer.SERVER.serve(name+".json",null,null,p);
    try {
      int l = r.data.available();
      byte[] b = new byte[l];
      r.data.read(b);
      return new String(b);
    } catch( IOException ioe ) {
      Log.err(ioe);
      return null;
    }
  }

  // --------------------------------------------------------------------------
  // HTML flavored help text
  public static class HTML extends DocGen {
    @SuppressWarnings("unused")
    @Override public StringBuilder escape(StringBuilder sb, String s ) {
      int len=s.length();
      for( int i=0; i<len; i++ ) {
        char c = s.charAt(i);
        if( false ) ;
        else if( c=='<' ) sb.append("&lt;");
        else if( c=='>' ) sb.append("&gt;");
        else if( c=='&' ) sb.append("&amp;");
        else if( c=='"' ) sb.append("&quot;");
        else sb.append(c);
      }
      return sb;
    }
    @Override public StringBuilder bodyHead( StringBuilder sb ) {
      return sb.append("<div class='container'>"+
                       "<div class='row-fluid'>"+
                       "<div class='span12'>");
    }
    @Override public StringBuilder bodyTail( StringBuilder sb ) { return sb.append("</div></div></div>"); }
    @Override public StringBuilder title  ( StringBuilder sb, String t ) { return sb.append("<h3>").append(t).append("</h3>\n"); }
    @Override public StringBuilder section( StringBuilder sb, String t ) { return sb.append("<h4>").append(t).append("</h4>\n"); }
    @Override public StringBuilder paraHead( StringBuilder sb ) { return sb.append("<p>"); }
    @Override public StringBuilder paraTail( StringBuilder sb ) { return sb.append("</p>\n"); }

    @Override public StringBuilder listHead( StringBuilder sb ) { return sb.append("<ul>"); }
    @Override public StringBuilder listBullet( StringBuilder sb, String s, String body, int d ) {
      return paragraph(sb.append("<li>").append(s).append("</li>"),body).append('\n');
    }
    @Override public StringBuilder listTail( StringBuilder sb ) { return sb.append("</ul>\n"); }
    @Override public String bold( String s ) { return "<b>"+s+"</b>"; }

    public StringBuilder arrayHead( StringBuilder sb ) { return arrayHead(sb,null); }
    public StringBuilder arrayHead( StringBuilder sb, String[] headers ) {
      sb.append("<span style='display: inline-block;'>");
      sb.append("<table class='table table-striped table-bordered'>\n");
      if( headers != null ) {
        sb.append("<tr>");
        for( String s : headers ) sb.append("<th>").append(s).append("</th>");
        sb.append("</tr>\n");
      }
      return sb;
    }
    public StringBuilder arrayTail( StringBuilder sb ) { return sb.append("</table></span>\n"); }
    public StringBuilder array( StringBuilder sb, String[] ss ) {
      arrayHead(sb);
      for( String s : ss ) sb.append("<tr><td>").append(s).append("</td></tr>");
      return arrayTail(sb);
    }
  }

  // --------------------------------------------------------------------------
  // ReST flavored help text
  static class ReST extends DocGen { // Restructured text
    private StringBuilder cr(StringBuilder sb) { return sb.append('\n'); }
    private StringBuilder underLine( StringBuilder sb, String s, char c ) {
      cr(cr(sb).append(s));
      int len = s.length();
      for( int i=0; i<len; i++ ) sb.append(c);
      return cr(cr(sb));
    }
    @Override public StringBuilder escape(StringBuilder sb, String s ) { return sb.append(s); }
    @Override public StringBuilder bodyHead( StringBuilder sb ) { return sb; }
    @Override public StringBuilder bodyTail( StringBuilder sb ) { return sb; }
    @Override public StringBuilder title  ( StringBuilder sb, String t ) { return underLine(sb,t,'='); }
    @Override public StringBuilder section( StringBuilder sb, String t ) { return underLine(sb,t,'-'); }
    @Override public StringBuilder listHead( StringBuilder sb ) { return cr(sb); }
    @Override public StringBuilder listBullet( StringBuilder sb, String s, String body, int d ) {
      if( d > 0 ) sb.append("  ");
      cr(sb.append("*  ").append(s));
      if( body.length() > 0 )
        cr(cr(cr(sb).append("   ").append(body)));
      return sb;
    }
    @Override public StringBuilder listTail( StringBuilder sb ) { return cr(sb); }
    @Override public String bold( String s ) { return "**"+s+"**"; }
    @Override public StringBuilder paraHead( StringBuilder sb ) { return sb.append("  "); }
    @Override public StringBuilder paraTail( StringBuilder sb ) { return cr(sb); }
  }
}<|MERGE_RESOLUTION|>--- conflicted
+++ resolved
@@ -39,14 +39,6 @@
     createFile("DRF.rst", new DRF().ReSTHelp());
   }
 
-<<<<<<< HEAD
-  public static void main(String[] args) {
-    H2O.main(args);
-
-    waitForCloudSize(1, 10000);
-    createReSTFilesInCwd();
-    H2O.exit(0);
-=======
   public static void main(String[] args) throws Exception {
     water.Boot.main(UserCode.class, args);
   }
@@ -54,11 +46,10 @@
   public static class UserCode {
     public static void userMain(String[] args) throws Exception {
       H2O.main(args);
-      TestUtil.stall_till_cloudsize(1);
+      waitForCloudSize(1, 10000);
       createReSTFilesInCwd();
       H2O.exit(0);
     }
->>>>>>> db42e52b
   }
 
   static void waitForCloudSize(int size, int ms) {
