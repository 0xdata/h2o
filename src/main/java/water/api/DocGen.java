--- conflicted
+++ resolved
@@ -254,24 +254,9 @@
       return sb;
     }
     public String escape2(String s) {
-<<<<<<< HEAD
-      int len=s.length();
-      String ss = "";
-      for( int i=0; i<len; i++ ) {
-        char c = s.charAt(i);
-        if( false ) ;
-        else if( c=='<' ) ss += "&lt;";//sb.setCharAt(i, "&lt;");
-        else if( c=='>' ) ss += "&gt;";//sb.setCharAt(i, "&gt;");
-        else if( c=='&' ) ss += "&amp;";//sb.setCharAt(i, "&amp;");
-        else if( c=='"' ) ss += "&quot;";//sb.setCharAt(i, "&quot;");
-        else ss += c;//sb.setCharAt(i, c);
-      }
-      return ss;//sb.toString();
-=======
       StringBuilder sb = new StringBuilder(s.length());
       escape(sb, s);
       return sb.toString();
->>>>>>> 12fb8d1a
     }
     @Override public StringBuilder bodyHead( StringBuilder sb ) {
       return sb.append("<div class='container'>"+
