--- conflicted
+++ resolved
@@ -44,14 +44,11 @@
     H2O.exit(0);
   }
 
-<<<<<<< HEAD
   static void waitForCloudSize(int size, int ms) {
     H2O.waitForCloudSize(size, ms);
     Job.putEmptyJobList();
   }
 
-=======
->>>>>>> d15cfbbb
   // Class describing meta-info about H2O queries and results.
   public static class FieldDoc {
     final String _name;           // Field name
@@ -214,12 +211,8 @@
         if( Iced.class.isAssignableFrom(c) ) {
           try {
             FieldDoc[] nested = ((Iced)c.newInstance()).toDocField();
-<<<<<<< HEAD
-            listJSONFields(sb,nested);
-=======
             if( nested != null ) // Can be empty, e.g. for Key
               listJSONFields(sb,nested);
->>>>>>> d15cfbbb
           }
           catch( InstantiationException ie ) { water.util.Log.errRTExcept(ie); }
           catch( IllegalAccessException ie ) { water.util.Log.errRTExcept(ie); }
