package water;

import hex.GridSearch;

import java.lang.annotation.Annotation;
import java.lang.reflect.*;
import java.util.*;

import water.api.Request;
import water.api.RequestArguments;
import water.fvec.Frame;
import water.util.Utils;

public abstract class Request2 extends Request {
  transient Properties _parms;

  public String input(String fieldName) {
<<<<<<< HEAD
    return _parms == null ? null : _parms.getProperty(fieldName);
=======
    return _parms==null?null:_parms.getProperty(fieldName);
>>>>>>> ff8e56c1
  }

  public class TypeaheadKey extends TypeaheadInputText<Key> {
    transient Key _defaultValue;
    transient Class _type;

    public TypeaheadKey() {
      this(null, true);
    }

    public TypeaheadKey(Class type, boolean required) {
      super(mapTypeahead(type), "", required);
      _type = type;
      setRefreshOnChange();
    }

    public void setValue(Key key) {
      record()._value = key;
      record()._originalValue = key.toString();
    }

    @Override protected Key parse(String input) {
      Key k = Key.make(input);
      if( _type != null ) {
        // TODO: remove special case for jobs
        if( Job.class.isAssignableFrom(_type) )
          if( Job.findJob(k) == null )
            throw new IllegalArgumentException("Key '" + input + "' does not exist!");
        Value v = DKV.get(k);
        if( v != null && !compatible(_type, v.get()) )
          throw new IllegalArgumentException(input + ":" + errors()[0]);
        if( v == null && _required )
          throw new IllegalArgumentException("Key '" + input + "' does not exist!");
      }
      return k;
    }

    @Override protected Key defaultValue() {
      return _defaultValue;
    }

    @Override protected String queryDescription() {
      return "A key" + (_type != null ? " of type " + _type.getSimpleName() : "");
    }

    @Override protected String[] errors() {
      return new String[] { "Key is not a " + _type.getSimpleName() };
    }
  }

  /**
   * Fields that depends on another, e.g. select Vec from a Frame.
   */
  public class Dependent implements Filter {
    public final String _ref;

    protected Dependent(String name) {
      _ref = name;
    }

    @Override public boolean run(Object value) {
      return true;
    }
  }

  public class ColumnSelect extends Dependent {
    protected ColumnSelect(String key) {
      super(key);
    }
  }

  public class VecSelect extends Dependent {
    protected VecSelect(String key) {
      super(key);
    }
  }

  public class VecClassSelect extends Dependent {
    protected VecClassSelect(String key) {
      super(key);
    }
  }

  /**
   * Specify how a column specifier field is parsed.
   */
  public enum MultiVecSelectType {
    /**
     * Treat a token as a 0-based index if it looks like a positive integer. Otherwise, treat it as
     * a column name.
     */
    INDEXES_THEN_NAMES,

    /**
     * Treat a token as a column name no matter what (even if it looks like it is an integer). This
     * is used by the Web UI, which blindly specifies column names.
     */
    NAMES_ONLY
  }

  public class MultiVecSelect extends Dependent {
    boolean _namesOnly;

    private void init(MultiVecSelectType selectType) {
      _namesOnly = false;
      switch( selectType ) {
        case INDEXES_THEN_NAMES:
          _namesOnly = false;
          break;

        case NAMES_ONLY:
          _namesOnly = true;
          break;
      }
    }

    protected MultiVecSelect(String key) {
      super(key);
      init(MultiVecSelectType.INDEXES_THEN_NAMES);
    }

    protected MultiVecSelect(String key, MultiVecSelectType selectType) {
      super(key);
      init(selectType);
    }
  }

  public class DoClassBoolean extends Dependent {
    protected DoClassBoolean(String key) {
      super(key);
    }
  }

  protected ArrayList<Class> getClasses() {
    ArrayList<Class> classes = new ArrayList<Class>();
    {
      Class c = getClass();
      while( c != null ) {
        classes.add(c);
        c = c.getSuperclass();
      }
    }
    return classes;
  }

  protected Object getTarget() {
    return this;
  }

  public final Object getTarget(Field f) {
    Object t = getTarget();
    if( f.getDeclaringClass().isAssignableFrom(t.getClass()) )
      return t;
    return this;
  }

  /**
   * Iterates over fields and their annotations, and creates argument handlers.
   */
  @Override protected void registered() {
    try {
      ArrayList<Class> classes = getClasses();

      // Fields from parent classes first
      Collections.reverse(classes);
      ArrayList<Field> fields = new ArrayList<Field>();
      for( Class c : classes )
        for( Field field : c.getDeclaredFields() )
          if( !Modifier.isStatic(field.getModifiers()) )
            fields.add(field);

      // TODO remove map, response field already processed specifically
      HashMap<String, FrameClassVec> classVecs = new HashMap<String, FrameClassVec>();
      for( Field f : fields ) {
        Annotation[] as = f.getAnnotations();
        API api = find(as, API.class);

        if( api != null && Helper.isInput(api) ) {
          f.setAccessible(true);
          Object defaultValue = f.get(getTarget(f));

          // Create an Argument instance to reuse existing Web framework for now
          Argument arg = null;

          // Simplest case, filter is an Argument
          if( Argument.class.isAssignableFrom(api.filter()) )
            arg = (Argument) newInstance(api);

          //
          else if( ColumnSelect.class.isAssignableFrom(api.filter()) ) {
            ColumnSelect name = (ColumnSelect) newInstance(api);
            H2OHexKey key = null;
            for( Argument a : _arguments )
              if( a instanceof H2OHexKey && name._ref.equals(((H2OHexKey) a)._name) )
                key = (H2OHexKey) a;
            arg = new HexAllColumnSelect(f.getName(), key);
          }

          //
          else if( Dependent.class.isAssignableFrom(api.filter()) ) {
            Dependent d = (Dependent) newInstance(api);
            Argument ref = find(d._ref);
            if( d instanceof VecSelect )
              arg = new FrameKeyVec(f.getName(), (TypeaheadKey) ref);
            else if( d instanceof VecClassSelect ) {
              arg = new FrameClassVec(f.getName(), (TypeaheadKey) ref);
              classVecs.put(d._ref, (FrameClassVec) arg);
            } else if( d instanceof MultiVecSelect ) {
              FrameClassVec response = classVecs.get(d._ref);
              boolean names = ((MultiVecSelect) d)._namesOnly;
              arg = new FrameKeyMultiVec(f.getName(), (TypeaheadKey) ref, response, api.help(), names);
            } else if( d instanceof DoClassBoolean ) {
              FrameClassVec response = classVecs.get(d._ref);
              arg = new ClassifyBool(f.getName(), response);
            }
          }

          // String
          else if( f.getType() == String.class )
            arg = new Str(f.getName(), (String) defaultValue);

          // Real
          else if( f.getType() == float.class || f.getType() == double.class ) {
            double val = ((Number) defaultValue).doubleValue();
            arg = new Real(f.getName(), api.required(), val, api.dmin(), api.dmax(), api.help());
          }

          // LongInt
          else if( f.getType() == int.class || f.getType() == long.class ) {
            long val = ((Number) defaultValue).longValue();
            arg = new LongInt(f.getName(), api.required(), val, api.lmin(), api.lmax(), api.help());
          }

          // RSeq
          else if( f.getType() == int[].class ) {
            int[] val = (int[]) defaultValue;
            double[] ds = null;
            if( val != null ) {
              ds = new double[val.length];
              for( int i = 0; i < ds.length; i++ )
                ds[i] = val[i];
            }
            arg = new RSeq(f.getName(), api.required(), new NumberSequence(ds, null), false);
          }

          // Bool
          else if( f.getType() == boolean.class && api.filter() == Default.class ) {
            boolean val = (Boolean) defaultValue;
            arg = new Bool(f.getName(), val, api.help());
          }

          // Enum
          else if( Enum.class.isAssignableFrom(f.getType()) ) {
            Enum val = (Enum) defaultValue;
            arg = new EnumArgument(f.getName(), val);
          }

          // Key
          else if( f.getType() == Key.class ) {
            TypeaheadKey t = new TypeaheadKey();
            t._defaultValue = (Key) defaultValue;
            arg = t;
          }

          // Generic Freezable field
          else if( Freezable.class.isAssignableFrom(f.getType()) )
            arg = new TypeaheadKey(f.getType(), api.required());

          if( arg != null ) {
            arg._name = f.getName();
            arg._displayName = api.displayName().length() > 0 ? api.displayName() : null;
            arg._required = api.required();
            arg._field = f;
            arg._hideInQuery = api.hide();
          }
        }
      }
    } catch( Exception e ) {
      throw new RuntimeException(e);
    }
  }

  final Argument find(String name) {
    for( Argument a : _arguments )
      if( name.equals(a._name) )
        return a;
    return null;
  }

  // Extracted in separate class as Weaver cannot load REquest during boot
  static final class Helper {
    static boolean isInput(API api) {
      return api.filter() != Filter.class || api.filters().length != 0;
    }
  }

  private static <T> T find(Annotation[] as, Class<T> c) {
    for( Annotation a : as )
      if( a.annotationType() == c )
        return (T) a;
    return null;
  }

  private Filter newInstance(API api) throws Exception {
    for( Constructor c : api.filter().getDeclaredConstructors() ) {
      c.setAccessible(true);
      Class[] ps = c.getParameterTypes();
      if( ps.length == 1 && RequestArguments.class.isAssignableFrom(ps[0]) )
        return (Filter) c.newInstance(this);
    }
    for( Constructor c : api.filter().getDeclaredConstructors() ) {
      Class[] ps = c.getParameterTypes();
      if( ps.length == 0 )
        return (Filter) c.newInstance();
    }
    throw new Exception("Class " + api.filter().getName() + " must have an empty constructor");
  }

  // Create an instance per call instead of ThreadLocals
  @Override protected Request create(Properties parms) {
    Request2 request;
    try {
      request = getClass().newInstance();
      request._arguments = _arguments;
      request._parms = parms;
    } catch( Exception e ) {
      throw new RuntimeException(e);
    }
    return request;
  }

  // Expand grid search related argument sets
  @Override protected NanoHTTPD.Response serveGrid(NanoHTTPD server, Properties parms, RequestType type) {
    // TODO: real parser for unified imbricated argument sets, expressions etc
    String[][] values = new String[_arguments.size()][];
    boolean gridSearch = false;
    for( int i = 0; i < _arguments.size(); i++ ) {
      String value = _parms.getProperty(_arguments.get(i)._name);
      if( value != null ) {
        int off = 0;
        int next = 0;
        while( (next = value.indexOf('|', off)) >= 0 ) {
          if( next != off )
            values[i] = Utils.add(values[i], value.substring(off, next));
          off = next + 1;
          gridSearch = true;
        }
        if( off < value.length() )
          values[i] = Utils.add(values[i], value.substring(off));
      }
    }
    if( !gridSearch )
      return superServeGrid(server, parms, type);

    // Ignore destination key so that each job gets its own
    _parms.remove("destination_key");
    for( int i = 0; i < _arguments.size(); i++ )
      if( _arguments.get(i)._name.equals("destination_key") )
        values[i] = null;

    // Iterate over all argument combinations
    int[] counters = new int[values.length];
    ArrayList<Job> jobs = new ArrayList<Job>();
    for( ;; ) {
      Job job = (Job) create(_parms);
      Properties combination = new Properties();
      for( int i = 0; i < values.length; i++ ) {
        if( values[i] != null ) {
          String value = values[i][counters[i]];
          value = value.trim();
          combination.setProperty(_arguments.get(i)._name, value);
          _arguments.get(i).reset();
          _arguments.get(i).check(job, value);
        }
      }
      job._parms = combination;
      jobs.add(job);
      if( !increment(counters, values) )
        break;
    }
    GridSearch grid = new GridSearch();
    grid.jobs = jobs.toArray(new Job[jobs.size()]);
    return grid.superServeGrid(server, parms, type);
  }

  public final NanoHTTPD.Response superServeGrid(NanoHTTPD server, Properties parms, RequestType type) {
    return super.serveGrid(server, parms, type);
  }

  private static boolean increment(int[] counters, String[][] values) {
    for( int i = 0; i < counters.length; i++ ) {
      if( values[i] != null && counters[i] < values[i].length - 1 ) {
        counters[i]++;
        return true;
      } else
        counters[i] = 0;
    }
    return false;
  }

  /*
   * Arguments to fields casts.
   */

  private static boolean compatible(Class type, Object o) {
    if( type == Frame.class && o instanceof ValueArray )
      return true;
    return type.isInstance(o);
  }

  public Object cast(Argument arg, String input, Object value) {
    if( arg._field.getType() != Key.class && value instanceof Key ) {
      // TODO: remove special case for jobs
      if( Job.class.isAssignableFrom(arg._field.getType()) )
        value = Job.findJob((Key) value);
      else
        value = UKV.get((Key) value);
    }

    if( arg._field.getType() == Key.class && value instanceof ValueArray )
      value = ((ValueArray) value)._key;
    //
    else if( arg._field.getType() == int.class && value instanceof Long )
      value = ((Long) value).intValue();
    //
    else if( arg._field.getType() == float.class && value instanceof Double )
      value = ((Double) value).floatValue();
    //
    else if( arg._field.getType() == Frame.class && value instanceof ValueArray )
      value = ((ValueArray) value).asFrame(input);
    //
    else if( value instanceof NumberSequence ) {
      double[] ds = ((NumberSequence) value)._arr;
      if( arg._field.getType() == int[].class ) {
        int[] is = new int[ds.length];
        for( int i = 0; i < is.length; i++ )
          is[i] = (int) ds[i];
        value = is;
      } else
        value = ds;
    }
    return value;
  }
}<|MERGE_RESOLUTION|>--- conflicted
+++ resolved
@@ -15,11 +15,7 @@
   transient Properties _parms;
 
   public String input(String fieldName) {
-<<<<<<< HEAD
     return _parms == null ? null : _parms.getProperty(fieldName);
-=======
-    return _parms==null?null:_parms.getProperty(fieldName);
->>>>>>> ff8e56c1
   }
 
   public class TypeaheadKey extends TypeaheadInputText<Key> {
@@ -45,14 +41,16 @@
       Key k = Key.make(input);
       if( _type != null ) {
         // TODO: remove special case for jobs
-        if( Job.class.isAssignableFrom(_type) )
+        if( Job.class.isAssignableFrom(_type) ) {
           if( Job.findJob(k) == null )
             throw new IllegalArgumentException("Key '" + input + "' does not exist!");
-        Value v = DKV.get(k);
-        if( v != null && !compatible(_type, v.get()) )
-          throw new IllegalArgumentException(input + ":" + errors()[0]);
-        if( v == null && _required )
-          throw new IllegalArgumentException("Key '" + input + "' does not exist!");
+        } else {
+          Value v = DKV.get(k);
+          if( v != null && !compatible(_type, v.get()) )
+            throw new IllegalArgumentException(input + ":" + errors()[0]);
+          if( v == null && _required )
+            throw new IllegalArgumentException("Key '" + input + "' does not exist!");
+        }
       }
       return k;
     }
