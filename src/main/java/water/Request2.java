--- conflicted
+++ resolved
@@ -239,15 +239,12 @@
               classVecs.put(d._ref, (FrameClassVec) arg);
             } else if( d instanceof MultiVecSelect ) {
               FrameClassVec response = classVecs.get(d._ref);
-<<<<<<< HEAD
               boolean names = ((MultiVecSelect) d)._namesOnly;
               arg = new FrameKeyMultiVec(f.getName(), (TypeaheadKey) ref, response, api.help(), names);
-=======
               arg = new FrameKeyMultiVec(f.getName(), (TypeaheadKey) ref, response, api.help());
             } else if( DoClassBoolean.class.isAssignableFrom(api.filter()) ) {
               FrameClassVec response = classVecs.get(d._ref);
               arg = new ClassifyBool(f.getName(),response);
->>>>>>> 08a0a2f3
             }
           }
 
