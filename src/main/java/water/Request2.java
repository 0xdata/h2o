--- conflicted
+++ resolved
@@ -91,8 +91,8 @@
     }
   }
 
-  public class VecsSelect extends Dependent {
-    protected VecsSelect(String key) {
+  public class MultiVecSelect extends Dependent {
+    protected MultiVecSelect(String key) {
       super(key);
     }
   }
@@ -118,7 +118,7 @@
           if( !Modifier.isStatic(field.getModifiers()) )
             fields.add(field);
 
-      HashMap<String,FrameClassVec> classVecs = new HashMap<String, FrameClassVec>();
+      HashMap<String, FrameClassVec> classVecs = new HashMap<String, FrameClassVec>();
       for( Field f : fields ) {
         Annotation[] as = f.getAnnotations();
         API api = find(as, API.class);
@@ -184,38 +184,19 @@
             Dependent d = (Dependent) newInstance(api);
             Argument ref = null;
             for( Argument a : _arguments )
-<<<<<<< HEAD
               if( d._ref.equals(a._name) )
                 ref = a;
             if( VecSelect.class.isAssignableFrom(api.filter()) )
               arg = new FrameKeyVec(f.getName(), (TypeaheadKey) ref);
-            else if( VecClassSelect.class.isAssignableFrom(api.filter()) )
+            else if( VecClassSelect.class.isAssignableFrom(api.filter()) ) {
               arg = new FrameClassVec(f.getName(), (TypeaheadKey) ref);
-            else if( VecsSelect.class.isAssignableFrom(api.filter()) )
-              arg = new FrameVecSelect(f.getName(), (TypeaheadKey) ref);
-=======
-              if( a instanceof FrameKey && name._key.equals(((FrameKey) a)._name) )
-                key = (FrameKey) a;
-            arg = new FrameKeyVec(f.getName(), key);
-          }
-          else if( VecClassSelect.class.isAssignableFrom(api.filter()) ) {
-            VecClassSelect name = (VecClassSelect) newInstance(api);
-            FrameKey key = null;
-            for( Argument a : _arguments )
-              if( a instanceof FrameKey && name._key.equals(((FrameKey) a)._name) )
-                key = (FrameKey) a;
-            classVecs.put(name._key, (FrameClassVec)(arg = new FrameClassVec(f.getName(), key)));
-          }
-          else if( MultiVecSelect.class.isAssignableFrom(api.filter()) ) {
-            MultiVecSelect name = (MultiVecSelect) newInstance(api);
-            FrameKey key = null;
-            FrameClassVec response = classVecs.get(name._key);
-            for( Argument a : _arguments )
-              if( a instanceof FrameKey && name._key.equals(((FrameKey) a)._name) )
-                key = (FrameKey) a;
-            arg = new FrameKeyMultiVec(f.getName(), key,response);
->>>>>>> a0a05221
-          }
+              classVecs.put(d._ref, (FrameClassVec) arg);
+            } else if( MultiVecSelect.class.isAssignableFrom(api.filter()) ) {
+              FrameClassVec response = classVecs.get(d._ref);
+              arg = new FrameKeyMultiVec(f.getName(), (TypeaheadKey) ref, response);
+            }
+          }
+
           if( arg != null ) {
             arg._name = f.getName();
             arg._required = api.required();
