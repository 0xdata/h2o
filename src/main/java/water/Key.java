package water;

import java.io.UnsupportedEncodingException;
import java.net.URLEncoder;
import java.util.Arrays;
import java.util.UUID;
import java.util.concurrent.atomic.AtomicLongFieldUpdater;

/**
* Keys
*
* This class defines:
* - A Key's bytes (name) & hash
* - Known Disk & memory replicas.
* - A cache of somewhat expensive to compute stuff related to the current
* Cloud, plus a byte of the desired replication factor.
*
* Keys are expected to be a high-count item, hence the care about size.
*
* Keys are *interned* in the local K/V store, a non-blocking hash set and are
* kept pointer equivalent (via the interning) for cheap compares. The
* interning only happens after a successful insert in the local H2O.STORE via
* H2O.put_if_later.
*
* @author <a href="mailto:cliffc@0xdata.com"></a>
* @version 1.0
*/
public final class Key extends Iced implements Comparable {

  // The Key!!!
  // Limited to 512 random bytes - to fit better in UDP packets.
  public static final int KEY_LENGTH = 512;
  public byte[] _kb;            // Key bytes, wire-line protocol
  transient int _hash;          // Hash on key alone (and not value)

  // The user keys must be ASCII, so the values 0..31 are reserved for system
  // keys. When you create a system key, please do add its number to this list

  public static final byte ARRAYLET_CHUNK = 0;

  public static final byte KEY_OF_KEYS = 1;

  public static final byte BUILT_IN_KEY = 2; // C.f. Constants.BUILT_IN_KEY_*

  public static final byte JOB = 3;

  public static final byte VEC = 4;
  public static final byte DVEC = 5;

  public static final byte HDFS_INTERNAL_BLOCK = 10;

  public static final byte HDFS_INODE = 11;

  public static final byte HDFS_BLOCK_INFO = 12;

  public static final byte HDFS_BLOCK_SHADOW = 13;

  public static final byte DFJ_INTERNAL_USER = 14;

  public static final byte USER_KEY = 32;

  // 64 bits of Cloud-specific cached stuff. It is changed atomically by any
  // thread that visits it and has the wrong Cloud. It has to be read *in the
  // context of a specific Cloud*, since a re-read may be for another Cloud.
  private transient volatile long _cache;
  private static final AtomicLongFieldUpdater<Key> _cacheUpdater =
    AtomicLongFieldUpdater.newUpdater(Key.class, "_cache");

  // Accessors and updaters for the Cloud-specific cached stuff.
  // The Cloud index, a byte uniquely identifying the last 256 Clouds. It
  // changes atomically with the _cache word, so we can tell which Cloud this
  // data is a cache of.
  private static int cloud( long cache ) { return (int)(cache>>> 0)&0x00FF; }
  // Shortcut node index for Home replica#0. This replica is responsible for
  // breaking ties on writes. 'char' because I want an unsigned 16bit thing,
  // limit of 65534 Cloud members. -1 is reserved for a bare-key
  private static int home ( long cache ) { return (int)(cache>>> 8)&0xFFFF; }
  // Our replica #, or -1 if we're not one of the first 127 replicas. This
  // value is found using the Cloud distribution function and changes for a
  // changed Cloud.
  private static int replica(long cache) { return (byte)(cache>>>24)&0x00FF; }
  // Desired replication factor. Can be zero for temp keys. Not allowed to
  // later, because it messes with e.g. meta-data on disk.
  private static int desired(long cache) { return (int)(cache>>>32)&0x00FF; }

  private static long build_cache( int cidx, int home, int replica, int desired ) {
    return // Build the new cache word
        ((long)(cidx &0xFF)<< 0) |
        ((long)(home &0xFFFF)<< 8) |
        ((long)(replica&0xFF)<<24) |
        ((long)(desired&0xFF)<<32) |
        ((long)(0 )<<40);
  }

  public int home ( H2O cloud ) { return home (cloud_info(cloud)); }
  public int replica( H2O cloud ) { return replica(cloud_info(cloud)); }
  public int desired( ) { return desired(_cache); }
  public boolean home() { return home_node()==H2O.SELF; }
  public H2ONode home_node( ) {
    H2O cloud = H2O.CLOUD;
    return cloud._memary[home(cloud)];
  }

  // Update the cache, but only to strictly newer Clouds
  private boolean set_cache( long cache ) {
    while( true ) { // Spin till get it
      long old = _cache; // Read once at the start
      if( !H2O.larger(cloud(cache),cloud(old)) ) // Rolling backwards?
        // Attempt to set for an older Cloud. Blow out with a failure; caller
        // should retry on a new Cloud.
        return false;
      assert cloud(cache) != cloud(old) || cache == old;
      if( old == cache ) return true; // Fast-path cutout
      if( _cacheUpdater.compareAndSet(this,old,cache) ) return true;
      // Can fail if the cache is really old, and just got updated to a version
      // which is still not the latest, and we are trying to update it again.
    }
  }
  // Return the info word for this Cloud. Use the cache if possible
  public long cloud_info( H2O cloud ) {
    long x = _cache;
    // See if cached for this Cloud. This should be the 99% fast case.
    if( cloud(x) == cloud._idx ) return x;

    // Cache missed! Probaby it just needs (atomic) updating.
    // But we might be holding the stale cloud...
    // Figure out home Node in this Cloud
    char home = (char)cloud.D(this,0);
    // Figure out what replica # I am, if any
    int desired = desired(x);
    int replica = -1;
    for( int i=0; i<desired; i++ ) {
      int idx = cloud.D(this,i);
      if( idx >= 0 && cloud._memary[idx] == H2O.SELF ) {
        replica = i;
        break;
      }
    }
    long cache = build_cache(cloud._idx,home,replica,desired);
    set_cache(cache); // Attempt to upgrade cache, but ignore failure
    return cache; // Return the magic word for this Cloud
  }

  // Default desired replication factor. Unless specified otherwise, all new
  // k-v pairs start with this replication factor.
  public static final byte DEFAULT_DESIRED_REPLICA_FACTOR = 2;

  static public int hash(byte [] bits, int from, int to){
    assert bits.length >= to;
    assert to > from;
    int hash = 0;
    // Quicky hash: http://en.wikipedia.org/wiki/Jenkins_hash_function
    for(int i = from;  i < to; ++i ) {
      hash += bits[i];
      hash += (hash << 10);
      hash ^= (hash >> 6);
    }
    hash += (hash << 3);
    hash ^= (hash >> 11);
    hash += (hash << 15);
    return hash;
  }
  // Construct a new Key.
  private Key(byte[] kb) {
    if( kb.length > KEY_LENGTH ) throw new IllegalArgumentException("Key length would be "+kb.length);
    _kb = kb;
    // For arraylets, arrange that the first 64Megs/Keys worth spread nicely,
    // but that the next 64Meg (and each 64 after that) target the same node,
    // so that HDFS blocks hit only 1 node in the typical spread.
    int i=0; // Include these header bytes or not
    int chk = 0; // Chunk number, for chunks beyond 64Meg
    if( kb.length >= 10 && kb[0] == ARRAYLET_CHUNK && kb[1] == 0 ) {
      long off = UDP.get8(kb,2);
      if( (off >> 20) >= 64 ) { // Is offset >= 64Meg?
        i += 2+8; // Skip the length bytes; they are now not part of hash
        chk = (int)(off >>> (6+20)); // Divide by 64Meg; comes up with a "block number"
      }
    }
    int hash = hash(kb, i, kb.length);
    _hash = hash+chk; // Add sequential block numbering
  }

  // Make new Keys.  Optimistically attempt interning, but no guarantee.
  static public Key make(byte[] kb, byte rf) {
    if( rf == -1 ) throw new IllegalArgumentException();
    Key key = new Key(kb);
    Key key2 = H2O.getk(key); // Get the interned version, if any
    if( key2 != null ) // There is one! Return it instead
      return key2;
    // Set the cache with desired replication factor, and a fake cloud index
    H2O cloud = H2O.CLOUD; // Read once
    key._cache = build_cache(cloud._idx-1,0,0,rf);
    key.cloud_info(cloud); // Now compute & cache the real data
    return key;
  }
  static public Key make(byte[] kb) { return make(kb,DEFAULT_DESIRED_REPLICA_FACTOR); }
  static public Key make(String s) { return make(decodeKeyName(s));}
  static public Key make(String s, byte rf) { return make(decodeKeyName(s), rf);}
  static public Key make() { return make( UUID.randomUUID().toString() ); }

  // Make a particular system key that is homed to given node and possibly
  // specifies also other 2 replicas. Works for both IPv4 and IPv6 addresses.
  // If the addresses are not specified, returns a key with no home information.
  static public Key make(String s, byte rf, byte systemType, H2ONode... replicas) {
    return make(decodeKeyName(s),rf,systemType,replicas);
  }


  // Make a Key which is homed to specific nodes.
  static public Key make(byte[] kb, byte rf, byte systemType, H2ONode... replicas) {
    // no more than 3 replicas allowed to be stored in the key
    assert 0 <=replicas.length && replicas.length<=3;
    assert systemType<32; // only system keys allowed
    // Key byte layout is:
    // 0 - systemType, from 0-31
    // 1 - replica-count, plus up to 3 bits for ip4 vs ip6
    // 2-n - zero, one, two or 3 IP4 (4+2 bytes) or IP6 (16+2 bytes) addresses
    // 2-5- 4 bytes of chunk#, or -1 for masters
    // n+ - repeat of the original kb
    AutoBuffer ab = new AutoBuffer();
    ab.put1(systemType).put1(replicas.length);
    for( H2ONode h2o : replicas )
      h2o.write(ab);
    ab.put4(-1);
    ab.putA1(kb,kb.length);
    return make(Arrays.copyOf(ab.buf(),ab.position()),rf);
  }

  // Custom Serialization Reader: Keys must be interned on construction.
  @Override public final Key read(AutoBuffer bb) { return make(bb.getA1()); }
  @Override public final AutoBuffer write(AutoBuffer bb) { return bb.putA1(_kb); }
<<<<<<< HEAD
  @Override public final AutoBuffer writeJSON(AutoBuffer bb) { return bb.putJSONStr(toString()); }
=======
  @Override public final AutoBuffer writeJSON(AutoBuffer bb) { 
    String s=toString();
    return bb.putJSONStr(s);
  }
>>>>>>> ecd85e8c


  // Expand a KEY_OF_KEYS into an array of keys
  public Key[] flatten() {
    assert (_kb[0]&0xFF)==KEY_OF_KEYS;
    Value val = DKV.get(this);
    if( val == null ) return null;
    return ((Key.Ary)val.get())._keys;
  }


  // User keys must be all ASCII, but we only check the 1st byte
  public boolean user_allowed() {
    return (_kb[0]&0xFF) >= 32;
  }

  // Returns the type of the key.
  public int type() {
    return ((_kb[0]&0xff)>=32) ? USER_KEY : (_kb[0]&0xff);
  }


  public static final char MAGIC_CHAR = '$';
  private static final char[] HEX = "0123456789abcdef".toCharArray();

  /** Converts the key to HTML displayable string.
   *
   * For user keys returns the key itself, for system keys returns their
   * hexadecimal values.
   *
   * @return key as a printable string
   */
  public String toString() {
    int len = _kb.length;
    while( --len >= 0 ) {
      char a = (char) _kb[len];
      if (' ' <= a && a <= '#') continue;
      // then we have $ which is not allowed
      if ('%' <= a && a <= '~') continue;
      // already in the one above
      //if( 'a' <= a && a <= 'z' ) continue;
      //if( 'A' <= a && a <= 'Z' ) continue;
      //if( '0' <= a && a <= '9' ) continue;
      break;
    }
    if (len>=0) {
      StringBuilder sb = new StringBuilder();
      sb.append(MAGIC_CHAR);
      for( int i = 0; i <= len; ++i ) {
        byte a = _kb[i];
        sb.append(HEX[(a >> 4) & 0x0F]);
        sb.append(HEX[(a >> 0) & 0x0F]);
      }
      sb.append(MAGIC_CHAR);
      for( int i = len + 1; i < _kb.length; ++i ) sb.append((char)_kb[i]);
      return sb.toString();
    } else {
      return new String(_kb);
    }
  }

  private static byte[] decodeKeyName(String what) {
    if( what==null ) return null;
    if( what.length()==0 ) return null;
    if (what.charAt(0) == MAGIC_CHAR) {
      int len = what.indexOf(MAGIC_CHAR,1);
      String tail = what.substring(len+1);
      byte[] res = new byte[(len-1)/2 + tail.length()];
      int r = 0;
      for( int i = 1; i < len; i+=2 ) {
        char h = what.charAt(i);
        char l = what.charAt(i+1);
        h -= Character.isDigit(h) ? '0' : ('a' - 10);
        l -= Character.isDigit(l) ? '0' : ('a' - 10);
        res[r++] = (byte)(h << 4 | l);
      }
      System.arraycopy(tail.getBytes(), 0, res, r, tail.length());
      return res;
    } else {
      return what.getBytes();
    }
  }

  public int hashCode() { return _hash; }
  public boolean equals( Object o ) {
    if( this == o ) return true;
    Key k = (Key)o;
    return Arrays.equals(k._kb,_kb);
  }

  public int compareTo(Object o) {
    assert (o instanceof Key);
    return this.toString().compareTo(o.toString());
  }

  // Simple wrapper class defining an array-of-keys that is serializable.
  // Note that if you modify any fields of a POJO that is part of a Value,
  // - this is not the recommended programming style,
  // - those changes are visible to all on the node,
  // - but not to other nodes
  // - and the POJO might be dropped by the MemoryManager and reconstitued from
  //   disk and/or the byte array back to it's original form.
  public static class Ary extends Iced {
    public final Key[] _keys;
    Ary( Key[] keys ) { _keys = keys; }
  }
}<|MERGE_RESOLUTION|>--- conflicted
+++ resolved
@@ -229,15 +229,7 @@
   // Custom Serialization Reader: Keys must be interned on construction.
   @Override public final Key read(AutoBuffer bb) { return make(bb.getA1()); }
   @Override public final AutoBuffer write(AutoBuffer bb) { return bb.putA1(_kb); }
-<<<<<<< HEAD
   @Override public final AutoBuffer writeJSON(AutoBuffer bb) { return bb.putJSONStr(toString()); }
-=======
-  @Override public final AutoBuffer writeJSON(AutoBuffer bb) { 
-    String s=toString();
-    return bb.putJSONStr(s);
-  }
->>>>>>> ecd85e8c
-
 
   // Expand a KEY_OF_KEYS into an array of keys
   public Key[] flatten() {
