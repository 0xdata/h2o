--- conflicted
+++ resolved
@@ -10,6 +10,7 @@
 import water.api.Constants;
 
 import com.google.common.base.Strings;
+import com.google.common.io.ByteStreams;
 import com.google.gson.*;
 
 /** Persistence backend for HDFS */
@@ -134,7 +135,6 @@
         int value_len = DKV.get(k).memOrLoad().length;  // How long is the ValueArray header?
         skip += value_len;
       }
-<<<<<<< HEAD
     }
     Path p = getPathForKey(k);
     while(true) {
@@ -143,26 +143,16 @@
         s = fs.open(p);
         ByteStreams.skipFully(s, skip);
         ByteStreams.readFully(s, b);
+        // temporary disabled: s.readFully(skip,b,0,b.length);
         assert v.isPersisted();
 
         return b;
       } catch (IOException e) {
         H2O.ignore(e, "Get exception, retrying...");
         try { Thread.sleep(500); } catch (InterruptedException ie) {}
-      } finally { Closeables.closeQuietly(s); }
-=======
-      Path p = getPathForKey(k);
-      FileSystem fs = FileSystem.get(p.toUri(), CONF);
-      s = fs.open(p);
-      s.readFully(skip,b,0,b.length);
-      assert v.isPersisted();
-      return b;
-    } catch( IOException e ) { // Broken disk / short-file???
-      H2O.ignore(e);
-      return null;
-    } finally {
-      try { if( s != null ) s.close(); } catch( IOException e ) {}
->>>>>>> 9df00b3f
+      } finally {
+        try { if( s != null ) s.close(); } catch( IOException e ) {}
+      }
     }
   }
 
