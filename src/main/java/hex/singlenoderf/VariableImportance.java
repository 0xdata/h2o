--- conflicted
+++ resolved
@@ -105,11 +105,7 @@
     int _N = _nclasses;
     int[] soob = null; // shuffled oob rows
     boolean collectOOB = true;
-<<<<<<< HEAD
-    final int cmin =  (int) _model.response.min();
-=======
     final int cmin = _cmin;
->>>>>>> dd3b7b9e
 
     //Need the chunk of code to score over every tree...
     //Doesn't do anything with the first tree, we score time last *manually* (after looping over all da trees)
