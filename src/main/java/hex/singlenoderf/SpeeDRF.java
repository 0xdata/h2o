package hex.singlenoderf;


import static water.util.MRUtils.sampleFrameStratified;
import hex.*;
import hex.ConfusionMatrix;

import java.util.*;

import water.*;
import water.Timer;
import water.api.*;
import water.fvec.Frame;
import water.fvec.Vec;
import water.util.*;

public class SpeeDRF extends Job.ValidatedJob {
  static final int API_WEAVER = 1; // This file has auto-gen'd doc & json fields
  public static DocGen.FieldDoc[] DOC_FIELDS;
  public static final String DOC_GET = "SpeeDRF";

  @API(help = "Number of trees", filter = Default.class, json = true, lmin = 1, lmax = Integer.MAX_VALUE, importance = ParamImportance.CRITICAL)
  public int num_trees   = 50;

  @API(help = "Number of features to randomly select at each split.", filter = Default.class, json = true, lmin = -1, lmax = Integer.MAX_VALUE, importance = ParamImportance.SECONDARY)
  public int mtry = -1;

  @API(help = "Max Depth", filter = Default.class, json = true, lmin = 0, lmax = Integer.MAX_VALUE, importance = ParamImportance.CRITICAL)
  public int max_depth = 20;

  @API(help = "Split Criterion Type", filter = Default.class, json=true, importance = ParamImportance.SECONDARY)
  public Tree.SelectStatType select_stat_type = Tree.SelectStatType.ENTROPY;

//  @API(help = "Use local data. Auto-enabled if data does not fit in a single node.") /*, filter = Default.class, json = true, importance = ParamImportance.EXPERT) */
//  public boolean local_mode = false;

  /* Legacy parameter: */
  public double[] class_weights = null;

  @API(help = "Sampling Strategy", filter = Default.class, json = true, importance = ParamImportance.SECONDARY)
  public Sampling.Strategy sampling_strategy = Sampling.Strategy.RANDOM;


  @API(help = "Sampling Rate at each split.", filter = Default.class, json  = true, dmin = 0, dmax = 1, importance = ParamImportance.EXPERT)
  public double sample = 0.67;

//  @API(help ="Score each iteration", filter = Default.class, json = true, importance = ParamImportance.SECONDARY)
  public boolean score_each_iteration = false;

  /*Imbalanced Classes*/
  /**
  * For imbalanced data, balance training data class counts via
  * over/under-sampling. This can result in improved predictive accuracy.
  */
  @API(help = "Balance training data class counts via over/under-sampling (for imbalanced data)", filter = Default.class, json = true, importance = ParamImportance.EXPERT)
  public boolean balance_classes = false;

  /**
  * When classes are balanced, limit the resulting dataset size to the
  * specified multiple of the original dataset size.
  */
  @API(help = "Maximum relative size of the training data after balancing class counts (can be less than 1.0)", filter = Default.class, json = true, dmin=1e-3, importance = ParamImportance.EXPERT)
  public float max_after_balance_size = Float.POSITIVE_INFINITY;

  @API(help = "Out of bag error estimate", filter = Default.class, json = true, importance = ParamImportance.SECONDARY)
  public boolean oobee = true;

  @API(help = "Variable Importance", filter = Default.class, json = true)
  public boolean importance = false;

  public Key _modelKey = dest();

  /* Advanced settings */
  @API(help = "bin limit", filter = Default.class, json = true, lmin = 0, lmax = 65534, importance = ParamImportance.EXPERT)
  public int bin_limit = 1024;

  @API(help = "seed", filter = Default.class, json = true, importance = ParamImportance.EXPERT)
  public long seed = -1;

  @API(help = "Tree splits and extra statistics printed to stdout.", filter = Default.class, json = true, importance = ParamImportance.EXPERT)
  public boolean verbose = false;

  @API(help = "split limit", importance = ParamImportance.EXPERT)
  public int _exclusiveSplitLimit = 0;

  private static final Random _seedGenerator = Utils.getDeterRNG(0xd280524ad7fe0602L);

  private boolean regression;

  public DRFParams drfParams;

  Tree.StatType stat_type;

  protected SpeeDRFModel makeModel( SpeeDRFModel model, double err, ConfusionMatrix cm, VarImp varimp, AUCData validAUC) {
    return new SpeeDRFModel(model, err, cm, varimp, validAUC);
  }

  @Override protected void queryArgumentValueSet(Argument arg, java.util.Properties inputArgs) {
    super.queryArgumentValueSet(arg, inputArgs);

    if (arg._name.equals("classification")) {
      arg._hideInQuery = true;
    }

    if (arg._name.equals("balance_classes")) {
      arg.setRefreshOnChange();
      if(regression) {
        arg.disable("Class balancing is only for classification.");
      }
    }

    // Regression is selected if classification is false and vice-versa.
    if (arg._name.equals("classification")) {
      regression = !this.classification;
    }

    // Regression only accepts the MSE stat type.
    if (arg._name.equals("select_stat_type")) {
      if(regression) {
        arg.disable("Minimize MSE for regression.");
      }
    }

    // Class weights depend on the source data set an response value to be specified and are invalid for regression
    if (arg._name.equals("class_weights")) {
      if (source == null || response == null) {
        arg.disable("Requires source and response to be specified.");
      }
      if (regression) {
        arg.disable("No class weights for regression.");
      }
    }

    // Prevent Stratified Local when building regression tress.
    if (arg._name.equals("sampling_strategy")) {
      arg.setRefreshOnChange();
      if (regression) {
        arg.disable("Random Sampling for regression trees.");
      }
    }

    // Variable Importance disabled in SpeeDRF regression currently
    if (arg._name.equals("importance")) {
      if (regression) {
        arg.disable("Variable Importance not supported in SpeeDRF regression.");
      }
    }

    // max balance size depends on balance_classes to be enabled
    if(classification) {
      if(arg._name.equals("max_after_balance_size") && !balance_classes) {
        arg.disable("Requires balance classes flag to be set.", inputArgs);
      }
    }
  }

  // Put here all precondition verification
  @Override protected void init() {
    super.init();
    assert 0 <= num_trees && num_trees < 1000000; // Sanity check
    // Not enough rows to run
    if (source.numRows() - response.naCnt() <=0)
      throw new IllegalArgumentException("Dataset contains too many NAs!");

    if( !classification && (!(response.isEnum() || response.isInt())))
      throw new IllegalArgumentException("Classification cannot be performed on a float column!");

    if(classification) {
      if (0.0f > sample || sample > 1.0f)
        throw new IllegalArgumentException("Sampling rate must be in [0,1] but found " + sample);
    }
  }

  @Override protected void execImpl() {
    SpeeDRFModel rf_model = null;
    try {
      source.read_lock(self());
<<<<<<< HEAD
      rf_model = initModel();
      rf_model.start_training(null);
      rf_model.write_lock(self());
      buildForest(rf_model);
      rf_model.stop_training();
    }
    catch(JobCancelledException ex) {
      Log.info("Random Forest building was cancelled.");
      throw ex;
    }
    catch(Exception ex) {
=======
      if (validation != null && validation != source) validation.read_lock(self());
      buildForest();
      if (n_folds > 0) CrossValUtils.crossValidate(this);
    } catch(Exception ex) {
>>>>>>> dd3b7b9e
      ex.printStackTrace();
      throw new RuntimeException(ex);
    } finally {
      source.unlock(self());
<<<<<<< HEAD
      if (n_folds > 0) CrossValUtils.crossValidate(this);
      remove();
      if (rf_model != null) {
        rf_model = UKV.get(dest());
        rf_model.get_params().state = UKV.<Job>get(self()).state;
        rf_model.unlock(self());
      }
=======
      if (validation != null && validation != source) validation.unlock(self());
      remove();
      state = UKV.<Job>get(self()).state;
      // Argh, this is horrible
      new TAtomic<SpeeDRFModel>() {
        @Override
        public SpeeDRFModel atomic(SpeeDRFModel m) {
          if (m != null) m.get_params().state = state;
          return m;
        }
      }.invoke(dest());
>>>>>>> dd3b7b9e
      emptyLTrash();
      cleanup();
    }
  }

  @Override protected Response redirect() { return SpeeDRFProgressPage.redirect(this, self(), dest()); }

<<<<<<< HEAD
  private final void buildForest(SpeeDRFModel model) {
    drfParams = DRFParams.create(model.fr.find(model.response), model.N, model.max_depth, (int)model.fr.numRows(), model.nbins,
            model.statType, seed, model.weights, mtry, model.sampling_strategy, (float) sample, model.strata_samples, model.verbose ? 100 : 1, _exclusiveSplitLimit, !local_mode, regression);
    logStart();
    DRFTask tsk = new DRFTask();
    tsk._job = Job.findJob(self());
    tsk._params = drfParams;
    tsk._rfmodel = model;
    tsk._drf = this;
    tsk.validateInputData();
    tsk.invokeOnAllNodes();
  }

  /**
   * Check the user inputted class weights for errors.
   * @param weights: The user input class weights.
   * @return : Return an array of doubles.
   */

  private double[] checkClassWeights(double[] weights) {

    // Fill the defaults with 1.0 weight
    Vec resp = response.toEnum();
    double [] defaults = new double[resp.cardinality()]; //can leak if not yet enum
    gtrash(resp);
    for (int i = 0; i < defaults.length; ++i) defaults[i] = 1.0;

    //Create a results vector to be filled in below
    double [] result = new double[defaults.length];

    // User gave no weights, use defaults
    if (weights == null) return defaults;

    // User gave more weights than classes, only use the first N
    if (weights.length > defaults.length) {
      System.arraycopy(weights, 0, result, 0, defaults.length);
      return result;
    }
=======
  private void buildForest() {
    SpeeDRFModel model = null;
    try {
      Frame train = setTrain();
      Frame test  = setTest();
      Vec resp = regression ? null : train.lastVec().toEnum();
      if (resp != null) gtrash(resp);
      float[] priorDist = setPriorDist(train);
      train = setStrat(train, test, resp);
      model = initModel(train, test, priorDist);
      model.start_training(null);
      model.write_lock(self());
      drfParams = DRFParams.create(train.find(resp), model.N, model.max_depth, (int) train.numRows(), model.nbins,
              model.statType, seed, model.weights, mtry, model.sampling_strategy, (float) sample, model.strata_samples, model.verbose ? 100 : 1, _exclusiveSplitLimit, true, regression);

      DRFTask tsk = new DRFTask(self(), train, drfParams, model._key);
      tsk.validateInputData(train);
      tsk.invokeOnAllNodes();
      model = UKV.get(dest());
      model.scoreAllTrees(test == null ? train : test, resp);
    } finally {
      if (model != null) {
        model.unlock(self());
        model.stop_training();
      }
    }
  }

  public SpeeDRFModel initModel(Frame train, Frame test, float[] priorDist) {
    setStatType();
    if (seed == -1 )setSeed();
    if (mtry == -1) setMtry(regression, train.numCols() - 1);
    Key src_key = source._key;
    int src_ncols = source.numCols();

    SpeeDRFModel model = new SpeeDRFModel(dest(), src_key, train, regression ? null : train.lastVec().domain(), this, priorDist);
>>>>>>> dd3b7b9e

    // Model INPUTS
    model.verbose = verbose; model.verbose_output = new String[]{""};
    model.validation = test != null;
    model.confusion = null;
    model.zeed = seed;
    model.cmDomain = getCMDomain();
    model.nbins = bin_limit;
    model.max_depth = max_depth;
    model.oobee = validation == null && oobee;
    model.statType = regression ? Tree.StatType.MSE : stat_type;
    model.testKey = validation == null ? null : validation._key;
    model.importance = importance;
    model.regression = regression;
    model.features = src_ncols;
    model.sampling_strategy = regression ? Sampling.Strategy.RANDOM : sampling_strategy;
    model.sample = (float) sample;
    model.weights = regression ? null : class_weights;
    model.time = 0;
    model.N = num_trees;
    model.useNonLocal = true;
    if (!regression) model.setModelClassDistribution(new MRUtils.ClassDist(train.lastVec()).doAll(train.lastVec()).rel_dist());
    model.resp_min = (int) train.lastVec().min();
    model.mtry = mtry;
    int csize = H2O.CLOUD.size();
    model.local_forests = new Key[csize][]; for(int i=0;i<csize;i++) model.local_forests[i] = new Key[0];
    model.node_split_features = new int[csize];
    model.t_keys = new Key[0];
    model.time = 0;
    for( Key tkey : model.t_keys ) assert DKV.get(tkey)!=null;
    model.jobKey = self();
    model.current_status = "Initializing Model";

    // Model OUTPUTS
    model.varimp = null;
    model.validAUC = null;
    model.cms = new ConfusionMatrix[1];
    model.errs = new float[]{-1.f};
    return model;
  }

<<<<<<< HEAD
  // Initialize defaults and user specified model params
  public SpeeDRFModel initModel() {
    // Map the enum SelectStatType to the enum StatType
    Tree.StatType stat_type;
    if (regression) {
      stat_type = Tree.StatType.MSE;
    } else {
      if (select_stat_type == Tree.SelectStatType.ENTROPY) {
        stat_type = Tree.StatType.ENTROPY;
      } else {
        stat_type = Tree.StatType.GINI;
      }
    }

    // Initialize classification specific model parameters
    if(!regression) {

      // Handle bad user input for class weights
//      class_weights = checkClassWeights(class_weights);

      // Initialize regression specific model parameters
    } else {

      // Class Weights and Strata Samples do not apply to Regression
      class_weights = null;

      //TODO: Variable importance in regression not currently supported
      if (importance && regression) throw new IllegalArgumentException("Variable Importance for SpeeDRF regression not currently supported.");
    }

    // Generate a new seed by default.
    if (seed == -1) {
      seed = _seedGenerator.nextLong();
    }

    // Prepare the train/test data sets based on the user input for the model.
    Frame train = FrameTask.DataInfo.prepareFrame(source, response, ignored_cols, !regression /*toEnum is TRUE if regression is FALSE*/, false, false);
    if (train.lastVec().masterVec() != null && train.lastVec() != response) gtrash(train.lastVec());
    Frame test = null;
    if (validation != null) {
      test = FrameTask.DataInfo.prepareFrame(validation, validation.vecs()[source.find(response)], ignored_cols, !regression, false, false);
    }

    float[] priorDist = classification ? new MRUtils.ClassDist(train.lastVec()).doAll(train.lastVec()).rel_dist() : null;

    // Handle imbalanced classes by stratified over/under-sampling
    // initWorkFrame sets the modeled class distribution, and model.score() corrects the probabilities back using the distribution ratios
    float[] trainSamplingFactors;
    Vec resp =  regression ? null : train.lastVec().toEnum();
    if (resp != null) gtrash(resp);
=======
  private void setStatType() { if (regression) stat_type = Tree.StatType.MSE; stat_type = select_stat_type == Tree.SelectStatType.ENTROPY ? Tree.StatType.ENTROPY : Tree.StatType.GINI; }
  private void setSeed() { seed = _seedGenerator.nextLong(); }
  private void setMtry(boolean reg, int numCols) { mtry = reg ? (int) Math.floor((float) (numCols) / 3.0f) : (int) Math.floor(Math.sqrt(numCols)); }
  private Frame setTrain() { Frame train = FrameTask.DataInfo.prepareFrame(source, response, ignored_cols, !regression /*toEnum is TRUE if regression is FALSE*/, false, false); if (train.lastVec().masterVec() != null && train.lastVec() != response) gtrash(train.lastVec()); return train; }
  private Frame setTest() { Frame test = null; if (validation != null) test = FrameTask.DataInfo.prepareFrame(validation, validation.vecs()[source.find(response)], ignored_cols, !regression, false, false); if (test != null && test.lastVec().masterVec() != null) gtrash(test.lastVec()); return test; }
  private Frame setStrat(Frame train, Frame test, Vec resp) {
>>>>>>> dd3b7b9e
    Frame fr = train;
    float[] trainSamplingFactors;
    if (classification && balance_classes) {
      assert resp != null : "Regression called and stratified sampling was invoked to balance classes!";
      // Handle imbalanced classes by stratified over/under-sampling
      // initWorkFrame sets the modeled class distribution, and model.score() corrects the probabilities back using the distribution ratios
      int response_idx = fr.find(_responseName);
      fr.replace(response_idx, resp);
      trainSamplingFactors = new float[resp.domain().length]; //leave initialized to 0 -> will be filled up below
      Frame stratified = sampleFrameStratified(fr, resp, trainSamplingFactors, (long) (max_after_balance_size * fr.numRows()), seed, true, false);
      if (stratified != fr) {
        fr = stratified;
        gtrash(stratified);
      }
    }

    // Check that that test/train data are consistent, throw warning if not
    if(classification && validation != null) {
      assert resp != null : "Regression called and stratified sampling was invoked to balance classes!";
      Vec testresp = test.lastVec().toEnum();
      gtrash(testresp);
      if (!isSubset(testresp.domain(), resp.domain())) {
        Log.warn("Test set domain: " + Arrays.toString(testresp.domain()) + " \nTrain set domain: " + Arrays.toString(resp.domain()));
        Log.warn("Train and Validation data have inconsistent response columns! Test data has a response not found in the Train data!");
      }
    }
<<<<<<< HEAD

    Key src_key = source._key;
    int src_ncols = source.numCols();
    // Set the model parameters
    SpeeDRFModel model = new SpeeDRFModel(dest(), src_key, fr, regression ? null : resp.domain(), this, priorDist);
    model.verbose = verbose;
    int csize = H2O.CLOUD.size();
    model.fr = fr;
    model.response = regression ? fr.lastVec() : fr.lastVec().toEnum();
    if (!regression) gtrash(model.response);
    model.t_keys = new Key[0];
    model.time = 0;
    model.local_forests = new Key[csize][];
    model.verbose_output = new String[]{""};
    for(int i=0;i<csize;i++) model.local_forests[i] = new Key[0];
    model.node_split_features = new int[csize];
    for( Key tkey : model.t_keys ) assert DKV.get(tkey)!=null;
    model.jobKey = self();
    model.current_status = "Initializing Model";
    model.confusion = null;
    model.zeed = seed;
    model.cmDomain = getCMDomain();
    model.varimp = null;
    model.validAUC = null;
    model.cms = new ConfusionMatrix[1];
    model.errs = new float[]{-1.f};
    model.nbins = bin_limit;
    model.max_depth = max_depth;
    model.oobee = validation == null && oobee;
    model.statType = regression ? Tree.StatType.MSE : stat_type;
    model.test_frame = test;
    model.testKey = validation == null ? null : validation._key;
    model.importance = importance;
    model.regression = regression;
    model.features = src_ncols;
    model.sampling_strategy = regression ? Sampling.Strategy.RANDOM : sampling_strategy;
    model.sample = (float) sample;
    model.weights = regression ? null : class_weights;
    model.time = 0;
    model.tree_pojos = new TreeP[1];
    model.N = num_trees;
    model.useNonLocal = !local_mode;
    if (!regression) model.setModelClassDistribution(new MRUtils.ClassDist(fr.lastVec()).doAll(fr.lastVec()).rel_dist());

    if (mtry == -1) {
      if(!regression) {

        // Classification uses the square root of the number of features by default
        model.mtry = (int) Math.floor(Math.sqrt(fr.numCols() - 1)); // do not count class column
      } else {

        // Regression uses about a third of the features by default
        model.mtry = (int) Math.floor((float) (fr.numCols() - 1) / 3.0f);  // do not count class column
      }

    } else {

      // The user specified mtry
      model.mtry = mtry;
    }

    return model;
=======
    return fr;
>>>>>>> dd3b7b9e
  }

  private float[] setPriorDist(Frame train) { return classification ? new MRUtils.ClassDist(train.lastVec()).doAll(train.lastVec()).rel_dist() : null; }
  public Frame score( Frame fr ) { return ((SpeeDRFModel)UKV.get(dest())).score(fr);  }
  private boolean isSubset(String[] sub, String[] container) {
    HashSet<String> hs = new HashSet<String>();
    Collections.addAll(hs, container);
    for (String s: sub) {
      if (!hs.contains(s)) return false;
    }
    return true;
  }

  public final static class DRFTask extends DRemoteTask {
    /** The RF Model.  Contains the dataset being worked on, the classification
     *  column, and the training columns.  */
//    private final SpeeDRFModel _rfmodel;
    private final Key _rfmodel;
    /** Job representing this DRF execution. */
    private final Key _jobKey;
    /** RF parameters. */
    private final DRFParams _params;
    private final Frame _fr;

    DRFTask(Key jobKey, Frame frameKey, DRFParams params, Key rfmodel) {
      _jobKey = jobKey; _fr = frameKey; _params = params; _rfmodel = rfmodel;
    }

    /**Inhale the data, build a DataAdapter and kick-off the computation.
     * */
    @Override public final void lcompute() {
      final DataAdapter dapt = DABuilder.create(_params, _rfmodel).build(_fr, _params._useNonLocalData);
      if (dapt == null) {
        tryComplete();
        return;
      }
      Data localData        = Data.make(dapt);
      int numSplitFeatures  = howManySplitFeatures();
      int ntrees            = howManyTrees();
      int[] rowsPerChunks   = howManyRPC(_fr);
      updateRFModel(_rfmodel, numSplitFeatures);
      updateRFModelStatus(_rfmodel, "Building Forest");
      SpeeDRF.build(_jobKey, _rfmodel, _params, localData, ntrees, numSplitFeatures, rowsPerChunks);
      tryComplete();
    }

    static void updateRFModel(Key modelKey, final int numSplitFeatures) {
      final int idx = H2O.SELF.index();
      new TAtomic<SpeeDRFModel>() {
        @Override public SpeeDRFModel atomic(SpeeDRFModel old) {
          if(old == null) return null;
          SpeeDRFModel newModel = (SpeeDRFModel)old.clone();
          newModel.node_split_features[idx] = numSplitFeatures;
          return newModel;
        }
      }.invoke(modelKey);
    }

    static void updateRFModelStatus(Key modelKey, final String status) {
      new TAtomic<SpeeDRFModel>() {
        @Override public SpeeDRFModel atomic(SpeeDRFModel old) {
          if(old == null) return null;
          SpeeDRFModel newModel = (SpeeDRFModel)old.clone();
          newModel.current_status = status;
          return newModel;
        }
      }.invoke(modelKey);
    }

    /** Unless otherwise specified each split looks at sqrt(#features). */
    private int howManySplitFeatures() {
      return _params.num_split_features;
    }

    /** Figure the number of trees to make locally, so the total hits ntrees.
     *  Divide equally amongst all the nodes that actually have data.  First:
     *  compute how many nodes have data.  Give each Node ntrees/#nodes worth of
     *  trees.  Round down for later nodes, and round up for earlier nodes.
     */
    private int howManyTrees() {
      Frame fr = _fr;
      final long num_chunks = fr.anyVec().nChunks();
      final int  num_nodes  = H2O.CLOUD.size();
      HashSet<H2ONode> nodes = new HashSet<H2ONode>();
      for( int i=0; i<num_chunks; i++ ) {
        nodes.add(fr.anyVec().chunkKey(i).home_node());
        if( nodes.size() == num_nodes ) // All of nodes covered?
          break;                        // That means we are done.
      }

      H2ONode[] array = nodes.toArray(new H2ONode[nodes.size()]);
      Arrays.sort(array);
      // Give each H2ONode ntrees/#nodes worth of trees.  Round down for later nodes,
      // and round up for earlier nodes
      int ntrees = _params.num_trees/nodes.size();
      if( Arrays.binarySearch(array, H2O.SELF) < _params.num_trees - ntrees*nodes.size() )
        ++ntrees;

      return ntrees;
    }

    private int[] howManyRPC(Frame fr) {
      int[] result = new int[fr.anyVec().nChunks()];
      for(int i = 0; i < result.length; ++i) {
        result[i] = fr.anyVec().chunkLen(i);
      }
      return result;
    }

    private void validateInputData(Frame fr) {
      Vec[] vecs = fr.vecs();
      Vec c = vecs[vecs.length-1];
      if (!_params.regression) {
        final int classes = c.cardinality();
        if (!(2 <= classes && classes <= 254))
          throw new IllegalArgumentException("Response contains " + classes + " classes, but algorithm supports only 254 levels");
      }
      if (_params.num_split_features!=-1 && (_params.num_split_features< 1 || _params.num_split_features>vecs.length-1))
        throw new IllegalArgumentException("Number of split features exceeds available data. Should be in [1,"+(vecs.length-1)+"]");
      ChunkAllocInfo cai = new ChunkAllocInfo();
      boolean can_load_all = canLoadAll(fr, cai);
      if (_params._useNonLocalData && !can_load_all) {
        Log.warn("Cannot load all data from remote nodes - " +
                "the node " + cai.node + " requires " + PrettyPrint.bytes(cai.requiredMemory) + " to load all data and perform computation but there is only " + PrettyPrint.bytes(cai.availableMemory) + " of available memory. " +
                "Please provide more memory for JVMs or disable the option '"+ Constants.USE_NON_LOCAL_DATA+"' (however, it may affect resulting accuracy).");
        Log.warn("Automatically disabling fast mode.");
        throw new IllegalArgumentException("Cannot compute fast RF: Use big data Random Forest.");
      }

      if (can_load_all) {
        _params._useNonLocalData = true;
        Log.info("Enough available free memory to compute on all data. Pulling all data locally and then launching RF.");
      }
    }

    private boolean canLoadAll(final Frame fr, ChunkAllocInfo cai) {
      int nchks = fr.anyVec().nChunks();
      long localBytes = 0l;
      for (int i = 0; i < nchks; ++i) {
        Key k = fr.anyVec().chunkKey(i);
        if (k.home()) {
          localBytes += fr.anyVec().chunkForChunkIdx(i).byteSize();
        }
      }
      long memForNonLocal = fr.byteSize() - localBytes;
      for(int i = 0; i < H2O.CLOUD._memary.length; i++) {
        HeartBeat hb = H2O.CLOUD._memary[i]._heartbeat;
        long nodeFreeMemory = (long)( (hb.get_max_mem()-(hb.get_tot_mem()-hb.get_free_mem())) * OVERHEAD_MAGIC);
        Log.debug(Log.Tag.Sys.RANDF, i + ": computed available mem: " + PrettyPrint.bytes(nodeFreeMemory));
        Log.debug(Log.Tag.Sys.RANDF, i + ": remote chunks require: " + PrettyPrint.bytes(memForNonLocal));
        if (nodeFreeMemory - memForNonLocal <= 0) {
          cai.node = H2O.CLOUD._memary[i];
          cai.availableMemory = nodeFreeMemory;
          cai.requiredMemory = memForNonLocal;
          return false;
        }
      }
      return true;
    }

    /** Helper POJO to store required chunk allocation. */
    private static class ChunkAllocInfo {
      H2ONode node;
      long availableMemory;
      long requiredMemory;
    }

    static final float OVERHEAD_MAGIC = 3/8.f; // memory overhead magic

    @Override
    public void reduce(DRemoteTask drt) { }
  }

    private static final long ROOT_SEED_ADD  = 0x026244fd935c5111L;
    private static final long TREE_SEED_INIT = 0x1321e74a0192470cL;

    /** Build random forest for data stored on this node. */
    public static void build(
            final Key jobKey,
            final Key modelKey,
            final DRFParams drfParams,
            final Data localData,
            int ntrees,
            int numSplitFeatures,
            int[] rowsPerChunks) {
      Timer  t_alltrees = new Timer();
      Tree[] trees      = new Tree[ntrees];
      Log.info(Log.Tag.Sys.RANDF,"Building "+ntrees+" trees");
      Log.info(Log.Tag.Sys.RANDF,"Number of split features: "+ numSplitFeatures);
      Log.info(Log.Tag.Sys.RANDF,"Starting RF computation with "+ localData.rows()+" rows ");

      Random rnd = Utils.getRNG(localData.seed() + ROOT_SEED_ADD);
      Sampling sampler = createSampler(drfParams, rowsPerChunks);
      byte producerId = (byte) H2O.SELF.index();
      for (int i = 0; i < ntrees; ++i) {
        long treeSeed = rnd.nextLong() + TREE_SEED_INIT; // make sure that enough bits is initialized
        trees[i] = new Tree(jobKey, modelKey, localData, producerId, drfParams.max_depth, drfParams.stat_type, numSplitFeatures, treeSeed,
                i, drfParams._exclusiveSplitLimit, sampler, drfParams._verbose, drfParams.regression, !drfParams._useNonLocalData);
      }

      Log.info("Invoking the tree build tasks on all nodes.");
      DRemoteTask.invokeAll(trees);
      Log.info(Log.Tag.Sys.RANDF,"All trees ("+ntrees+") done in "+ t_alltrees);
    }

    static Sampling createSampler(final DRFParams params, int[] rowsPerChunks) {
      switch(params.sampling_strategy) {
        case RANDOM          : return new Sampling.Random(params.sample, rowsPerChunks);
        default:
          assert false : "Unsupported sampling strategy";
          return null;
      }
    }

  /** RF execution parameters. */
  public final static class DRFParams extends Iced {
    /** Total number of trees */
    int num_trees;
    /** If true, build trees in parallel (default: true) */
    boolean parallel;
    /** Maximum depth for trees (default MaxInt) */
    int max_depth;
    /** Split statistic */
    Tree.StatType stat_type;
    /** Feature holding the classifier  (default: #features-1) */
    int classcol;
    /** Utilized sampling method */
    Sampling.Strategy sampling_strategy;
    /** Proportion of observations to use for building each individual tree (default: .67)*/
    float sample;
    /** Limit of the cardinality of a feature before we bin. */
    int bin_limit;
    /** Weights of the different features (default: 1/features) */
    double[] class_weights;
    /** Arity under which we may use exclusive splits */
    public int _exclusiveSplitLimit;
    /** Output warnings and info*/
    public int _verbose;
    /** Number of features which are tried at each split
     *  If it is equal to -1 then it is computed as sqrt(num of usable columns) */
    int num_split_features;
    /** Defined stratas samples for each class */
    float[] strata_samples;
    /** Utilize not only local data but try to use data from other nodes. */
    boolean _useNonLocalData;
    /** Number of rows per chunk - used to replay sampling */
    int _numrows;
    /** Pseudo random seed initializing RF algorithm */
    long seed;
    /** Build regression trees if true */
    boolean regression;

    public static DRFParams create(int col, int ntrees, int depth, int numrows, int binLimit,
                                         Tree.StatType statType, long seed, double[] classWt,
                                         int numSplitFeatures, Sampling.Strategy samplingStrategy, float sample,
                                         float[] strataSamples, int verbose, int exclusiveSplitLimit,
                                         boolean useNonLocalData, boolean regression) {
      DRFParams drfp = new DRFParams();
      drfp.num_trees = ntrees;
      drfp.max_depth = depth;
      drfp.sample = sample;
      drfp.bin_limit = binLimit;
      drfp.stat_type = statType;
      drfp.seed = seed;
      drfp.class_weights = classWt;
      drfp.num_split_features = numSplitFeatures;
      drfp.sampling_strategy = samplingStrategy;
      drfp.strata_samples    = strataSamples;
      drfp._numrows = numrows;
      drfp._useNonLocalData = useNonLocalData;
      drfp._exclusiveSplitLimit = exclusiveSplitLimit;
      drfp._verbose = verbose;
      drfp.classcol = col;
      drfp.regression = regression;
      drfp.parallel = true;
      return drfp;
    }
  }

  /**
   * Cross-Validate a SpeeDRF model by building new models on N train/test holdout splits
   * @param splits Frames containing train/test splits
   * @param cv_preds Array of Frames to store the predictions for each cross-validation run
   * @param offsets Array to store the offsets of starting row indices for each cross-validation run
   * @param i Which fold of cross-validation to perform
   */
  @Override public void crossValidate(Frame[] splits, Frame[] cv_preds, long[] offsets, int i) {
    // Train a clone with slightly modified parameters (to account for cross-validation)
    SpeeDRF cv = (SpeeDRF) this.clone();
    cv.genericCrossValidation(splits, offsets, i);
    cv_preds[i] = ((SpeeDRFModel) UKV.get(cv.dest())).score(cv.validation);
  }
}<|MERGE_RESOLUTION|>--- conflicted
+++ resolved
@@ -175,37 +175,14 @@
     SpeeDRFModel rf_model = null;
     try {
       source.read_lock(self());
-<<<<<<< HEAD
-      rf_model = initModel();
-      rf_model.start_training(null);
-      rf_model.write_lock(self());
-      buildForest(rf_model);
-      rf_model.stop_training();
-    }
-    catch(JobCancelledException ex) {
-      Log.info("Random Forest building was cancelled.");
-      throw ex;
-    }
-    catch(Exception ex) {
-=======
       if (validation != null && validation != source) validation.read_lock(self());
       buildForest();
       if (n_folds > 0) CrossValUtils.crossValidate(this);
     } catch(Exception ex) {
->>>>>>> dd3b7b9e
       ex.printStackTrace();
       throw new RuntimeException(ex);
     } finally {
       source.unlock(self());
-<<<<<<< HEAD
-      if (n_folds > 0) CrossValUtils.crossValidate(this);
-      remove();
-      if (rf_model != null) {
-        rf_model = UKV.get(dest());
-        rf_model.get_params().state = UKV.<Job>get(self()).state;
-        rf_model.unlock(self());
-      }
-=======
       if (validation != null && validation != source) validation.unlock(self());
       remove();
       state = UKV.<Job>get(self()).state;
@@ -217,7 +194,6 @@
           return m;
         }
       }.invoke(dest());
->>>>>>> dd3b7b9e
       emptyLTrash();
       cleanup();
     }
@@ -225,46 +201,6 @@
 
   @Override protected Response redirect() { return SpeeDRFProgressPage.redirect(this, self(), dest()); }
 
-<<<<<<< HEAD
-  private final void buildForest(SpeeDRFModel model) {
-    drfParams = DRFParams.create(model.fr.find(model.response), model.N, model.max_depth, (int)model.fr.numRows(), model.nbins,
-            model.statType, seed, model.weights, mtry, model.sampling_strategy, (float) sample, model.strata_samples, model.verbose ? 100 : 1, _exclusiveSplitLimit, !local_mode, regression);
-    logStart();
-    DRFTask tsk = new DRFTask();
-    tsk._job = Job.findJob(self());
-    tsk._params = drfParams;
-    tsk._rfmodel = model;
-    tsk._drf = this;
-    tsk.validateInputData();
-    tsk.invokeOnAllNodes();
-  }
-
-  /**
-   * Check the user inputted class weights for errors.
-   * @param weights: The user input class weights.
-   * @return : Return an array of doubles.
-   */
-
-  private double[] checkClassWeights(double[] weights) {
-
-    // Fill the defaults with 1.0 weight
-    Vec resp = response.toEnum();
-    double [] defaults = new double[resp.cardinality()]; //can leak if not yet enum
-    gtrash(resp);
-    for (int i = 0; i < defaults.length; ++i) defaults[i] = 1.0;
-
-    //Create a results vector to be filled in below
-    double [] result = new double[defaults.length];
-
-    // User gave no weights, use defaults
-    if (weights == null) return defaults;
-
-    // User gave more weights than classes, only use the first N
-    if (weights.length > defaults.length) {
-      System.arraycopy(weights, 0, result, 0, defaults.length);
-      return result;
-    }
-=======
   private void buildForest() {
     SpeeDRFModel model = null;
     try {
@@ -301,7 +237,6 @@
     int src_ncols = source.numCols();
 
     SpeeDRFModel model = new SpeeDRFModel(dest(), src_key, train, regression ? null : train.lastVec().domain(), this, priorDist);
->>>>>>> dd3b7b9e
 
     // Model INPUTS
     model.verbose = verbose; model.verbose_output = new String[]{""};
@@ -343,65 +278,12 @@
     return model;
   }
 
-<<<<<<< HEAD
-  // Initialize defaults and user specified model params
-  public SpeeDRFModel initModel() {
-    // Map the enum SelectStatType to the enum StatType
-    Tree.StatType stat_type;
-    if (regression) {
-      stat_type = Tree.StatType.MSE;
-    } else {
-      if (select_stat_type == Tree.SelectStatType.ENTROPY) {
-        stat_type = Tree.StatType.ENTROPY;
-      } else {
-        stat_type = Tree.StatType.GINI;
-      }
-    }
-
-    // Initialize classification specific model parameters
-    if(!regression) {
-
-      // Handle bad user input for class weights
-//      class_weights = checkClassWeights(class_weights);
-
-      // Initialize regression specific model parameters
-    } else {
-
-      // Class Weights and Strata Samples do not apply to Regression
-      class_weights = null;
-
-      //TODO: Variable importance in regression not currently supported
-      if (importance && regression) throw new IllegalArgumentException("Variable Importance for SpeeDRF regression not currently supported.");
-    }
-
-    // Generate a new seed by default.
-    if (seed == -1) {
-      seed = _seedGenerator.nextLong();
-    }
-
-    // Prepare the train/test data sets based on the user input for the model.
-    Frame train = FrameTask.DataInfo.prepareFrame(source, response, ignored_cols, !regression /*toEnum is TRUE if regression is FALSE*/, false, false);
-    if (train.lastVec().masterVec() != null && train.lastVec() != response) gtrash(train.lastVec());
-    Frame test = null;
-    if (validation != null) {
-      test = FrameTask.DataInfo.prepareFrame(validation, validation.vecs()[source.find(response)], ignored_cols, !regression, false, false);
-    }
-
-    float[] priorDist = classification ? new MRUtils.ClassDist(train.lastVec()).doAll(train.lastVec()).rel_dist() : null;
-
-    // Handle imbalanced classes by stratified over/under-sampling
-    // initWorkFrame sets the modeled class distribution, and model.score() corrects the probabilities back using the distribution ratios
-    float[] trainSamplingFactors;
-    Vec resp =  regression ? null : train.lastVec().toEnum();
-    if (resp != null) gtrash(resp);
-=======
   private void setStatType() { if (regression) stat_type = Tree.StatType.MSE; stat_type = select_stat_type == Tree.SelectStatType.ENTROPY ? Tree.StatType.ENTROPY : Tree.StatType.GINI; }
   private void setSeed() { seed = _seedGenerator.nextLong(); }
   private void setMtry(boolean reg, int numCols) { mtry = reg ? (int) Math.floor((float) (numCols) / 3.0f) : (int) Math.floor(Math.sqrt(numCols)); }
   private Frame setTrain() { Frame train = FrameTask.DataInfo.prepareFrame(source, response, ignored_cols, !regression /*toEnum is TRUE if regression is FALSE*/, false, false); if (train.lastVec().masterVec() != null && train.lastVec() != response) gtrash(train.lastVec()); return train; }
   private Frame setTest() { Frame test = null; if (validation != null) test = FrameTask.DataInfo.prepareFrame(validation, validation.vecs()[source.find(response)], ignored_cols, !regression, false, false); if (test != null && test.lastVec().masterVec() != null) gtrash(test.lastVec()); return test; }
   private Frame setStrat(Frame train, Frame test, Vec resp) {
->>>>>>> dd3b7b9e
     Frame fr = train;
     float[] trainSamplingFactors;
     if (classification && balance_classes) {
@@ -428,72 +310,7 @@
         Log.warn("Train and Validation data have inconsistent response columns! Test data has a response not found in the Train data!");
       }
     }
-<<<<<<< HEAD
-
-    Key src_key = source._key;
-    int src_ncols = source.numCols();
-    // Set the model parameters
-    SpeeDRFModel model = new SpeeDRFModel(dest(), src_key, fr, regression ? null : resp.domain(), this, priorDist);
-    model.verbose = verbose;
-    int csize = H2O.CLOUD.size();
-    model.fr = fr;
-    model.response = regression ? fr.lastVec() : fr.lastVec().toEnum();
-    if (!regression) gtrash(model.response);
-    model.t_keys = new Key[0];
-    model.time = 0;
-    model.local_forests = new Key[csize][];
-    model.verbose_output = new String[]{""};
-    for(int i=0;i<csize;i++) model.local_forests[i] = new Key[0];
-    model.node_split_features = new int[csize];
-    for( Key tkey : model.t_keys ) assert DKV.get(tkey)!=null;
-    model.jobKey = self();
-    model.current_status = "Initializing Model";
-    model.confusion = null;
-    model.zeed = seed;
-    model.cmDomain = getCMDomain();
-    model.varimp = null;
-    model.validAUC = null;
-    model.cms = new ConfusionMatrix[1];
-    model.errs = new float[]{-1.f};
-    model.nbins = bin_limit;
-    model.max_depth = max_depth;
-    model.oobee = validation == null && oobee;
-    model.statType = regression ? Tree.StatType.MSE : stat_type;
-    model.test_frame = test;
-    model.testKey = validation == null ? null : validation._key;
-    model.importance = importance;
-    model.regression = regression;
-    model.features = src_ncols;
-    model.sampling_strategy = regression ? Sampling.Strategy.RANDOM : sampling_strategy;
-    model.sample = (float) sample;
-    model.weights = regression ? null : class_weights;
-    model.time = 0;
-    model.tree_pojos = new TreeP[1];
-    model.N = num_trees;
-    model.useNonLocal = !local_mode;
-    if (!regression) model.setModelClassDistribution(new MRUtils.ClassDist(fr.lastVec()).doAll(fr.lastVec()).rel_dist());
-
-    if (mtry == -1) {
-      if(!regression) {
-
-        // Classification uses the square root of the number of features by default
-        model.mtry = (int) Math.floor(Math.sqrt(fr.numCols() - 1)); // do not count class column
-      } else {
-
-        // Regression uses about a third of the features by default
-        model.mtry = (int) Math.floor((float) (fr.numCols() - 1) / 3.0f);  // do not count class column
-      }
-
-    } else {
-
-      // The user specified mtry
-      model.mtry = mtry;
-    }
-
-    return model;
-=======
     return fr;
->>>>>>> dd3b7b9e
   }
 
   private float[] setPriorDist(Frame train) { return classification ? new MRUtils.ClassDist(train.lastVec()).doAll(train.lastVec()).rel_dist() : null; }
