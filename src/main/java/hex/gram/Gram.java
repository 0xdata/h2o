--- conflicted
+++ resolved
@@ -1,19 +1,12 @@
 package hex.gram;
 
-import hex.DLSM.ADMMSolver.NonSPDMatrixException;
 import hex.FrameTask;
-<<<<<<< HEAD
-
-=======
-import java.lang.Thread;
-import java.text.DecimalFormat;
->>>>>>> 04d50a99
+import hex.glm.LSMSolver.ADMMSolver.NonSPDMatrixException;
+
 import java.util.Arrays;
+
 import jsr166y.RecursiveAction;
-import jsr166y.CountedCompleter;
 import water.*;
-
-import water.util.Log;
 import water.util.Utils;
 import Jama.CholeskyDecomposition;
 import Jama.Matrix;
@@ -26,9 +19,6 @@
   final int _denseN;
   final int _fullN;
   final static int MIN_TSKSZ=10000;
-//  double[] _xy;
-//  double _yy;
-//  long _nobs;
 
   public Gram() {_diagN = _denseN = _fullN = 0; _hasIntercept = false; }
 
@@ -52,7 +42,7 @@
   }
 
   static public class InPlaceCholesky {
-    final double _xx[][];             // Lower triagle of the symmetric matrix. 
+    final double _xx[][];             // Lower triagle of the symmetric matrix.
     private boolean _isSPD;
     private InPlaceCholesky(double xx[][], boolean isspd) { _xx = xx; _isSPD = isspd; }
     static private class BlockTask extends RecursiveAction {
@@ -103,7 +93,7 @@
         int i = tjR;
         Futures fs = new Futures();
         int rpb = 0;                // rows per block
-        int p = P;                  // concurrency 
+        int p = P;                  // concurrency
         while ( tjR*(rpb=(N - tjR)/p)<Gram.MIN_TSKSZ && p>1) --p;
         while (p-- > 1) {
           fs.add(new BlockTask(xx,i,i+rpb,j,tjR).fork());
@@ -159,7 +149,7 @@
     }
     Futures fs = new Futures();
     // compute the outer product of diagonal*dense
-    final int chk = Math.max(denseN/10, 1); 
+    final int chk = Math.max(denseN/10, 1);
     //Log.info("SPARSEN = " + sparseN + "    DENSEN = " + denseN);
 
     for( int i = 0; i < denseN; ++i ) {
