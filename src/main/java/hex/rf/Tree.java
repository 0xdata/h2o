package hex.rf;

import hex.rf.Data.Row;
import hex.rf.Tree.SplitNode.SplitInfo;

import java.io.IOException;
import java.util.*;

import jsr166y.CountedCompleter;
import jsr166y.RecursiveTask;
import water.*;
import water.Jobs.Job;
import water.Timer;
import water.util.Utils;

public class Tree extends CountedCompleter {
  static public enum StatType { ENTROPY, GINI };

  /** Left and right seed initializer number for statistics */
  public static final long LTSS_INIT = 0xe779aef0a6fd0c16L;
  public static final long RTSS_INIT = 0x5e63c6377e5297a7L;
  /** Left and right seed initializer number for subtrees */
  public static final long RTS_INIT = 0xa7a34721109d3708L;
  public static final long LTS_INIT = 0x264ccf88cf4dec32L;
  /** If the number of rows is higher then given number, fork-join is used to build
   * subtrees, else subtrees are built sequentially
   */
  public static final int ROWS_FORK_TRESHOLD = 1<<11;


  final StatType _type;         // Flavor of split logic
  final Data _data;             // Data source
  final int _data_id;           // Data-subset identifier (so trees built on this subset are not validated on it)
  final int _max_depth;         // Tree-depth cutoff
  final int _numSplitFeatures;  // Number of features to check at each splitting (~ split features)
  INode _tree;                  // Root of decision tree
  ThreadLocal<Statistic>[] _stats  = new ThreadLocal[2];
  final Job _job;
  final int _alltrees;          // Number of trees expected to build a complete model
  final long _seed;             // Pseudo random seed: used to playback sampling
  final int _numrows;           // Used to playback sampling
  final float _sample;          // Sample rate
  boolean _stratify;
  int [] _strata;
  transient int _verbose ;
  int _exclusiveSplitLimit;

  // Constructor used to define the specs when building the tree from the top
  public Tree( Data data, int max_depth, double min_error_rate, StatType stat, int numSplitFeatures, long seed, Job job, int treeId, int alltrees, float sample, int rowsize, boolean stratify, int [] strata, int verbose, int exclusiveSplitLimit) {
    _type             = stat;
    _data             = data;
    _data_id          = treeId; //data.dataId();
    _max_depth        = max_depth-1;
    _numSplitFeatures = numSplitFeatures;
    _job              = job;
    _alltrees         = alltrees;
    _seed             = seed;
    assert sample <= 1.0f : "Stratify sampling should in interval (0,1] but it is " + sample;
    _sample           = sample;
    _numrows          = rowsize;
    _stratify         = stratify;
    _strata           = strata;
    _verbose          = verbose;
    _exclusiveSplitLimit = exclusiveSplitLimit;
  }

  // Oops, uncaught exception
  public boolean onExceptionalCompletion( Throwable ex, CountedCompleter _) {
    ex.printStackTrace();
    return true;
  }

  private Statistic getStatistic(int index, Data data, long seed, int exclusiveSplitLimit) {
    Statistic result = _stats[index].get();
    if( result==null ) {
      result  = _type == StatType.GINI ?
          new GiniStatistic   (data,_numSplitFeatures, _seed, exclusiveSplitLimit) :
          new EntropyStatistic(data,_numSplitFeatures, _seed, exclusiveSplitLimit);
      _stats[index].set(result);
    }
    result.forgetFeatures();   // All new features
    result.reset(data, seed);
    return result;
  }

  StringBuffer computeStatistics() {
    StringBuffer sb = new StringBuffer();
    ArrayList<SplitInfo>[] stats = new ArrayList[_data.columns()];
    for (int i = 0; i < _data.columns()-1; i++) stats[i] = new ArrayList<Tree.SplitNode.SplitInfo>();
    _tree.computeStats(stats);
    for (int i = 0; i < _data.columns()-1; i++) {
      String colname = _data.colName(i);
      ArrayList<SplitInfo> colSplitStats = stats[i];
      Collections.sort(colSplitStats);
      int usage = 0;
      for (SplitInfo si : colSplitStats) {
        usage += si._used;
      }
      sb.append(colname).append(':').append(usage).append("x");
      for (SplitInfo si : colSplitStats) {
        sb.append(", <=").append(Utils.p2d(si.splitNode().split_value())).append('{').append(si.affectedLeaves()).append("}x"+si._used+" ");
      }

      sb.append('\n');
    }
    return sb;
  }

  // Actually build the tree
  public void compute() {
<<<<<<< HEAD
    Timer timer = new Timer();
    _stats[0] = new ThreadLocal<Statistic>();
    _stats[1] = new ThreadLocal<Statistic>();
    Data d = (true && _stratify)?_data.sample(_strata,_seed):_data.sample(_sample,_seed,_numrows);
    Statistic left = getStatistic(0, d, _seed, _exclusiveSplitLimit);
    // calculate the split
    for( Row r : d ) left.addQ(r);
    left.applyClassWeights();   // Weight the distributions
    Statistic.Split spl = left.split(d, false);
    _tree = spl.isLeafNode()
      ? new LeafNode(_data.unmapClass(spl._split), d.rows())
      : new FJBuild (spl, d, 0, _seed).compute();

    if (_verbose > 1)
      Utils.pln(computeStatistics().toString());
    _stats = null; // GC

    // Atomically improve the Model as well
    appendKey(_modelKey,toKey());
    StringBuilder sb = new StringBuilder("[RF] Tree : ").append(_data_id+1);
    sb.append(" d=").append(_tree.depth()).append(" leaves=").append(_tree.leaves()).append(" done in ").append(timer).append('\n');
    Utils.pln(_tree.toString(sb,  _verbose > 0 ? Integer.MAX_VALUE : 200).toString());
=======
    if(!Jobs.cancelled(_job._key)) {
      Timer timer = new Timer();
      _stats[0] = new ThreadLocal<Statistic>();
      _stats[1] = new ThreadLocal<Statistic>();
      Data d = (true && _stratify)?_data.sample(_strata,_seed):_data.sample(_sample,_seed,_numrows);
      Statistic left = getStatistic(0, d, _seed, _exclusiveSplitLimit);
      // calculate the split
      for( Row r : d ) left.addQ(r);
      left.applyClassWeights();   // Weight the distributions
      Statistic.Split spl = left.split(d, false);
      _tree = spl.isLeafNode()
        ? new LeafNode(spl._split, d.rows())
        : new FJBuild (spl, d, 0, _seed).compute();

      if (_verbose > 1)
        Utils.pln(computeStatistics().toString());
      _stats = null; // GC

      // Atomically improve the Model as well
      appendKey(_job._dest,toKey());
      StringBuilder sb = new StringBuilder("[RF] Tree : ").append(_data_id+1);
      sb.append(" d=").append(_tree.depth()).append(" leaves=").append(_tree.leaves()).append(" done in ").append(timer).append('\n');
      Utils.pln(_tree.toString(sb,  _verbose > 0 ? Integer.MAX_VALUE : 200).toString());
    }
>>>>>>> 8aabcc71
    tryComplete();
  }

  // Stupid static method to make a static anonymous inner class
  // which serializes "for free".
  static void appendKey(Key model, final Key tKey) {
    new TAtomic<RFModel>() {
      @Override public RFModel alloc() { return new RFModel(); }
      @Override public RFModel atomic(RFModel old) { return RFModel.make(old,tKey); }
    }.invoke(model);
  }

  private class FJBuild extends RecursiveTask<INode> {
    final Statistic.Split _split;
    final Data _data;
    final int _depth;
    final long _seed;

    FJBuild(Statistic.Split split, Data data, int depth, long seed) {
      _split = split;  _data = data; _depth = depth; _seed = seed;
    }

    @Override public INode compute() {
      Statistic left = getStatistic(0,_data, _seed + LTSS_INIT, _exclusiveSplitLimit); // first get the statistics
      Statistic rite = getStatistic(1,_data, _seed + RTSS_INIT, _exclusiveSplitLimit);
      Data[] res = new Data[2]; // create the data, node and filter the data
      int c = _split._column, s = _split._split;
      assert c != _data.columns()-1; // Last column is the class column
      SplitNode nd = _split.isExclusion() ?
        new ExclusionNode(c, s, _data.colName(c), _data.unmap(c,s)) :
        new SplitNode    (c, s, _data.colName(c), _data.unmap(c,s));
      _data.filter(nd,res,left,rite);
      FJBuild fj0 = null, fj1 = null;
      Statistic.Split ls = left.split(res[0], _depth >= _max_depth); // get the splits
      Statistic.Split rs = rite.split(res[1], _depth >= _max_depth);
      if (ls.isLeafNode() || ls.isImpossible())
            nd._l = new LeafNode(_data.unmapClass(ls._split), res[0].rows()); // create leaf nodes if any
      else  fj0 = new FJBuild(ls,res[0],_depth+1, _seed + LTS_INIT);
      if (rs.isLeafNode() || rs.isImpossible())
            nd._r = new LeafNode(_data.unmapClass(rs._split), res[1].rows());
      else  fj1 = new  FJBuild(rs,res[1],_depth+1, _seed - RTS_INIT);
      // Recursively build the splits, in parallel
      if (_data.rows() > ROWS_FORK_TRESHOLD) {
        if( fj0 != null &&        (fj1!=null ) ) fj0.fork();
        if( fj1 != null ) nd._r = fj1.compute();
        if( fj0 != null ) nd._l = (fj1!=null ) ? fj0.join() : fj0.compute();
      } else {
        if( fj1 != null ) nd._r = fj1.compute();
        if( fj0 != null ) nd._l = fj0.compute();
      }
      /* Degenerate trees such as the following  can occur when an impossible split was found.
              y<=1.1        This is unusual enough to ignore.
              /    \
           y<=1.0   0
           / \
          1   1   */
      // FIXME there is still issue with redundant trees!
      return nd;
    }
  }

  public static abstract class INode {
    abstract int classify(Row r);
    abstract int depth();       // Depth of deepest leaf
    abstract int leaves();      // Number of leaves
    abstract void computeStats(ArrayList<SplitInfo>[] stats);
    abstract StringBuilder toString( StringBuilder sb, int len );
    final boolean isLeaf() { return depth() == 0; }

    public abstract void print(TreePrinter treePrinter) throws IOException;
    abstract void write( AutoBuffer bs );
    int _size;                  // Byte-size in serialized form
    final int size( ) { return _size==0 ? (_size=size_impl()) : _size;  }
    abstract int size_impl();
  }

  /** Leaf node that for any row returns its the data class it belongs to. */
  static class LeafNode extends INode {
    final int _class;    // A category reported by the inner node
    final int _rows;     // A number of classified rows (only meaningful for training)
    /**
     * Construct a new leaf node.
     * @param c - a particular value of class predictor from interval [0,N-1]
     * @param rows - numbers of rows with the predictor value
     */
    LeafNode(int c, int rows) {
      assert 0 <= c && c <= 254; // sanity check
      _class = c;               // Class from 0 to _N-1
      _rows  = rows;
    }
    @Override public int depth()  { return 0; }
    @Override public int leaves() { return 1; }
    @Override public void computeStats(ArrayList<SplitInfo>[] stats) { /* do nothing for leaves */ }
    @Override public int classify(Row r) { return _class; }
    @Override public StringBuilder toString(StringBuilder sb, int n ) { return sb.append('[').append(_class).append(']').append('{').append(_rows).append('}'); }
    @Override public void print(TreePrinter p) throws IOException { p.printNode(this); }
    @Override void write( AutoBuffer bs ) {
      bs.put1('[');             // Leaf indicator
      bs.put1(_class);
    }
    @Override int size_impl( ) { return 2; } // 2 bytes in serialized form
  }

  /** Gini classifier node. */
  static class SplitNode extends INode {
    final int _column;
    final int _split;
    INode _l, _r;
    int _depth, _leaves, _size;
    String _name;
    float _originalSplit;

    public SplitNode(int column, int split, String columnName, float originalSplit) {
      _name = columnName;
      _column = column;
      _split = split;
      _originalSplit = originalSplit;
    }

    static class SplitInfo implements Comparable<SplitInfo> {
      /**first node which introduce split*/
      final SplitNode _splitNode;
      int _affectedLeaves;
      int _used;
      SplitInfo (SplitNode splitNode, int affectedLeaves) { _splitNode = splitNode; _affectedLeaves = affectedLeaves; _used = 1; }
      final SplitNode splitNode() { return _splitNode; }
      final int affectedLeaves()  { return _affectedLeaves; }

      static SplitInfo info(SplitNode splitNode, int leavesAffected) {
        return new SplitInfo(splitNode, leavesAffected);
      }

      @Override public int compareTo(SplitInfo o) {
        if (o._affectedLeaves == _affectedLeaves)  return 0;
        else if (_affectedLeaves < o._affectedLeaves) return 1;
        else return -1;
      }
    }

    @Override int classify(Row r) { return r.getEncodedColumnValue(_column) <= _split ? _l.classify(r) : _r.classify(r);  }
    @Override public int depth() { return  _depth != 0 ? _depth : (_depth = Math.max(_l.depth(), _r.depth()) + 1); }
    @Override public int leaves() { return  _leaves != 0 ? _leaves : (_leaves=_l.leaves() + _r.leaves()); }
    @Override void computeStats(ArrayList<SplitInfo>[] stats) {
      SplitInfo splitInfo = null;
      // Find the same split
      for (SplitInfo si : stats[_column]) {
        if (si.splitNode()._split == _split) {
          splitInfo = si;
          break;
        }
      }
      if (splitInfo == null) {
        stats[_column].add(SplitInfo.info(this, _leaves));
      } else {
        splitInfo._affectedLeaves += leaves();
        splitInfo._used += 1;
      }
      _l.computeStats(stats);
      _r.computeStats(stats);
    }
    // Computes the original split-value, as a float.  Returns a float to keep
    // the final size small for giant trees.
    protected final float split_value() { return _originalSplit; }
    @Override public void print(TreePrinter p) throws IOException { p.printNode(this); }
    @Override public String toString() { return "S "+_column +"<=" + _originalSplit + " ("+_l+","+_r+")";  }
    @Override public StringBuilder toString( StringBuilder sb, int n ) {
      sb.append(_name).append("<=").append(Utils.p2d(split_value())).append('@').append(leaves()).append(" (");
      if( sb.length() > n ) return sb;
      sb = _l.toString(sb,n).append(',');
      if( sb.length() > n ) return sb;
      sb = _r.toString(sb,n).append(')');
      return sb;
    }

    @Override void write( AutoBuffer bs ) {
      bs.put1('S');             // Node indicator
      assert Short.MIN_VALUE <= _column && _column < Short.MAX_VALUE;
      bs.put2((short) _column);
      bs.put4f(split_value());
      int skip = _l.size(); // Drop down the amount to skip over the left column
      if( skip <= 254 )  bs.put1(skip);
      else { bs.put1(0); bs.put3(skip); }
      _l.write(bs);
      _r.write(bs);
    }
    @Override public int size_impl( ) {
      // Size is: 1 byte indicator, 2 bytes col, 4 bytes val, the skip, then left, right
      return _size=(1+2+4+(( _l.size() <= 254 ) ? 1 : 4)+_l.size()+_r.size());
    }
    public boolean isIn(final Row row) {  return row.getEncodedColumnValue(_column) <= _split; }
    public final boolean canDecideAbout(final Row row) { return row.hasValidValue(_column); }
  }

  /** Node that classifies one column category to the left and the others to the right. */
  static class ExclusionNode extends SplitNode {

    public ExclusionNode(int column, int val, String cname, float origSplit) { super(column,val,cname,origSplit);  }

    @Override int classify(Row r) { return r.getEncodedColumnValue(_column) == _split ? _l.classify(r) : _r.classify(r); }
    @Override public void print(TreePrinter p) throws IOException { p.printNode(this); }
    @Override public String toString() { return "E "+_column +"==" + _split + " ("+_l+","+_r+")"; }
    @Override public StringBuilder toString( StringBuilder sb, int n ) {
      sb.append(_name).append("==").append(_split).append('@').append(leaves()).append(" (");
      if( sb.length() > n ) return sb;
      sb = _l.toString(sb,n).append(',');
      if( sb.length() > n ) return sb;
      sb = _r.toString(sb,n).append(')');
      return sb;
    }
    public int size_impl( ) {
      // Size is: 1 byte indicator, 2 bytes col, 4 bytes val, the skip, then left, right
      return _size=(1+2+4+(( _l.size() <= 254 ) ? 1 : 4)+_l.size()+_r.size());
    }

    @Override void write( AutoBuffer bs ) {
      bs.put1('E');             // Node indicator
      assert Short.MIN_VALUE <= _column && _column < Short.MAX_VALUE;
      bs.put2((short)_column);
      bs.put4f(split_value());
      int skip = _l.size(); // Drop down the amount to skip over the left column
      if( skip <= 254 )  bs.put1(skip);
      else { bs.put1(0); bs.put3(skip); }
      _l.write(bs);
      _r.write(bs);
    }
    public boolean isIn(Row row) { return row.getEncodedColumnValue(_column) == _split; }
  }

  public int classify(Row r) { return _tree.classify(r); }
  public String toString()   { return _tree.toString(); }
  public int leaves() { return _tree.leaves(); }
  public int depth() { return _tree.depth(); }

  // Write the Tree to a random Key homed here.
  public Key toKey() {
    AutoBuffer bs = new AutoBuffer();
    bs.put4(_data_id);
    bs.put8(_seed);
    _tree.write(bs);
    Key key = Key.make(UUID.randomUUID().toString(),(byte)1,Key.DFJ_INTERNAL_USER, H2O.SELF);
    DKV.put(key,new Value(key, bs.buf()));
    return key;
  }

  /** Classify this serialized tree - withOUT inflating it to a full tree.
     Use row 'row' in the dataset 'ary' (with pre-fetched bits 'databits')
     Returns classes from 0 to N-1*/
  public static short classify( AutoBuffer ts, ValueArray ary, AutoBuffer databits, int row, int modelDataMap[], short badData ) {
    ts.get4();    // Skip tree-id
    ts.get8();    // Skip seed
    byte b;

    while( (b = (byte) ts.get1()) != '[' ) { // While not a leaf indicator
      assert b == '(' || b == 'S' || b == 'E';
      int col = modelDataMap[ts.get2()]; // Column number in model-space mapped to data-space
      float fcmp = ts.get4f();  // Float to compare against
      if( ary.isNA(databits, row, col) ) return badData;
      float fdat = (float)ary.datad(databits, row, col);
      int skip = (ts.get1()&0xFF);
      if( skip == 0 ) skip = ts.get3();
      if (b == 'E') {
        if (fdat != fcmp)
          ts.position(ts.position() + skip);
      } else {
        // Picking right subtree? then skip left subtree
        if( fdat > fcmp ) ts.position(ts.position() + skip);
      }
    }
    return (short) ( ts.get1()&0xFF );      // Return the leaf's class
  }

  // Classify on the compressed tree bytes, from the pre-packed double data
  public static double classify( AutoBuffer ts, double[] ds, double badat ) {
    ts.get4();    // Skip tree-id
    ts.get8();    // Skip seed
    byte b;

    while( (b = (byte) ts.get1()) != '[' ) { // While not a leaf indicator
      assert b == '(' || b == 'S' || b == 'E';
      int col = ts.get2(); // Column number in model-space
      float fcmp = ts.get4f();  // Float to compare against
      if( Double.isNaN(ds[col]) ) return badat;
      float fdat = (float)ds[col];
      int skip = (ts.get1()&0xFF);
      if( skip == 0 ) skip = ts.get3();
      if (b == 'E') {
        if (fdat != fcmp)
          ts.position(ts.position() + skip);
      } else {
        // Picking right subtree? then skip left subtree
        if( fdat > fcmp ) ts.position(ts.position() + skip);
      }
    }
    return ts.get1()&0xFF;      // Return the leaf's class
  }

  public static int dataId( byte[] bits) { return UDP.get4(bits, 0); }
  public static long seed ( byte[] bits) { return UDP.get8(bits, 4); }

  /** Abstract visitor class for serialized trees.*/
  public static abstract class TreeVisitor<T extends Exception> {
    protected TreeVisitor<T> leaf( int tclass ) throws T { return this; }
    protected TreeVisitor<T>  pre( int col, float fcmp, int off0, int offl, int offr ) throws T { return this; }
    protected TreeVisitor<T>  mid( int col, float fcmp ) throws T { return this; }
    protected TreeVisitor<T> post( int col, float fcmp ) throws T { return this; }
    long  result( ) { return 0; }
    protected final AutoBuffer _ts;
    public TreeVisitor( AutoBuffer tbits ) {
      _ts = tbits;
      _ts.get4();               // Skip tree ID
      _ts.get8();               // Skip seed
    }

    public final TreeVisitor<T> visit() throws T {
      byte b = (byte) _ts.get1();
      if( b == '[' ) return leaf(_ts.get1()&0xFF);
      assert b == '(' || b == 'S' || b =='E' : b;
      int off0 = _ts.position()-1;    // Offset to start of *this* node
      int col = _ts.get2();     // Column number
      float fcmp = _ts.get4f(); // Float to compare against
      int skip = (_ts.get1()&0xFF);
      if( skip == 0 ) skip = _ts.get3();
      int offl = _ts.position();      // Offset to start of *left* node
      int offr = _ts.position()+skip; // Offset to start of *right* node
      return pre(col,fcmp,off0,offl,offr).visit().mid(col,fcmp).visit().post(col,fcmp);
    }
  }

  /** Return (depth<<32)|(leaves), in 1 pass. */
  public static long depth_leaves( AutoBuffer tbits ) {
    return new TreeVisitor<RuntimeException>(tbits) {
      int _maxdepth, _depth, _leaves;
      protected TreeVisitor leaf(int tclass ) { _leaves++; if( _depth > _maxdepth ) _maxdepth = _depth; return this; }
      protected TreeVisitor pre (int col, float fcmp, int off0, int offl, int offr ) { _depth++; return this; }
      protected TreeVisitor post(int col, float fcmp ) { _depth--; return this; }
      long result( ) {return ((long)_maxdepth<<32) | _leaves; }
    }.visit().result();
  }
}<|MERGE_RESOLUTION|>--- conflicted
+++ resolved
@@ -108,30 +108,6 @@
 
   // Actually build the tree
   public void compute() {
-<<<<<<< HEAD
-    Timer timer = new Timer();
-    _stats[0] = new ThreadLocal<Statistic>();
-    _stats[1] = new ThreadLocal<Statistic>();
-    Data d = (true && _stratify)?_data.sample(_strata,_seed):_data.sample(_sample,_seed,_numrows);
-    Statistic left = getStatistic(0, d, _seed, _exclusiveSplitLimit);
-    // calculate the split
-    for( Row r : d ) left.addQ(r);
-    left.applyClassWeights();   // Weight the distributions
-    Statistic.Split spl = left.split(d, false);
-    _tree = spl.isLeafNode()
-      ? new LeafNode(_data.unmapClass(spl._split), d.rows())
-      : new FJBuild (spl, d, 0, _seed).compute();
-
-    if (_verbose > 1)
-      Utils.pln(computeStatistics().toString());
-    _stats = null; // GC
-
-    // Atomically improve the Model as well
-    appendKey(_modelKey,toKey());
-    StringBuilder sb = new StringBuilder("[RF] Tree : ").append(_data_id+1);
-    sb.append(" d=").append(_tree.depth()).append(" leaves=").append(_tree.leaves()).append(" done in ").append(timer).append('\n');
-    Utils.pln(_tree.toString(sb,  _verbose > 0 ? Integer.MAX_VALUE : 200).toString());
-=======
     if(!Jobs.cancelled(_job._key)) {
       Timer timer = new Timer();
       _stats[0] = new ThreadLocal<Statistic>();
@@ -143,7 +119,7 @@
       left.applyClassWeights();   // Weight the distributions
       Statistic.Split spl = left.split(d, false);
       _tree = spl.isLeafNode()
-        ? new LeafNode(spl._split, d.rows())
+        ? new LeafNode(_data.unmapClass(spl._split), d.rows())
         : new FJBuild (spl, d, 0, _seed).compute();
 
       if (_verbose > 1)
@@ -156,7 +132,6 @@
       sb.append(" d=").append(_tree.depth()).append(" leaves=").append(_tree.leaves()).append(" done in ").append(timer).append('\n');
       Utils.pln(_tree.toString(sb,  _verbose > 0 ? Integer.MAX_VALUE : 200).toString());
     }
->>>>>>> 8aabcc71
     tryComplete();
   }
 
