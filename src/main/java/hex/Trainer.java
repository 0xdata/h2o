package hex;

import hex.Layer.ChunksInput;
import hex.Layer.Input;
import hex.Layer.VecsInput;

import java.io.IOException;
import java.nio.FloatBuffer;
import java.util.*;
import java.util.Map.Entry;
import java.util.concurrent.*;
import java.util.concurrent.atomic.*;

import water.*;
import water.H2O.H2OCountedCompleter;
import water.fvec.*;
import water.util.Log;

import com.jogamp.opencl.*;
import com.jogamp.opencl.CLMemory.Mem;

/**
 * Trains a neural network.
 *
 * @author cypof
 */
public abstract class Trainer {
  public Trainer() {
  }

  public abstract Layer[] layers();

  public abstract void start();

  public abstract void join();

  public long items() {
    throw new UnsupportedOperationException();
  }

  public static class Base extends Trainer {
    final Layer[] _ls;

    public Base(Layer[] ls) {
      _ls = ls;
    }

    @Override public Layer[] layers() {
      return _ls;
    }

    @Override public void start() {
      throw new UnsupportedOperationException();
    }

    @Override public void join() {
      throw new UnsupportedOperationException();
    }

    final void step() {
      fprop();
      for( int i = 1; i < _ls.length - 1; i++ )
        Arrays.fill(_ls[i]._e, 0);
      bprop();
    }

    final void adjust(long n) {
      for( int i = 1; i < _ls.length; i++ ) {
        _ls[i].anneal(n);
        _ls[i].momentum(n);
      }
    }

    final void fprop() {
      for( int i = 0; i < _ls.length; i++ )
        _ls[i].fprop();
    }

    final void bprop() {
      for( int i = _ls.length - 1; i > 0; i-- )
        _ls[i].bprop();
    }
  }

  /**
   * Trains NN on current thread.
   */
  public static class Direct extends Base {
    int _batch = 20;
    int _batches;
    int _current;

    public Direct(Layer[] ls) {
      super(ls);
    }

    @Override public Layer[] layers() {
      return _ls;
    }

    public void run() {
      Input input = (Input) _ls[0];
      for( _current = 0; _batches == 0 || _current < _batches; _current++ ) {
        for( int s = 0; s < _batch; s++ ) {
          step();
          input.move();
        }
        adjust(_current * _batch);
      }
    }

    @Override public long items() {
      return _batch * (long) _current;
    }
  }

  /**
   * Runs several trainers in parallel on the same weights, using threads. Only works on one node.
   * There is no synchronization, so some updates are lost. Works well in practice.
   */
  public static class Threaded extends Trainer {
    final Base[] _trainers;
    final Thread[] _threads;
    final int _stepsPerThread;
    static final CyclicBarrier DONE = new CyclicBarrier(1);
    volatile CyclicBarrier _suspend;
    final CyclicBarrier _resume;
    final AtomicLong _items = new AtomicLong();

    public Threaded(Layer[] ls) {
      this(ls, 0, Runtime.getRuntime().availableProcessors());
    }

    public Threaded(Layer[] ls, int steps, int cores) {
      _trainers = new Base[cores];
      _threads = new Thread[_trainers.length];
      _stepsPerThread = steps / _threads.length;
      _resume = new CyclicBarrier(_threads.length + 1);

      for( int t = 0; t < _trainers.length; t++ ) {
        final Input input = (Input) ls[0].clone();
        input._pos = input._len * t / _trainers.length;
        Layer[] clones = Layer.clone(ls, input, 0);

        _trainers[t] = new Base(clones);
        final Base trainer = _trainers[t];

        _threads[t] = new Thread("H2O Trainer " + t) {
          @Override public void run() {
            for( int i = 0; _stepsPerThread == 0 || i < _stepsPerThread; i++ ) {
              CyclicBarrier b = _suspend;
              if( b == DONE )
                break;
              if( b != null ) {
                try {
                  b.await();
                  _resume.await();
                } catch( Exception e ) {
                  throw new RuntimeException(e);
                }
              }
              trainer.step();
              input.move();
              _items.incrementAndGet();
            }
          }
        };
      }
      Log.info("Started " + _trainers.length + " neural network trainers");
    }

    @Override public Layer[] layers() {
      return _trainers[0].layers();
    }

    @Override public long items() {
      return _items.get();
    }

    @Override public void start() {
      for( int t = 0; t < _threads.length; t++ )
        _threads[t].start();
    }

    @Override public void join() {
      for( int i = 0; i < _threads.length; i++ ) {
        try {
          _threads[i].join();
        } catch( InterruptedException e ) {
          throw new RuntimeException(e);
        }
      }
    }

    public void cancel() {
      _suspend = DONE;
    }

    void suspend() {
      try {
        _suspend = new CyclicBarrier(_threads.length + 1);
        _suspend.await();
        _suspend = null;
      } catch( Exception e ) {
        throw new RuntimeException(e);
      }
    }

    void resume() {
      try {
        _resume.await();
      } catch( Exception e ) {
        throw new RuntimeException(e);
      }
    }
  }

  /**
   * Distributed trainer. All tasks on a node update the same weights, like Threaded. Updates
   * between nodes are synchronized at regular intervals by exchanging messages between the
   * initiating machine and others. Requires input to be Frame.
   */
  public static class MapReduce extends Trainer {
    static final ConcurrentHashMap<Key, MapReduce> _instances = new ConcurrentHashMap<Key, MapReduce>();

    Layer[] _ls;
    int _epochs;
    Key _job;
    AtomicIntegerArray _counts;
    transient Key _key;
    transient Descent _task;

    public MapReduce(Layer[] ls) {
      this(ls, 0, null);
    }

    public MapReduce(Layer[] ls, int epochs, Key job) {
      _ls = ls;
      _epochs = epochs;
      _job = job;
    }

    @Override public Layer[] layers() {
      return _ls;
    }

    @Override public long items() {
      Vec[] vecs = ((VecsInput) _ls[0])._vecs;
      long n = 0;
      for( int i = 0; i < _counts.length(); i++ )
<<<<<<< HEAD
        n += _counts.get(i) * frame.vecs()[0].chunkLen(i);
=======
        n += _counts.get(i) * vecs[0].chunkLen(i);
>>>>>>> 73152721
      return n;
    }

    @Override public void start() {
      // TODO? Chunk weights over all nodes
      // _keys = new Key[H2O.CLOUD._memary.length];
      // Weights[] weights = new Weights[_keys.length];

      _key = Key.make(UUID.randomUUID().toString(), (byte) 1, Key.DFJ_INTERNAL_USER, H2O.SELF);
      _instances.put(_key, this);
      DKV.put(_key, new Value(_key, new byte[0]));

<<<<<<< HEAD
      final Frame frame = ((FrameInput) _ls[0])._frame;
      assert _ls[0]._a.length == frame.numCols() - 1;
      assert frame.anyVec().nChunks() >= NeuralNet.cores() : "Not enough chunks, c.f. NeuralNet.reChunk";
      _counts = new AtomicIntegerArray(frame.vecs()[0].nChunks());
=======
      final Vec[] vecs = ((VecsInput) _ls[0])._vecs;
      assert _ls[0]._a.length == vecs.length - 1;
      assert vecs[0].nChunks() >= NeuralNet.cores() : "Not enough chunks, c.f. NeuralNet.reChunk";
      _counts = new AtomicIntegerArray(vecs[0].nChunks());
>>>>>>> 73152721

      _task = new Descent();
      _task._job = _job;
      _task._ls = _ls;
      _task._key = _key;
      _task._epochs = _epochs;
      _task._ws = new float[_ls.length][];
      _task._bs = new float[_ls.length][];
      for( int y = 1; y < _ls.length; y++ ) {
        _task._ws[y] = _ls[y]._w;
        _task._bs[y] = _ls[y]._b;
      }
      _task.dfork(new Frame(null, vecs));
    }

    @Override public void join() {
      _task.join();
    }

    void done() {
      _instances.remove(_key);
      UKV.remove(_key);
      if( _job != null ) {
        Job job = Job.findJob(_job);
        if( job != null )
          job.remove();
      }
    }
  }

  static class Descent extends MRTask2<Descent> {
    static final int BATCH = 16;

    Key _job;
    Layer[] _ls;
    float[][] _ws, _bs;
    Key _key;
    int _epochs;
    transient NodeDescent _node;
    transient volatile boolean _done;

    @Override protected void setupLocal() {
      _node = new NodeDescent(_job, _ls, _ws, _bs, _key);

      // Separate thread for more regular latency
      final boolean home = _key.home();
      Thread thread = new Thread() {
        @Override public void run() {
          while( _job == null || Job.running(_job) ) {
            if( !home )
              _node.sync();
            else
              _node._total = _node._trainer.items();

            try {
              Thread.sleep(1);
            } catch( InterruptedException ex ) {
            }
          }
        }
      };
      thread.setDaemon(true);
      thread.start();
    }

    @Override protected void closeLocal() {
      // Launch actual computation in order, otherwise passes
      // between chunks diverge quickly
      DescentEpoch epoch = new DescentEpoch();
      epoch._node = _node;
      epoch._count = _epochs == 0 ? -1 : _epochs;
      H2O.submitTask(epoch);
      _ls = null;
      _ws = _bs = null;
      _key = null;
    }

    @Override public void map(Chunk[] cs) {
      _node._chunks.add(cs);
    }

    @Override public boolean logVerbose() {
      return false;
    }
  }

  static class DescentEpoch extends H2OCountedCompleter {
    NodeDescent _node;
    int _count;

    @Override public void compute2() {
      if( _count < 0 || --_count > 0 && (_node._job == null || Job.running(_node._job)) ) {
        for( Chunk[] cs : _node._chunks ) {
          DescentChunk task = new DescentChunk();
          task._node = _node;
          task._cs = cs;
          H2O.submitTask(task);
        }
        reinitialize();
        H2O.submitTask(this);
      } else {
        if( _node._key.home() )
          _node._trainer.done();
      }
    }
  }

  static class DescentChunk extends H2OCountedCompleter {
    NodeDescent _node;
    Chunk[] _cs;

    @Override public void compute2() {
      Layer[] clones = new Layer[_node._ls.length];
      FrameInput stats = (FrameInput) _node._ls[0];
      ChunksInput input = new ChunksInput(_cs, stats._means, stats._sigmas);
      input.init(null, _cs.length - 1);
      clones[0] = input;
      for( int y = 1; y < _node._ls.length; y++ ) {
        clones[y] = _node._ls[y].clone();
        clones[y]._w = _node._ws[y];
        clones[y]._b = _node._bs[y];
        clones[y].init(clones[y - 1], _node._bs[y].length, false, _node._total);
      }
      Base base = new Base(clones);
      for( input._pos = 0; input._pos < _cs[0]._len; input._pos++ )
        base.step();
      int chunk = _cs[0].cidx();
      _node.stepped(chunk);
    }
  }

  static class NodeDescent extends AtomicInteger {
    transient ConcurrentLinkedQueue<Chunk[]> _chunks = new ConcurrentLinkedQueue<Chunk[]>();

    Key _job;
    Layer[] _ls;
    float[][] _ws, _bs;
    float[][] _wi, _bi;
    Key _key;
    ConcurrentHashMap<Integer, Integer> _counters;
    MapReduce _trainer;
    long _total;

    NodeDescent(Key job, Layer[] ls, float[][] ws, float[][] bs, Key key) {
      _job = job;
      _ls = ls;
      _key = key;
      _ws = ws;
      _bs = bs;
      _wi = new float[ws.length][];
      _bi = new float[bs.length][];
      for( int y = 1; y < _ws.length; y++ ) {
        _wi[y] = ws[y].clone();
        _bi[y] = bs[y].clone();
      }
      _trainer = MapReduce._instances.get(_key);
      assert (_trainer != null) == _key.home();
      if( _trainer == null )
        _counters = new ConcurrentHashMap<Integer, Integer>();
    }

    void stepped(int chunk) {
      assert (_trainer != null) == _key.home();
      if( _trainer != null )
        _trainer._counts.incrementAndGet(chunk);
      else {
        for( ;; ) {
          Integer n = _counters.get(chunk);
          if( n == null ) {
            if( _counters.putIfAbsent(chunk, 1) == null )
              break;
          } else {
            if( _counters.replace(chunk, n, n + 1) )
              break;
          }
        }
      }
    }

    boolean sync() {
      assert !_key.home();
      int[] counts = new int[10];
      int n = 0;
      for( Entry<Integer, Integer> entry : _counters.entrySet() ) {
        if( n == counts.length ) {
          int[] t = new int[counts.length * 2];
          System.arraycopy(counts, 0, t, 0, counts.length);
          counts = t;
        }
        counts[n++] = entry.getKey();
        counts[n++] = _counters.remove(entry.getKey());
      }
      if( n > counts.length ) {
        int[] t = new int[n];
        System.arraycopy(counts, 0, t, 0, t.length);
        counts = t;
      }
      if( n > 0 ) {
        Shuttle s = new Shuttle();
        s._w = new float[_ws.length][];
        s._b = new float[_bs.length][];
        for( int y = 1; y < _ws.length; y++ ) {
          s._w[y] = new float[_ws[y].length];
          for( int i = 0; i < _ws[y].length; i++ ) {
            s._w[y][i] = _ws[y][i] - _wi[y][i];
            _wi[y][i] = _ws[y][i];
          }
          s._b[y] = new float[_bs[y].length];
          for( int i = 0; i < _bs[y].length; i++ ) {
            s._b[y][i] = _bs[y][i] - _bi[y][i];
            _bi[y][i] = _bs[y][i];
          }
        }
        s._counts = counts;
        s.invoke(_key);
        _total = s._total;
        for( int y = 1; y < _ws.length; y++ ) {
          for( int i = 0; i < _ws[y].length; i++ ) {
            float d = _ws[y][i] - _wi[y][i];
            _wi[y][i] = s._w[y][i];
            _ws[y][i] = s._w[y][i] + d;
          }
          for( int i = 0; i < _bs[y].length; i++ ) {
            float d = _bs[y][i] - _bi[y][i];
            _bi[y][i] = s._b[y][i];
            _bs[y][i] = s._b[y][i] + d;
          }
        }
        return true;
      }
      return false;
    }

    static class Shuttle extends Atomic {
      float[][] _w, _b; // Deltas in, values out
      int[] _counts;
      long _total;

      @Override public Value atomic(Value value) {
        assert _key.home();
        MapReduce trainer = MapReduce._instances.get(_key);
        for( int y = 1; y < trainer._ls.length; y++ ) {
          for( int i = 0; i < _w[y].length; i++ )
            trainer._ls[y]._w[i] += _w[y][i];
          for( int i = 0; i < _b[y].length; i++ )
            trainer._ls[y]._b[i] += _b[y][i];
        }
        for( int y = 1; y < trainer._ls.length; y++ ) {
          _w[y] = trainer._ls[y]._w;
          _b[y] = trainer._ls[y]._b;
        }
        for( int i = 0; i < _counts.length; i += 2 )
          trainer._counts.addAndGet(_counts[i], _counts[i + 1]);
        _counts = null;
        _total = trainer.items();
        return null;
      }
    }
  }

  /**
   * GPU based trainer. Alpha code!
   */
  public static class OpenCL extends Trainer {
    final Layer[] _ls;

    public OpenCL(Layer[] ls) {
      _ls = ls;
    }

    @Override public Layer[] layers() {
      return _ls;
    }

    @Override public void start() {
      CLContext context = CLContext.create();
      Log.debug("Created " + context);

      try {
        CLDevice device = context.getMaxFlopsDevice();
        Log.debug("Using " + device);
        CLCommandQueue queue = device.createCommandQueue();

        CLProgram program = context.createProgram(Boot._init.getResource2("/kernels.cl")).build();
        CLKernel[] fprops = new CLKernel[_ls.length];
        CLKernel[] bprops = new CLKernel[_ls.length];
        CLKernel[] resets = new CLKernel[_ls.length];
        CLBuffer<FloatBuffer>[] w = new CLBuffer[_ls.length];
        CLBuffer<FloatBuffer>[] b = new CLBuffer[_ls.length];
        CLBuffer<FloatBuffer>[] a = new CLBuffer[_ls.length];
        CLBuffer<FloatBuffer>[] e = new CLBuffer[_ls.length];
        for( int y = 0; y < _ls.length; y++ ) {
          a[y] = context.createFloatBuffer(_ls[y]._a.length, Mem.READ_WRITE);
          if( y > 0 ) {
            w[y] = context.createFloatBuffer(_ls[y]._w.length, Mem.READ_ONLY);
            b[y] = context.createFloatBuffer(_ls[y]._b.length, Mem.READ_ONLY);
            e[y] = context.createFloatBuffer(_ls[y]._e.length, Mem.READ_ONLY);
            queue.putWriteBuffer(w[y], false);
            queue.putWriteBuffer(b[y], false);

            fprops[y] = program.createCLKernel(_ls.getClass().getSimpleName() + "_fprop");
            fprops[y].putArg(_ls[y - 1]._a.length);
            fprops[y].putArgs(a[y - 1], w[y], b[y], a[y]);

            bprops[y] = program.createCLKernel(_ls.getClass().getSimpleName() + "_bprop");
            bprops[y].putArg(_ls[y - 1]._a.length);
            bprops[y].putArgs(a[y - 1], w[y], b[y], a[y], e[y]);
            bprops[y].putArg(_ls[y]._r);
            if( e[y - 1] != null )
              bprops[y].putArg(e[y - 1]);

            resets[y] = program.createCLKernel("reset_error");
            resets[y].putArg(e[y]);
          }
        }
        int group = device.getMaxWorkGroupSize();
        Input input = (Input) _ls[0];
        for( ;; ) {
          input.fprop();
          for( int i = 0; i < input._a.length; i++ )
            a[0].getBuffer().put(i, input._a[i]);
          queue.putWriteBuffer(a[0], false);
          for( int y = 1; y < fprops.length; y++ )
            queue.put1DRangeKernel(fprops[y], 0, _ls[y]._a.length, group);

          queue.putReadBuffer(a[_ls.length - 1], true);
          for( int y = 1; y < fprops.length - 1; y++ )
            queue.put1DRangeKernel(resets[y], 0, _ls[y]._a.length, group);
//          softmax(input, a[a.length - 1].getBuffer(), e[e.length - 1].getBuffer());
          queue.putWriteBuffer(a[_ls.length - 1], false);
          queue.putWriteBuffer(e[_ls.length - 1], false);

          for( int y = _ls.length - 1; y > 0; y-- )
            queue.put1DRangeKernel(bprops[y], 0, _ls[y]._a.length, group);
          input.move();
        }
      } catch( IOException ex ) {
        throw new RuntimeException(ex);
      } finally {
        context.release();
      }
    }

    @Override public void join() {
      throw new UnsupportedOperationException();
    }

//    static void softmax(Input input, FloatBuffer a, FloatBuffer e) {
//      float max = Float.NEGATIVE_INFINITY;
//      for( int o = 0; o < a.capacity(); o++ )
//        if( max < a.get(o) )
//          max = a.get(o);
//      float scale = 0;
//      for( int o = 0; o < a.capacity(); o++ ) {
//        a.put(o, (float) Math.exp(a.get(o) - max));
//        scale += a.get(o);
//      }
//      for( int o = 0; o < a.capacity(); o++ ) {
//        a.put(o, a.get(o) / scale);
//        e.put(o, (o == input.label() ? 1 : 0) - a.get(o));
//      }
//    }
  }
}<|MERGE_RESOLUTION|>--- conflicted
+++ resolved
@@ -248,11 +248,7 @@
       Vec[] vecs = ((VecsInput) _ls[0])._vecs;
       long n = 0;
       for( int i = 0; i < _counts.length(); i++ )
-<<<<<<< HEAD
-        n += _counts.get(i) * frame.vecs()[0].chunkLen(i);
-=======
         n += _counts.get(i) * vecs[0].chunkLen(i);
->>>>>>> 73152721
       return n;
     }
 
@@ -265,17 +261,10 @@
       _instances.put(_key, this);
       DKV.put(_key, new Value(_key, new byte[0]));
 
-<<<<<<< HEAD
-      final Frame frame = ((FrameInput) _ls[0])._frame;
-      assert _ls[0]._a.length == frame.numCols() - 1;
-      assert frame.anyVec().nChunks() >= NeuralNet.cores() : "Not enough chunks, c.f. NeuralNet.reChunk";
-      _counts = new AtomicIntegerArray(frame.vecs()[0].nChunks());
-=======
       final Vec[] vecs = ((VecsInput) _ls[0])._vecs;
       assert _ls[0]._a.length == vecs.length - 1;
       assert vecs[0].nChunks() >= NeuralNet.cores() : "Not enough chunks, c.f. NeuralNet.reChunk";
       _counts = new AtomicIntegerArray(vecs[0].nChunks());
->>>>>>> 73152721
 
       _task = new Descent();
       _task._job = _job;
