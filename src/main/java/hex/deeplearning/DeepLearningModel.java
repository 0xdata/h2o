--- conflicted
+++ resolved
@@ -770,13 +770,8 @@
   boolean doScoring(Frame train, Frame ftrain, Frame ftest, Key job_key, Job.ValidatedJob.Response2CMAdaptor vadaptor) {
     try {
       final long now = System.currentTimeMillis();
-<<<<<<< HEAD
-      epoch_counter = (float)model_info().get_processed_total()/train.numRows();
-      final double time_last_iter_millis = Math.max(1, now-_timeLastScoreEnter); //at least 1 msec
-=======
       epoch_counter = (float)model_info().get_processed_total()/training_rows;
       final double time_last_iter_millis = now-_timeLastScoreEnter;
->>>>>>> 1a6a92dd
 
       // Auto-tuning
       // if multi-node and auto-tuning and at least 10 ms for communication (to avoid doing thins on multi-JVM on same node),
