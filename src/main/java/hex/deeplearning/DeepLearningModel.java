package hex.deeplearning;

import static java.lang.Double.isNaN;
import hex.FrameTask.DataInfo;
import hex.VarImp;
import water.*;
import water.api.*;
import water.api.Request.API;
import water.fvec.Frame;
import water.fvec.Vec;
import water.util.*;

import java.util.Arrays;
import java.util.Random;

/**
 * The Deep Learning model
 * It contains a DeepLearningModelInfo with the most up-to-date model,
 * a scoring history, as well as some helpers to indicated the progress
 */
public class DeepLearningModel extends Model {
  static final int API_WEAVER = 1; // This file has auto-gen'd doc & json fields
  static public DocGen.FieldDoc[] DOC_FIELDS; // Initialized from Auto-Gen code.

  @API(help="Model info", json = true)
  private volatile DeepLearningModelInfo model_info;
  void set_model_info(DeepLearningModelInfo mi) { model_info = mi; }
  final public DeepLearningModelInfo model_info() { return model_info; }

  @API(help="Job that built the model", json = true)
  final private Key jobKey;

  @API(help="Time to build the model", json = true)
  private long run_time;
  final private long start_time;

  @API(help="Number of training epochs", json = true)
  public double epoch_counter;

  @API(help="Number of rows in training data", json = true)
  public long training_rows;

  @API(help = "Scoring during model building")
  private Errors[] errors;

  // return the most up-to-date model metrics
  Errors last_scored() { return errors[errors.length-1]; }

  public final DeepLearning get_params() { return model_info.get_params(); }
  public final Request2 job() { return get_params(); }

  // delete anything from the K-V store that's no longer needed after model building is over
  @Override public void delete() {
    super.delete();
    model_info.delete();
  }

  // helper to add a key to be deleted when the model is deleted
  public void toDelete(Key k) {
    model_info._toDelete = k;
  }

  public static class Errors extends Iced {
    static final int API_WEAVER = 1;
    static public DocGen.FieldDoc[] DOC_FIELDS;

    @API(help = "How many epochs the algorithm has processed")
    public double epoch_counter;
    @API(help = "How many rows the algorithm has processed")
    public long training_samples;
    @API(help = "How long the algorithm ran in ms")
    public long training_time_ms;

    //training/validation sets
    @API(help = "Whether a validation set was provided")
    boolean validation;
    @API(help = "Number of training set samples for scoring")
    public long score_training_samples;
    @API(help = "Number of validation set samples for scoring")
    public long score_validation_samples;

    @API(help="Do classification or regression")
    public boolean classification;

    // classification
    @API(help = "Confusion matrix on training data")
    public water.api.ConfusionMatrix train_confusion_matrix;
    @API(help = "Confusion matrix on validation data")
    public water.api.ConfusionMatrix valid_confusion_matrix;
    @API(help = "Classification error on training data")
    public double train_err = 1;
    @API(help = "Classification error on validation data")
    public double valid_err = 1;
    @API(help = "AUC on training data")
    public AUC trainAUC;
    @API(help = "AUC on validation data")
    public AUC validAUC;
    @API(help = "Hit ratio on training data")
    public water.api.HitRatio train_hitratio;
    @API(help = "Hit ratio on validation data")
    public water.api.HitRatio valid_hitratio;

    // regression
    @API(help = "Training MSE")
    public double train_mse = Double.POSITIVE_INFINITY;
    @API(help = "Validation MSE")
    public double valid_mse = Double.POSITIVE_INFINITY;
//    @API(help = "Training MCE")
//    public double train_mce = Double.POSITIVE_INFINITY;
//    @API(help = "Validation MCE")
//    public double valid_mce = Double.POSITIVE_INFINITY;

    @API(help = "Time taken for scoring")
    public long scoring_time;

    @Override public String toString() {
      StringBuilder sb = new StringBuilder();
      if (classification) {
        sb.append("Error on training data (misclassification)"
                + (trainAUC != null ? " [using threshold for " + trainAUC.threshold_criterion.toString().replace("_"," ") +"]: ": ": ")
                + String.format("%.2f", 100*train_err) + "%");

        if (trainAUC != null) sb.append(", AUC on training data: " + String.format("%.4f", 100*trainAUC.AUC) + "%");
        if (validation) sb.append("\nError on validation data (misclassification)"
                + (validAUC != null ? " [using threshold for " + validAUC.threshold_criterion.toString().replace("_"," ") +"]: ": ": ")
                + String.format("%.2f", (100*valid_err)) + "%");
        if (validAUC != null) sb.append(", AUC on validation data: " + String.format("%.4f", 100*validAUC.AUC) + "%");
      } else if (!Double.isInfinite(train_mse)) {
        sb.append("Error on training data (MSE): " + train_mse);
        if (validation) sb.append("\nError on validation data (MSE): " + valid_mse);
      }
      return sb.toString();
    }
  }

  final private static class ConfMat extends hex.ConfusionMatrix {
    final private double _err;
    final private double _f1;
    public ConfMat(double err, double f1) {
      super(null);
      _err=err;
      _f1=f1;
    }
    @Override public double err() { return _err; }
    @Override public double F1() { return _f1; }
    @Override public double[] classErr() { return null; }
  }

  /** for grid search error reporting */
  @Override
  public hex.ConfusionMatrix cm() {
    final Errors lasterror = last_scored();
    if (errors == null) return null;
    water.api.ConfusionMatrix cm = lasterror.validation ?
            lasterror.valid_confusion_matrix :
            lasterror.train_confusion_matrix;
    if (cm == null || cm.cm == null) {
      if (lasterror.validation) {
        return new ConfMat(lasterror.valid_err, lasterror.validAUC != null ? lasterror.validAUC.F1() : 0);
      } else {
        return new ConfMat(lasterror.train_err, lasterror.trainAUC != null ? lasterror.trainAUC.F1() : 0);
      }
    }
    return new hex.ConfusionMatrix(cm.cm);
  }

  @Override
  public double mse() {
    if (errors == null) return super.mse();
    return last_scored().validation ? last_scored().valid_mse : last_scored().train_mse;
  }

  // This describes the model, together with the parameters
  // This will be shared: one per node
  public static class DeepLearningModelInfo extends Iced {
    static final int API_WEAVER = 1; // This file has auto-gen'd doc & json fields
    static public DocGen.FieldDoc[] DOC_FIELDS; // Initialized from Auto-Gen code.

    @API(help="Input data info")
    final private DataInfo data_info;
    public DataInfo data_info() { return data_info; }

    // model is described by parameters and the following 2 arrays
    private Neurons.DenseRowMatrix[] dense_row_weights; //one 2D weight matrix per layer (stored as a 1D array each)
    private Neurons.DenseColMatrix[] dense_col_weights; //one 2D weight matrix per layer (stored as a 1D array each)
    final private Neurons.DenseVector[] biases; //one 1D bias array per layer

    // helpers for storing previous step deltas
    // Note: These two arrays *could* be made transient and then initialized freshly in makeNeurons() and in DeepLearningTask.initLocal()
    // But then, after each reduction, the weights would be lost and would have to restart afresh -> not *exactly* right, but close...
    private Neurons.DenseRowMatrix[] dense_row_weights_momenta;
    private Neurons.DenseColMatrix[] dense_col_weights_momenta;
    private Neurons.DenseVector[] biases_momenta;

    // helpers for AdaDelta
    private float[][] ada;

    // compute model size (number of model parameters required for making predictions)
    // momenta are not counted here, but they are needed for model building
    public long size() {
      long siz = 0;
      for (Neurons.Matrix w : dense_row_weights) if (w != null) siz += w.size();
      for (Neurons.Matrix w : dense_col_weights) if (w != null) siz += w.size();
      for (Neurons.Vector b : biases) siz += b.size();
      return siz;
    }

    // accessors to (shared) weights and biases - those will be updated racily (c.f. Hogwild!)
<<<<<<< HEAD
    boolean has_momenta() { return parameters.momentum_start != 0 || parameters.momentum_stable != 0; }
    boolean adaDelta() { return parameters.adaptive_rate; }
    public final Neurons.Matrix get_weights(int i) { return dense_row_weights[i] == null ? dense_col_weights[i] : dense_row_weights[i]; }
=======
    boolean has_momenta() { return get_params().momentum_start != 0 || get_params().momentum_stable != 0; }
    boolean adaDelta() { return get_params().adaptive_rate; }
    public final Neurons.Matrix get_weights(int i) { return weights[i]; }
>>>>>>> a01b0392
    public final Neurons.DenseVector get_biases(int i) { return biases[i]; }
    public final Neurons.Matrix get_weights_momenta(int i) { return dense_row_weights_momenta[i] == null ? dense_col_weights_momenta[i] : dense_row_weights_momenta[i]; }
    public final Neurons.DenseVector get_biases_momenta(int i) { return biases_momenta[i]; }
    public final float[] get_ada(int i) { return ada[i]; }

    @API(help = "Model parameters", json = true)
    final private DeepLearning parameters;
    public final DeepLearning get_params() { return parameters; }
<<<<<<< HEAD
    public final Request2 job() { return get_params(); }
=======
>>>>>>> a01b0392

    @API(help = "Mean rate", json = true)
    private float[] mean_rate;

    @API(help = "RMS rate", json = true)
    private float[] rms_rate;

    @API(help = "Mean bias", json = true)
    private float[] mean_bias;

    @API(help = "RMS bias", json = true)
    private float[] rms_bias;

    @API(help = "Mean weight", json = true)
    private float[] mean_weight;

    @API(help = "RMS weight", json = true)
    public float[] rms_weight;

    @API(help = "Unstable", json = true)
    private volatile boolean unstable = false;
    public boolean unstable() { return unstable; }
    public void set_unstable() { unstable = true; computeStats(); }

    @API(help = "Processed samples", json = true)
    private long processed_global;
    public synchronized long get_processed_global() { return processed_global; }
    public synchronized void set_processed_global(long p) { processed_global = p; }
    public synchronized void add_processed_global(long p) { processed_global += p; }

    private long processed_local;
    public synchronized long get_processed_local() { return processed_local; }
    public synchronized void set_processed_local(long p) { processed_local = p; }
    public synchronized void add_processed_local(long p) { processed_local += p; }

    public synchronized long get_processed_total() { return processed_global + processed_local; }

    // package local helpers
    final int[] units; //number of neurons per layer, extracted from parameters and from datainfo

    public DeepLearningModelInfo(final DeepLearning params, final DataInfo dinfo) {
      data_info = dinfo;
      final int num_input = dinfo.fullN();
      final int num_output = params.classification ? dinfo._adaptedFrame.lastVec().domain().length : 1;
      assert(num_input > 0);
      assert(num_output > 0);
      parameters = params;
      if (has_momenta() && adaDelta()) throw new IllegalArgumentException("Cannot have non-zero momentum and adaptive rate at the same time.");
      final int layers=get_params().hidden.length;
      // units (# neurons for each layer)
      units = new int[layers+2];
      units[0] = num_input;
      System.arraycopy(get_params().hidden, 0, units, 1, layers);
      units[layers+1] = num_output;
      // weights (to connect layers)
      dense_row_weights = new Neurons.DenseRowMatrix[layers+1];
      dense_col_weights = new Neurons.DenseColMatrix[layers+1];

      // decide format of weight matrices row-major or col-major
      boolean input_col_major = false;//FIXME: should be automatically tuned for whichever is faster
      if (input_col_major) dense_col_weights[0] = new Neurons.DenseColMatrix(units[1], units[0]);
      else dense_row_weights[0] = new Neurons.DenseRowMatrix(units[1], units[0]);
      for (int i=1; i<=layers; ++i)
        dense_row_weights[i] = new Neurons.DenseRowMatrix(units[i+1] /*rows*/, units[i] /*cols*/);

      // biases (only for hidden layers and output layer)
      biases = new Neurons.DenseVector[layers+1];
      for (int i=0; i<=layers; ++i) biases[i] = new Neurons.DenseVector(units[i+1]);
      fillHelpers();
      // for diagnostics
      mean_rate = new float[units.length];
      rms_rate = new float[units.length];
      mean_bias = new float[units.length];
      rms_bias = new float[units.length];
      mean_weight = new float[units.length];
      rms_weight = new float[units.length];
    }

    void fillHelpers() {
      if (has_momenta()) {
        dense_row_weights_momenta = new Neurons.DenseRowMatrix[dense_row_weights.length];
        dense_col_weights_momenta = new Neurons.DenseColMatrix[dense_col_weights.length];
        if (dense_row_weights[0] != null)
          dense_row_weights_momenta[0] = new Neurons.DenseRowMatrix(units[1], units[0]);
        else
          dense_col_weights_momenta[0] = new Neurons.DenseColMatrix(units[1], units[0]);
        for (int i=1; i<dense_row_weights_momenta.length; ++i) dense_row_weights_momenta[i] = new Neurons.DenseRowMatrix(units[i+1], units[i]);

        biases_momenta = new Neurons.DenseVector[biases.length];
        for (int i=0; i<biases_momenta.length; ++i) biases_momenta[i] = new Neurons.DenseVector(units[i+1]);
      }
      else if (adaDelta()) {
        //AdaGrad
        if (ada != null) return;
        ada = new float[dense_row_weights.length][];
        for (int i=0; i<ada.length; ++i) ada[i] = new float[2*units[i]*units[i+1]];
      }
    }

    Key _toDelete = null;
    public void delete() {
      if (_toDelete!=null) {
        assert(_toDelete == data_info._adaptedFrame.lastVec()._key);
        UKV.remove(_toDelete);
      }
    }

    @Override public String toString() {
      StringBuilder sb = new StringBuilder();
      if (get_params().diagnostics) {
        computeStats();
        if (!get_params().quiet_mode) {
          Neurons[] neurons = DeepLearningTask.makeNeuronsForTesting(this);
          sb.append("Status of Neuron Layers:\n");
          sb.append("#  Units         Type      Dropout    L1       L2    " + (get_params().adaptive_rate ? "  Rate (Mean,RMS)   " : "  Rate      Momentum") + "   Weight (Mean, RMS)      Bias (Mean,RMS)\n");
          final String format = "%7g";
          for (int i=0; i<neurons.length; ++i) {
            sb.append((i+1) + " " + String.format("%6d", neurons[i].units)
                    + " " + String.format("%16s", neurons[i].getClass().getSimpleName()));
            if (i == 0) {
              sb.append("  " + formatPct(neurons[i].params.input_dropout_ratio) + " \n");
              continue;
            }
            else if (i < neurons.length-1) {
              sb.append("  " + formatPct(neurons[i].params.hidden_dropout_ratios[i-1]) + " ");
            } else {
              sb.append("          ");
            }
            sb.append(
                    " " + String.format("%5f", neurons[i].params.l1)
                            + " " + String.format("%5f", neurons[i].params.l2)
                            + " " + (get_params().adaptive_rate ? (" (" + String.format(format, mean_rate[i]) + ", " + String.format(format, rms_rate[i]) + ")" )
                                    : (String.format("%10g", neurons[i].rate(get_processed_total())) + " " + String.format("%5f", neurons[i].momentum(get_processed_total()))))
                            + " (" + String.format(format, mean_weight[i])
                            + ", " + String.format(format, rms_weight[i]) + ")"
                            + " (" + String.format(format, mean_bias[i])
                            + ", " + String.format(format, rms_bias[i]) + ")\n");
          }
        }
      }
      return sb.toString();
    }

    // DEBUGGING
    public String toStringAll() {
      StringBuilder sb = new StringBuilder();
      sb.append(toString());
//      sb.append(weights.toString());
//
//      for (int i=0; i<weights.length; ++i)
//        sb.append("\nweights["+i+"][]="+Arrays.toString(weights[i].raw()));
//      for (int i=0; i<biases.length; ++i)
//        sb.append("\nbiases["+i+"][]="+Arrays.toString(biases[i].raw()));
//      if (weights_momenta != null) {
//        for (int i=0; i<weights_momenta.length; ++i)
//          sb.append("\nweights_momenta["+i+"][]="+Arrays.toString(weights_momenta[i].raw()));
//      }
      if (biases_momenta != null) {
        for (int i=0; i<biases_momenta.length; ++i)
          sb.append("\nbiases_momenta["+i+"][]="+Arrays.toString(biases_momenta[i].raw()));
      }
      sb.append("\nunits[]="+Arrays.toString(units));
      sb.append("\nprocessed global: "+get_processed_global());
      sb.append("\nprocessed local:  "+get_processed_local());
      sb.append("\nprocessed total:  " + get_processed_total());
      sb.append("\n");
      return sb.toString();
    }

    void initializeMembers() {
      randomizeWeights();
      //TODO: determine good/optimal/best initialization scheme for biases
      // hidden layers
      for (int i=0; i<get_params().hidden.length; ++i) {
        if (get_params().activation == DeepLearning.Activation.Rectifier
                || get_params().activation == DeepLearning.Activation.RectifierWithDropout
                || get_params().activation == DeepLearning.Activation.Maxout
                || get_params().activation == DeepLearning.Activation.MaxoutWithDropout
                ) {
//          Arrays.fill(biases[i], 1.); //old behavior
          Arrays.fill(biases[i].raw(), i == 0 ? 0.5f : 1f); //new behavior, might be slightly better
        }
        else if (get_params().activation == DeepLearning.Activation.Tanh || get_params().activation == DeepLearning.Activation.TanhWithDropout) {
          Arrays.fill(biases[i].raw(), 0f);
        }
      }
      Arrays.fill(biases[biases.length-1].raw(), 0f); //output layer
    }
    public void add(DeepLearningModelInfo other) {
      for (int i=0;i<dense_row_weights.length;++i)
        Utils.add(get_weights(i).raw(), other.get_weights(i).raw());
      for (int i=0;i<biases.length;++i) Utils.add(biases[i].raw(), other.biases[i].raw());
      if (has_momenta()) {
        assert(other.has_momenta());
        for (int i=0;i<dense_row_weights_momenta.length;++i)
          Utils.add(get_weights_momenta(i).raw(), other.get_weights_momenta(i).raw());
        for (int i=0;i<biases_momenta.length;++i)
          Utils.add(biases_momenta[i].raw(),  other.biases_momenta[i].raw());
      }
      if (adaDelta()) {
        assert(other.adaDelta());
        Utils.add(ada, other.ada);
      }
      add_processed_local(other.get_processed_local());
    }
    protected void div(float N) {
      for (int i=0; i<dense_row_weights.length; ++i)
        Utils.div(get_weights(i).raw(), N);
      for (Neurons.Vector bias : biases) Utils.div(bias.raw(), N);
      if (has_momenta()) {
        for (int i=0; i<dense_row_weights_momenta.length; ++i)
          Utils.div(get_weights_momenta(i).raw(), N);
        for (Neurons.Vector bias_momenta : biases_momenta) Utils.div(bias_momenta.raw(), N);
      }
      if (adaDelta()) {
        for (float[] dx2 : ada) Utils.div(dx2, N);
      }
    }
    double uniformDist(Random rand, double min, double max) {
      return min + rand.nextFloat() * (max - min);
    }
    void randomizeWeights() {
      for (int w=0; w<dense_row_weights.length; ++w) {
        final Random rng = water.util.Utils.getDeterRNG(get_params().seed + 0xBAD5EED + w+1); //to match NeuralNet behavior
        final double range = Math.sqrt(6. / (units[w] + units[w+1]));
<<<<<<< HEAD
        for( int i = 0; i < get_weights(w).rows(); i++ ) {
          for( int j = 0; j < get_weights(w).cols(); j++ ) {
            if (parameters.initial_weight_distribution == DeepLearning.InitialWeightDistribution.UniformAdaptive) {
              // cf. http://machinelearning.wustl.edu/mlpapers/paper_files/AISTATS2010_GlorotB10.pdf
              if (w==dense_row_weights.length-1 && parameters.classification)
                get_weights(w).set(i,j, (float)(4.*uniformDist(rng, -range, range))); //Softmax might need an extra factor 4, since it's like a sigmoid
=======
        for( int i = 0; i < weights[w].rows(); i++ ) {
          for( int j = 0; j < weights[w].cols(); j++ ) {
            if (get_params().initial_weight_distribution == DeepLearning.InitialWeightDistribution.UniformAdaptive) {
              // cf. http://machinelearning.wustl.edu/mlpapers/paper_files/AISTATS2010_GlorotB10.pdf
              if (w==weights.length-1 && get_params().classification)
                weights[w].set(i,j, (float)(4.*uniformDist(rng, -range, range))); //Softmax might need an extra factor 4, since it's like a sigmoid
>>>>>>> a01b0392
              else
                get_weights(w).set(i,j, (float)uniformDist(rng, -range, range));
            }
<<<<<<< HEAD
            else if (parameters.initial_weight_distribution == DeepLearning.InitialWeightDistribution.Uniform) {
              get_weights(w).set(i,j, (float)uniformDist(rng, -parameters.initial_weight_scale, parameters.initial_weight_scale));
            }
            else if (parameters.initial_weight_distribution == DeepLearning.InitialWeightDistribution.Normal) {
              get_weights(w).set(i,j, (float)(rng.nextGaussian() * parameters.initial_weight_scale));
=======
            else if (get_params().initial_weight_distribution == DeepLearning.InitialWeightDistribution.Uniform) {
              weights[w].set(i,j, (float)uniformDist(rng, -get_params().initial_weight_scale, get_params().initial_weight_scale));
            }
            else if (get_params().initial_weight_distribution == DeepLearning.InitialWeightDistribution.Normal) {
              weights[w].set(i,j, (float)(rng.nextGaussian() * get_params().initial_weight_scale));
>>>>>>> a01b0392
            }
          }
        }
      }
    }

    // TODO: Add "subset randomize" function
//        int count = Math.min(15, _previous.units);
//        double min = -.1f, max = +.1f;
//        //double min = -1f, max = +1f;
//        for( int o = 0; o < units; o++ ) {
//          for( int n = 0; n < count; n++ ) {
//            int i = rand.nextInt(_previous.units);
//            int w = o * _previous.units + i;
//            _w[w] = uniformDist(rand, min, max);
//          }
//        }

    /**
     * Compute Variable Importance, based on
     * GEDEON: DATA MINING OF INPUTS: ANALYSING MAGNITUDE AND FUNCTIONAL MEASURES
     * @return variable importances for input features
     */
    public float[] computeVariableImportances() {
      float[] vi = new float[units[0]];
      Arrays.fill(vi, 0f);

      float[][] Qik = new float[units[0]][units[2]]; //importance of input i on output k
      float[] sum_wj = new float[units[1]]; //sum of incoming weights into first hidden layer
      float[] sum_wk = new float[units[2]]; //sum of incoming weights into output layer (or second hidden layer)
      for (float[] Qi : Qik) Arrays.fill(Qi, 0f);
      Arrays.fill(sum_wj, 0f);
      Arrays.fill(sum_wk, 0f);

      // compute sum of absolute incoming weights
      for( int j = 0; j < units[1]; j++ ) {
        for( int i = 0; i < units[0]; i++ ) {
          float wij = get_weights(0).get(j, i);
          sum_wj[j] += Math.abs(wij);
        }
      }
      for( int k = 0; k < units[2]; k++ ) {
        for( int j = 0; j < units[1]; j++ ) {
          float wjk = get_weights(1).get(k,j);
          sum_wk[k] += Math.abs(wjk);
        }
      }
      // compute importance of input i on output k as product of connecting weights going through j
      for( int i = 0; i < units[0]; i++ ) {
        for( int k = 0; k < units[2]; k++ ) {
          for( int j = 0; j < units[1]; j++ ) {
            float wij = get_weights(0).get(j,i);
            float wjk = get_weights(1).get(k,j);
            //Qik[i][k] += Math.abs(wij)/sum_wj[j] * wjk; //Wong,Gedeon,Taggart '95
            Qik[i][k] += Math.abs(wij)/sum_wj[j] * Math.abs(wjk)/sum_wk[k]; //Gedeon '97
          }
        }
      }
      // normalize Qik over all outputs k
      for( int k = 0; k < units[2]; k++ ) {
        float sumQk = 0;
        for( int i = 0; i < units[0]; i++ ) sumQk += Qik[i][k];
        for( int i = 0; i < units[0]; i++ ) Qik[i][k] /= sumQk;
      }
      // importance for feature i is the sum over k of i->k importances
      for( int i = 0; i < units[0]; i++ ) vi[i] = Utils.sum(Qik[i]);

      //normalize importances such that max(vi) = 1
      Utils.div(vi, Utils.maxValue(vi));
      return vi;
    }

    // compute stats on all nodes
    public void computeStats() {
      float[][] rate = get_params().adaptive_rate ? new float[units.length-1][] : null;
      for( int y = 1; y < units.length; y++ ) {
        mean_rate[y] = rms_rate[y] = 0;
        mean_bias[y] = rms_bias[y] = 0;
        mean_weight[y] = rms_weight[y] = 0;
        for(int u = 0; u < biases[y-1].size(); u++) {
          mean_bias[y] += biases[y-1].get(u);
        }
        if (rate != null) rate[y-1] = new float[get_weights(y-1).raw().length];
        for(int u = 0; u < get_weights(y-1).raw().length; u++) {
          mean_weight[y] += get_weights(y-1).raw()[u];
          if (rate != null) {
//            final float RMS_dx = (float)Math.sqrt(ada[y-1][2*u]+(float)get_params().epsilon);
//            final float invRMS_g = (float)(1/Math.sqrt(ada[y-1][2*u+1]+(float)get_params().epsilon));
            final float RMS_dx = Utils.approxSqrt(ada[y-1][2*u]+(float)get_params().epsilon);
            final float invRMS_g = Utils.approxInvSqrt(ada[y-1][2*u+1]+(float)get_params().epsilon);
            rate[y-1][u] = RMS_dx*invRMS_g; //not exactly right, RMS_dx should be from the previous time step -> but close enough for diagnostics.
            mean_rate[y] += rate[y-1][u];
          }
        }
        mean_bias[y] /= biases[y-1].size();
        mean_weight[y] /= get_weights(y-1).size();
        if (rate != null) mean_rate[y] /= rate[y-1].length;

        for(int u = 0; u < biases[y-1].size(); u++) {
          final double db = biases[y-1].get(u) - mean_bias[y];
          rms_bias[y] += db * db;
        }
        for(int u = 0; u < get_weights(y-1).size(); u++) {
          final double dw = get_weights(y-1).raw()[u] - mean_weight[y];
          rms_weight[y] += dw * dw;
          if (rate != null) {
            final double drate = rate[y-1][u] - mean_rate[y];
            rms_rate[y] += drate * drate;
          }
        }
        rms_bias[y] = Utils.approxSqrt(rms_bias[y]/biases[y-1].size());
        rms_weight[y] = Utils.approxSqrt(rms_weight[y]/get_weights(y-1).size());
        if (rate != null) rms_rate[y] = Utils.approxSqrt(rms_rate[y]/rate[y-1].length);
//        rms_bias[y] = (float)Math.sqrt(rms_bias[y]/biases[y-1].length);
//        rms_weight[y] = (float)Math.sqrt(rms_weight[y]/weights[y-1].length);
//        if (rate != null) rms_rate[y] = (float)Math.sqrt(rms_rate[y]/rate[y-1].length);

        // Abort the run if weights or biases are unreasonably large (Note that all input values are normalized upfront)
        // This can happen with Rectifier units when L1/L2/max_w2 are all set to 0, especially when using more than 1 hidden layer.
        final double thresh = 1e10;
        unstable |= mean_bias[y] > thresh  || isNaN(mean_bias[y])
                || rms_bias[y] > thresh    || isNaN(rms_bias[y])
                || mean_weight[y] > thresh || isNaN(mean_weight[y])
                || rms_weight[y] > thresh  || isNaN(rms_weight[y]);
      }
    }
  }

  /**
   * Constructor to restart from a checkpointed model
   * @param cp Checkpoint to restart from
   * @param selfKey New destination key for the model
   * @param jobKey New job key (job which updates the model)
   */
  public DeepLearningModel(DeepLearningModel cp, Key selfKey, Key jobKey) {
    super(selfKey, cp._dataKey, cp.model_info().data_info()._adaptedFrame, cp._priorClassDist);
    this.jobKey = jobKey;
    model_info = (DeepLearningModelInfo)cp.model_info.clone();
    get_params().destination_key = selfKey;
    get_params().job_key = jobKey;
    start_time = cp.start_time;
    run_time = cp.run_time;
    errors = cp.errors.clone();
    training_rows = cp.training_rows; //copy the value to display the right number on the model page before training has started
    get_params().start_time = System.currentTimeMillis(); //for displaying the model progress
    _timeLastScoreEnter = System.currentTimeMillis();
    _timeLastScoreStart = 0;
    _timeLastScoreEnd = 0;
    _timeLastPrintStart = 0;
  }

  public DeepLearningModel(Key selfKey, Key jobKey, Key dataKey, DataInfo dinfo, DeepLearning params, float[] priorDist) {
    super(selfKey, dataKey, dinfo._adaptedFrame, priorDist);
    this.jobKey = jobKey;
    run_time = 0;
    start_time = System.currentTimeMillis();
    _timeLastScoreEnter = start_time;
    model_info = new DeepLearningModelInfo(params, dinfo);
    errors = new Errors[1];
    errors[0] = new Errors();
    errors[0].validation = (params.validation != null);
  }

  private long _timeLastScoreEnter; //not transient: needed for HTML display page
  transient private long _timeLastScoreStart;
  transient private long _timeLastScoreEnd;
  transient private long _timeLastPrintStart;
  /**
   *
   * @param train training data from which the model is built (for epoch counting only)
   * @param ftrain potentially downsampled training data for scoring
   * @param ftest  potentially downsampled validation data for scoring
   * @param job_key key of the owning job
   * @return true if model building is ongoing
   */
  boolean doScoring(Frame train, Frame ftrain, Frame ftest, Key job_key, Job.ValidatedJob.Response2CMAdaptor vadaptor) {
    try {
      final long now = System.currentTimeMillis();
      epoch_counter = (float)model_info().get_processed_total()/train.numRows();
      run_time += now-_timeLastScoreEnter;
      _timeLastScoreEnter = now;
      boolean keep_running = (epoch_counter < model_info().get_params().epochs);
      final long sinceLastScore = now -_timeLastScoreStart;
      final long sinceLastPrint = now -_timeLastPrintStart;
      final long samples = model_info().get_processed_total();
      if (!keep_running || sinceLastPrint > model_info().get_params().score_interval*1000) {
        _timeLastPrintStart = now;
        Log.info("Training time: " + PrettyPrint.msecs(run_time, true)
                + ". Processed " + String.format("%,d", samples) + " samples" + " (" + String.format("%.3f", epoch_counter) + " epochs)."
                + " Speed: " + String.format("%.3f", 1000.*samples/run_time) + " samples/sec.");
      }
      // this is potentially slow - only do every so often
      if( !keep_running ||
              (sinceLastScore > model_info().get_params().score_interval*1000 //don't score too often
                      &&(double)(_timeLastScoreEnd-_timeLastScoreStart)/sinceLastScore < model_info().get_params().score_duty_cycle) ) { //duty cycle
        final boolean printme = !model_info().get_params().quiet_mode;
        if (printme) Log.info("Scoring the model.");
        _timeLastScoreStart = now;
        // compute errors
        Errors err = new Errors();
        err.classification = isClassifier();
        assert(err.classification == model_info().get_params().classification);
        err.training_time_ms = run_time;
        err.epoch_counter = epoch_counter;
        err.validation = ftest != null;
        err.training_samples = model_info().get_processed_total();
        err.score_training_samples = ftrain.numRows();
        err.train_confusion_matrix = new ConfusionMatrix();
        final int hit_k = Math.min(nclasses(), model_info().get_params().max_hit_ratio_k);
        if (err.classification && nclasses()==2) err.trainAUC = new AUC();
        if (err.classification && nclasses() > 2 && hit_k > 0) {
          err.train_hitratio = new HitRatio();
          err.train_hitratio.set_max_k(hit_k);
        }
        Log.info(model_info().toString());
        final Frame trainPredict = score(ftrain, false);
        final double trainErr = calcError(ftrain, trainPredict, trainPredict, "training", printme, err.train_confusion_matrix, err.trainAUC, err.train_hitratio);
        if (isClassifier()) err.train_err = trainErr;
        else err.train_mse = trainErr;

        trainPredict.delete();

        if (err.validation) {
          assert ftest != null;
          err.score_validation_samples = ftest.numRows();
          err.valid_confusion_matrix = new ConfusionMatrix();
          if (err.classification && nclasses()==2) err.validAUC = new AUC();
          if (err.classification && nclasses() > 2 && hit_k > 0) {
            err.valid_hitratio = new HitRatio();
            err.valid_hitratio.set_max_k(hit_k);
          }
          final boolean adaptCM = (isClassifier() && vadaptor.needsAdaptation2CM());
          final String adaptRespName = vadaptor.adaptedValidationResponse(responseName());
          Vec adaptCMresp = null;
          if (adaptCM) {
            Vec[] v = ftest.vecs();
            assert(ftest.find(adaptRespName) == v.length-1); //make sure to have (adapted) response in the test set
            adaptCMresp = ftest.remove(v.length-1); //model would remove any extra columns anyway (need to keep it here for later)
          }

          final Frame validPredict = score(ftest, adaptCM);
          final Frame hitratio_validPredict = new Frame(validPredict);
          // Adapt output response domain, in case validation domain is different from training domain
          // Note: doesn't change predictions, just the *possible* label domain
          if (adaptCM) {
            assert(adaptCMresp != null);
            assert(ftest.find(adaptRespName) == -1);
            ftest.add(adaptRespName, adaptCMresp);
            final Vec CMadapted = vadaptor.adaptModelResponse2CM(validPredict.vecs()[0]);
            validPredict.replace(0, CMadapted); //replace label
            validPredict.add("to_be_deleted", CMadapted); //keep the Vec around to be deleted later (no leak)
          }
          final double validErr = calcError(ftest, validPredict, hitratio_validPredict, "validation", printme, err.valid_confusion_matrix, err.validAUC, err.valid_hitratio);
          if (isClassifier()) err.valid_err = validErr;
          else err.valid_mse = validErr;
          validPredict.delete();
        }

        // keep output JSON small
        if (errors.length > 1) {
          if (last_scored().trainAUC != null) last_scored().trainAUC.clear();
          if (last_scored().validAUC != null) last_scored().validAUC.clear();
        }

        // only keep confusion matrices for the last step if there are fewer than specified number of output classes
        if (err.train_confusion_matrix.cm != null
                && err.train_confusion_matrix.cm.length >= model_info().get_params().max_confusion_matrix_size) {
          err.train_confusion_matrix = null;
          err.valid_confusion_matrix = null;
        }

        _timeLastScoreEnd = System.currentTimeMillis();
        err.scoring_time = System.currentTimeMillis() - now;
        // enlarge the error array by one, push latest score back
        if (errors == null) {
          errors = new Errors[]{err};
        } else {
          Errors[] err2 = new Errors[errors.length+1];
          System.arraycopy(errors, 0, err2, 0, errors.length);
          err2[err2.length-1] = err;
          errors = err2;
        }
        // print the freshly scored model to ASCII
        for (String s : toString().split("\n")) Log.info(s);
        if (printme) Log.info("Time taken for scoring: " + PrettyPrint.msecs(err.scoring_time, true));
      }
      if (model_info().unstable()) {
        Log.err("Canceling job since the model is unstable (exponential growth observed).");
        Log.err("Try a bounded activation function or regularization with L1, L2 or max_w2 and/or use a smaller learning rate or faster annealing.");
        keep_running = false;
      } else if ( (isClassifier() && last_scored().train_err <= model_info().get_params().classification_stop)
              || (!isClassifier() && last_scored().train_mse <= model_info().get_params().regression_stop) ) {
        Log.info("Achieved requested predictive accuracy on the training data. Model building completed.");
        keep_running = false;
      }
      update(job_key);
//    System.out.println(this);
      return keep_running;
    }
    catch (Exception ex) {
      return false;
    }
  }

  @Override public String toString() {
    StringBuilder sb = new StringBuilder();
    sb.append(model_info.toString());
    sb.append(last_scored().toString());
    return sb.toString();
  }

  public String toStringAll() {
    StringBuilder sb = new StringBuilder();
    sb.append(model_info.toStringAll());
    sb.append(last_scored().toString());
    return sb.toString();
  }

  /**
   * Predict from raw double values representing
   * @param data raw array containing categorical values (horizontalized to 1,0,0,1,0,0 etc.) and numerical values (0.35,1.24,5.3234,etc), both can contain NaNs
   * @param preds predicted label and per-class probabilities (for classification), predicted target (regression), can contain NaNs
   * @return preds, can contain NaNs
   */
  @Override public float[] score0(double[] data, float[] preds) {
    if (model_info().unstable()) {
      throw new UnsupportedOperationException("Trying to predict with an unstable model.");
    }
    Neurons[] neurons = DeepLearningTask.makeNeuronsForTesting(model_info);
    ((Neurons.Input)neurons[0]).setInput(-1, data);
    DeepLearningTask.step(-1, neurons, model_info, false, null);
    float[] out = neurons[neurons.length - 1]._a.raw();
    if (isClassifier()) {
      assert(preds.length == out.length+1);
      for (int i=0; i<preds.length-1; ++i) {
        preds[i+1] = out[i];
        if (Float.isNaN(preds[i+1])) throw new RuntimeException("Predicted class probability NaN!");
      }
      preds[0] = ModelUtils.getPrediction(preds, data);
    } else {
      assert(preds.length == 1 && out.length == 1);
      if (model_info().data_info()._normRespMul != null)
        preds[0] = (float)(out[0] / model_info().data_info()._normRespMul[0] + model_info().data_info()._normRespSub[0]);
      else
        preds[0] = out[0];
      if (Float.isNaN(preds[0])) throw new RuntimeException("Predicted regression target NaN!");
    }
    return preds;
  }

  /**
   * Compute the model error for a given test data set
   * For multi-class classification, this is the classification error based on assigning labels for the highest predicted per-class probability.
   * For binary classification, this is the classification error based on assigning labels using the optimal threshold for maximizing the F1 score.
   * For regression, this is the mean squared error (MSE).
   * @param ftest Frame containing test data
   * @param fpreds Frame containing ADAPTED predicted data (classification: label + per-class probabilities, regression: target)
   * @param hitratio_fpreds Frame containing predicted data (classification: label + per-class probabilities, regression: target)
   * @param label Name for the scored data set
   * @param printCM Whether to print the confusion matrix to stdout
   * @param cm Confusion Matrix object to populate for multi-class classification (also used for regression)
   * @param auc AUC object to populate for binary classification
   * @return model error, see description above
   */
  public double calcError(Frame ftest, Frame fpreds, Frame hitratio_fpreds, String label, boolean printCM, ConfusionMatrix cm, AUC auc, HitRatio hr) {
    StringBuilder sb = new StringBuilder();
    double error;

    // populate AUC
    if (auc != null) {
      auc.actual = ftest;
      auc.vactual = ftest.lastVec();
      auc.predict = fpreds;
      auc.vpredict = fpreds.vecs()[2]; //binary classifier (label, prob0, prob1 (THIS ONE), adaptedlabel)
      auc.threshold_criterion = AUC.ThresholdCriterion.maximum_F1;
      auc.invoke();
      auc.toASCII(sb);
      error = auc.err(); //using optimal threshold for F1
    }
    // populate CM
    else {
      if (cm == null) cm = new ConfusionMatrix();
      cm.actual = ftest;
      cm.vactual = ftest.lastVec(); //original vector or adapted response (label) if CM adaptation was done
      cm.predict = fpreds;
      cm.vpredict = fpreds.vecs()[0]; //ditto
      cm.invoke();
      cm.toASCII(sb);
      error = isClassifier() ? new hex.ConfusionMatrix(cm.cm).err() : cm.mse;
    }
    if (hr != null) {
      hr.actual = ftest;
      hr.vactual = ftest.lastVec();
      hr.predict = hitratio_fpreds;
      hr.serve();
      hr.toASCII(sb);
    }
    if (printCM && (auc != null || cm.cm==null /*regression*/ || cm.cm.length <= model_info().get_params().max_confusion_matrix_size)) {
      Log.info("Scoring on " + label + " data:");
      for (String s : sb.toString().split("\n")) Log.info(s);
    }
    return error;
  }

  public boolean generateHTML(String title, StringBuilder sb) {
    if (_key == null) {
      DocGen.HTML.title(sb, "No model yet");
      return true;
    }

    final String mse_format = "%g";
//    final String cross_entropy_format = "%2.6f";

    // stats for training and validation
    final Errors error = last_scored();

    DocGen.HTML.title(sb, title);

    job().toHTML(sb);
    Inspect2 is2 = new Inspect2();
    final Key val_key = get_params().validation != null ? get_params().validation._key : null;
    sb.append("<div class='alert'>Actions: "
            + (Job.isRunning(jobKey) ? "<i class=\"icon-stop\"></i>" + Cancel.link(jobKey, "Stop training") + ", " : "")
            + is2.link("Inspect training data (" + _dataKey + ")", _dataKey) + ", "
            + (val_key != null ? (is2.link("Inspect validation data (" + val_key + ")", val_key) + ", ") : "")
            + water.api.Predict.link(_key, "Score on dataset") + ", "
            + DeepLearning.link(_dataKey, "Compute new model", null, responseName(), val_key) + ", "
            + (Job.isEnded(jobKey) ? "<i class=\"icon-play\"></i>" + DeepLearning.link(_dataKey, "Continue training this model", _key, responseName(), val_key) : "")
            + "</div>");

    DocGen.HTML.paragraph(sb, "Model Key: " + _key);
    DocGen.HTML.paragraph(sb, "Job Key: " + jobKey);
    DocGen.HTML.paragraph(sb, "Model type: " + (get_params().classification ? " Classification" : " Regression") + ", predicting: " + responseName());
    DocGen.HTML.paragraph(sb, "Number of model parameters (weights/biases): " + String.format("%,d", model_info().size()));

    if (model_info.unstable()) {
      final String msg = "Job was aborted due to observed numerical instability (exponential growth)."
              + " Try a bounded activation function or regularization with L1, L2 or max_w2 and/or use a smaller learning rate or faster annealing.";
      DocGen.HTML.section(sb, "=======================================================================================");
      DocGen.HTML.section(sb, msg);
      DocGen.HTML.section(sb, "=======================================================================================");
    }

    DocGen.HTML.title(sb, "Progress");
    // update epoch counter every time the website is displayed
    epoch_counter = training_rows > 0 ? (float)model_info().get_processed_total()/training_rows : 0;
    final double progress = get_params().progress();

    if (get_params() != null && get_params().diagnostics) {
      DocGen.HTML.section(sb, "Status of Neuron Layers");
      sb.append("<table class='table table-striped table-bordered table-condensed'>");
      sb.append("<tr>");
      sb.append("<th>").append("#").append("</th>");
      sb.append("<th>").append("Units").append("</th>");
      sb.append("<th>").append("Type").append("</th>");
      sb.append("<th>").append("Dropout").append("</th>");
      sb.append("<th>").append("L1").append("</th>");
      sb.append("<th>").append("L2").append("</th>");
      if (get_params().adaptive_rate) {
        sb.append("<th>").append("Rate (Mean, RMS)").append("</th>");
      } else {
        sb.append("<th>").append("Rate").append("</th>");
        sb.append("<th>").append("Momentum").append("</th>");
      }
      sb.append("<th>").append("Weight (Mean, RMS)").append("</th>");
      sb.append("<th>").append("Bias (Mean, RMS)").append("</th>");
      sb.append("</tr>");
      Neurons[] neurons = DeepLearningTask.makeNeuronsForTesting(model_info()); //link the weights to the neurons, for easy access
      for (int i=0; i<neurons.length; ++i) {
        sb.append("<tr>");
        sb.append("<td>").append("<b>").append(i+1).append("</b>").append("</td>");
        sb.append("<td>").append("<b>").append(neurons[i].units).append("</b>").append("</td>");
        sb.append("<td>").append(neurons[i].getClass().getSimpleName()).append("</td>");

        if (i == 0) {
          sb.append("<td>");
          sb.append(formatPct(neurons[i].params.input_dropout_ratio));
          sb.append("</td>");
          sb.append("<td></td>");
          sb.append("<td></td>");
          sb.append("<td></td>");
          if (!get_params().adaptive_rate) sb.append("<td></td>");
          sb.append("<td></td>");
          sb.append("<td></td>");
          sb.append("</tr>");
          continue;
        }
        else if (i < neurons.length-1) {
          sb.append("<td>");
          sb.append(formatPct(neurons[i].params.hidden_dropout_ratios[i-1]));
          sb.append("</td>");
        } else {
          sb.append("<td></td>");
        }

        final String format = "%g";
        sb.append("<td>").append(neurons[i].params.l1).append("</td>");
        sb.append("<td>").append(neurons[i].params.l2).append("</td>");
        if (get_params().adaptive_rate) {
          sb.append("<td>(").append(String.format(format, model_info.mean_rate[i])).
                  append(", ").append(String.format(format, model_info.rms_rate[i])).append(")</td>");
        } else {
          sb.append("<td>").append(String.format("%.5g", neurons[i].rate(error.training_samples))).append("</td>");
          sb.append("<td>").append(String.format("%.5f", neurons[i].momentum(error.training_samples))).append("</td>");
        }
        sb.append("<td>(").append(String.format(format, model_info.mean_weight[i])).
                append(", ").append(String.format(format, model_info.rms_weight[i])).append(")</td>");
        sb.append("<td>(").append(String.format(format, model_info.mean_bias[i])).
                append(", ").append(String.format(format, model_info.rms_bias[i])).append(")</td>");
        sb.append("</tr>");
      }
      sb.append("</table>");
    }

    if (isClassifier()) {
      DocGen.HTML.section(sb, "Classification error on training data: " + formatPct(error.train_err));
//      DocGen.HTML.section(sb, "Training cross entropy: " + String.format(cross_entropy_format, error.train_mce));
      if(error.validation) {
        DocGen.HTML.section(sb, "Classification error on validation data: " + formatPct(error.valid_err));
//        DocGen.HTML.section(sb, "Validation mean cross entropy: " + String.format(cross_entropy_format, error.valid_mce));
      }
    } else {
      DocGen.HTML.section(sb, "MSE on training data: " + String.format(mse_format, error.train_mse));
      if(error.validation) {
        DocGen.HTML.section(sb, "MSE on validation data: " + String.format(mse_format, error.valid_mse));
      }
    }
    DocGen.HTML.paragraph(sb, "Training samples: " + String.format("%,d", model_info().get_processed_total()));
    DocGen.HTML.paragraph(sb, "Epochs: " + String.format("%.3f", epoch_counter) + " / " + String.format("%.3f", get_params().epochs));
    int cores = 0; for (H2ONode n : H2O.CLOUD._memary) cores += n._heartbeat._num_cpus;
<<<<<<< HEAD
    DocGen.HTML.paragraph(sb, "Number of compute nodes: " + (model_info.get_params().single_node_mode ? ("1 (" + H2O.NUMCPUS + " threads)") : (H2O.CLOUD.size() + " (" + cores + " threads)")));
    DocGen.HTML.paragraph(sb, "Training samples per iteration: " + String.format("%,d", model_info.parameters.train_samples_per_iteration));
    final boolean isEnded = Job.isEnded(model_info().get_params().self());
=======
    DocGen.HTML.paragraph(sb, "Number of compute nodes: " + (get_params().single_node_mode ? ("1 (" + H2O.NUMCPUS + " threads)") : (H2O.CLOUD.size() + " (" + cores + " threads)")));
    DocGen.HTML.paragraph(sb, "Training samples per iteration: " + String.format("%,d", get_params().actual_train_samples_per_iteration));
    final boolean isEnded = Job.isEnded(((DeepLearning)job()).self());
>>>>>>> a01b0392
    final long time_so_far = isEnded ? run_time : run_time + System.currentTimeMillis() - _timeLastScoreEnter;
    if (time_so_far > 0) {
      DocGen.HTML.paragraph(sb, "Training speed: " + String.format("%,d", model_info().get_processed_total() * 1000 / time_so_far) + " samples/s");
    }
    DocGen.HTML.paragraph(sb, "Training time: " + PrettyPrint.msecs(time_so_far, true));
    if (progress > 0 && !isEnded)
      DocGen.HTML.paragraph(sb, "Estimated time left: " +PrettyPrint.msecs((long)(time_so_far*(1-progress)/progress), true));

    long score_train = error.score_training_samples;
    long score_valid = error.score_validation_samples;
    final boolean fulltrain = score_train==0 || score_train == training_rows;
    final boolean fullvalid = score_valid==0 || score_valid == model_info().get_params().validation.numRows();

    final String toolarge = " Confusion matrix not shown here - too large: number of classes (" + model_info.units[model_info.units.length-1]
            + ") is greater than the specified limit of " + model_info().get_params().max_confusion_matrix_size + ".";
    boolean smallenough = model_info.units[model_info.units.length-1] <= model_info().get_params().max_confusion_matrix_size;

    if (isClassifier()) {
      // print AUC
      if (error.validAUC != null) {
        error.validAUC.toHTML(sb);
      }
      else if (error.trainAUC != null) {
        error.trainAUC.toHTML(sb);
      }
      else {
        if (error.validation) {
          RString v_rs = new RString("<a href='Inspect2.html?src_key=%$key'>%key</a>");
          v_rs.replace("key", model_info().get_params().validation._key);
          String cmTitle = "<div class=\"alert\">Scoring results reported on validation data " + v_rs.toString() + (fullvalid ? "" : " (" + score_valid + " samples)") + ":</div>";
          sb.append("<h5>" + cmTitle);
          if (error.valid_confusion_matrix != null && smallenough) {
            sb.append("</h5>");
            error.valid_confusion_matrix.toHTML(sb);
          } else if (smallenough) sb.append(" Confusion matrix not yet computed.</h5>");
          else sb.append(toolarge + "</h5>");
        } else {
          RString t_rs = new RString("<a href='Inspect2.html?src_key=%$key'>%key</a>");
          t_rs.replace("key", model_info().get_params().source._key);
          String cmTitle = "<div class=\"alert\">Scoring results reported on training data " + t_rs.toString() + (fulltrain ? "" : " (" + score_train + " samples)") + ":</div>";
          sb.append("<h5>" + cmTitle);
          if (error.train_confusion_matrix != null && smallenough) {
            sb.append("</h5>");
            error.train_confusion_matrix.toHTML(sb);
          } else if (smallenough) sb.append(" Confusion matrix not yet computed.</h5>");
          else sb.append(toolarge + "</h5>");
        }
      }
    }

    // Hit ratio
    if (error.valid_hitratio != null) {
      error.valid_hitratio.toHTML(sb);
    } else if (error.train_hitratio != null) {
      error.train_hitratio.toHTML(sb);
    }

    // Variable importance
    if (model_info().get_params().variable_importances) {
      final float [] varimp = model_info().computeVariableImportances();
      new VarImp(varimp, Arrays.copyOfRange(model_info().data_info().coefNames(), 0, varimp.length)).toHTML(sb);
    }

    DocGen.HTML.title(sb, "Scoring history");
    if (errors.length > 1) {
      DocGen.HTML.paragraph(sb, "Time taken for last scoring: " + PrettyPrint.msecs(errors[errors.length-1].scoring_time, true));
      // training
      {
        final long pts = fulltrain ? training_rows : score_train;
        String training = "Number of training data samples for scoring: " + (fulltrain ? "all " : "") + pts;
        if (pts < 1000 && training_rows >= 1000) training += " (low, scoring might be inaccurate -> consider increasing this number in the expert mode)";
        if (pts > 100000 && errors[errors.length-1].scoring_time > 10000) training += " (large, scoring can be slow -> consider reducing this number in the expert mode or scoring manually)";
        DocGen.HTML.paragraph(sb, training);
      }
      // validation
      if (error.validation) {
        final long ptsv = fullvalid ? model_info().get_params().validation.numRows() : score_valid;
        String validation = "Number of validation data samples for scoring: " + (fullvalid ? "all " : "") + ptsv;
        if (ptsv < 1000 && model_info().get_params().validation.numRows() >= 1000) validation += " (low, scoring might be inaccurate -> consider increasing this number in the expert mode)";
        if (ptsv > 100000 && errors[errors.length-1].scoring_time > 10000) validation += " (large, scoring can be slow -> consider reducing this number in the expert mode or scoring manually)";
        DocGen.HTML.paragraph(sb, validation);
      }

      if (isClassifier() && nclasses() != 2 /*binary classifier has its own conflicting D3 object (AUC)*/) {
        // Plot training error
        float[] err = new float[errors.length];
        float[] samples = new float[errors.length];
        for (int i=0; i<err.length; ++i) {
          err[i] = (float)errors[i].train_err;
          samples[i] = errors[i].training_samples;
        }
        new D3Plot(samples, err, "training samples", "classification error",
                "classification error on training data").generate(sb);

        // Plot validation error
        if (get_params().validation != null) {
          for (int i=0; i<err.length; ++i) {
            err[i] = (float)errors[i].valid_err;
          }
          new D3Plot(samples, err, "training samples", "classification error",
                  "classification error on validation set").generate(sb);
        }
      }
      // regression
      else if (!isClassifier()) {
        // Plot training MSE
        float[] err = new float[errors.length-1];
        float[] samples = new float[errors.length-1];
        for (int i=0; i<err.length; ++i) {
          err[i] = (float)errors[i+1].train_mse;
          samples[i] = errors[i+1].training_samples;
        }
        new D3Plot(samples, err, "training samples", "MSE",
                "regression error on training data").generate(sb);

        // Plot validation MSE
        if (get_params().validation != null) {
          for (int i=0; i<err.length; ++i) {
            err[i] = (float)errors[i+1].valid_mse;
          }
          new D3Plot(samples, err, "training samples", "MSE",
                  "regression error on validation data").generate(sb);
        }
      }
    }

//    String training = "Number of training set samples for scoring: " + error.score_training;
    if (error.validation) {
//      String validation = "Number of validation set samples for scoring: " + error.score_validation;
    }
    sb.append("<table class='table table-striped table-bordered table-condensed'>");
    sb.append("<tr>");
    sb.append("<th>Training Time</th>");
    sb.append("<th>Training Epochs</th>");
    sb.append("<th>Training Samples</th>");
    if (isClassifier()) {
//      sb.append("<th>Training MCE</th>");
      sb.append("<th>Training Error</th>");
      if (nclasses()==2) sb.append("<th>Training AUC</th>");
    } else {
      sb.append("<th>Training MSE</th>");
    }
    if (error.validation) {
      if (isClassifier()) {
//      sb.append("<th>Validation MCE</th>");
        sb.append("<th>Validation Error</th>");
        if (nclasses()==2) sb.append("<th>Validation AUC</th>");
      } else {
        sb.append("<th>Validation MSE</th>");
      }
    }
    sb.append("</tr>");
    for( int i = errors.length - 1; i >= 0; i-- ) {
      final Errors e = errors[i];
      sb.append("<tr>");
      sb.append("<td>" + PrettyPrint.msecs(e.training_time_ms, true) + "</td>");
      sb.append("<td>" + String.format("%g", e.epoch_counter) + "</td>");
      sb.append("<td>" + String.format("%,d", e.training_samples) + "</td>");
      if (isClassifier()) {
//        sb.append("<td>" + String.format(cross_entropy_format, e.train_mce) + "</td>");
        sb.append("<td>" + formatPct(e.train_err) + "</td>");
        if (nclasses()==2) {
          if (e.trainAUC != null) sb.append("<td>" + formatPct(e.trainAUC.AUC()) + "</td>");
          else sb.append("<td>" + "N/A" + "</td>");
        }
      } else {
        sb.append("<td>" + String.format(mse_format, e.train_mse) + "</td>");
      }
      if(e.validation) {
        if (isClassifier()) {
//          sb.append("<td>" + String.format(cross_entropy_format, e.valid_mce) + "</td>");
          sb.append("<td>" + formatPct(e.valid_err) + "</td>");
          if (nclasses()==2) {
            if (e.validAUC != null) sb.append("<td>" + formatPct(e.validAUC.AUC()) + "</td>");
            else sb.append("<td>" + "N/A" + "</td>");
          }
        } else {
          sb.append("<td>" + String.format(mse_format, e.valid_mse) + "</td>");
        }
      }
      sb.append("</tr>");
    }
    sb.append("</table>");
    return true;
  }

  private static String formatPct(double pct) {
    String s = "N/A";
    if( !isNaN(pct) )
      s = String.format("%5.2f %%", 100 * pct);
    return s;
  }

  public boolean toJavaHtml(StringBuilder sb) { return false; }
  @Override public String toJava() { return "Not yet implemented."; }
}
<|MERGE_RESOLUTION|>--- conflicted
+++ resolved
@@ -206,15 +206,9 @@
     }
 
     // accessors to (shared) weights and biases - those will be updated racily (c.f. Hogwild!)
-<<<<<<< HEAD
-    boolean has_momenta() { return parameters.momentum_start != 0 || parameters.momentum_stable != 0; }
-    boolean adaDelta() { return parameters.adaptive_rate; }
-    public final Neurons.Matrix get_weights(int i) { return dense_row_weights[i] == null ? dense_col_weights[i] : dense_row_weights[i]; }
-=======
     boolean has_momenta() { return get_params().momentum_start != 0 || get_params().momentum_stable != 0; }
     boolean adaDelta() { return get_params().adaptive_rate; }
-    public final Neurons.Matrix get_weights(int i) { return weights[i]; }
->>>>>>> a01b0392
+    public final Neurons.Matrix get_weights(int i) { return dense_row_weights[i] == null ? dense_col_weights[i] : dense_row_weights[i]; }
     public final Neurons.DenseVector get_biases(int i) { return biases[i]; }
     public final Neurons.Matrix get_weights_momenta(int i) { return dense_row_weights_momenta[i] == null ? dense_col_weights_momenta[i] : dense_row_weights_momenta[i]; }
     public final Neurons.DenseVector get_biases_momenta(int i) { return biases_momenta[i]; }
@@ -223,10 +217,6 @@
     @API(help = "Model parameters", json = true)
     final private DeepLearning parameters;
     public final DeepLearning get_params() { return parameters; }
-<<<<<<< HEAD
-    public final Request2 job() { return get_params(); }
-=======
->>>>>>> a01b0392
 
     @API(help = "Mean rate", json = true)
     private float[] mean_rate;
@@ -452,37 +442,20 @@
       for (int w=0; w<dense_row_weights.length; ++w) {
         final Random rng = water.util.Utils.getDeterRNG(get_params().seed + 0xBAD5EED + w+1); //to match NeuralNet behavior
         final double range = Math.sqrt(6. / (units[w] + units[w+1]));
-<<<<<<< HEAD
         for( int i = 0; i < get_weights(w).rows(); i++ ) {
           for( int j = 0; j < get_weights(w).cols(); j++ ) {
-            if (parameters.initial_weight_distribution == DeepLearning.InitialWeightDistribution.UniformAdaptive) {
-              // cf. http://machinelearning.wustl.edu/mlpapers/paper_files/AISTATS2010_GlorotB10.pdf
-              if (w==dense_row_weights.length-1 && parameters.classification)
-                get_weights(w).set(i,j, (float)(4.*uniformDist(rng, -range, range))); //Softmax might need an extra factor 4, since it's like a sigmoid
-=======
-        for( int i = 0; i < weights[w].rows(); i++ ) {
-          for( int j = 0; j < weights[w].cols(); j++ ) {
             if (get_params().initial_weight_distribution == DeepLearning.InitialWeightDistribution.UniformAdaptive) {
               // cf. http://machinelearning.wustl.edu/mlpapers/paper_files/AISTATS2010_GlorotB10.pdf
-              if (w==weights.length-1 && get_params().classification)
-                weights[w].set(i,j, (float)(4.*uniformDist(rng, -range, range))); //Softmax might need an extra factor 4, since it's like a sigmoid
->>>>>>> a01b0392
+              if (w==dense_row_weights.length-1 && get_params().classification)
+                get_weights(w).set(i,j, (float)(4.*uniformDist(rng, -range, range))); //Softmax might need an extra factor 4, since it's like a sigmoid
               else
                 get_weights(w).set(i,j, (float)uniformDist(rng, -range, range));
             }
-<<<<<<< HEAD
-            else if (parameters.initial_weight_distribution == DeepLearning.InitialWeightDistribution.Uniform) {
-              get_weights(w).set(i,j, (float)uniformDist(rng, -parameters.initial_weight_scale, parameters.initial_weight_scale));
-            }
-            else if (parameters.initial_weight_distribution == DeepLearning.InitialWeightDistribution.Normal) {
-              get_weights(w).set(i,j, (float)(rng.nextGaussian() * parameters.initial_weight_scale));
-=======
             else if (get_params().initial_weight_distribution == DeepLearning.InitialWeightDistribution.Uniform) {
-              weights[w].set(i,j, (float)uniformDist(rng, -get_params().initial_weight_scale, get_params().initial_weight_scale));
+              get_weights(w).set(i,j, (float)uniformDist(rng, -get_params().initial_weight_scale, parameters.initial_weight_scale));
             }
             else if (get_params().initial_weight_distribution == DeepLearning.InitialWeightDistribution.Normal) {
-              weights[w].set(i,j, (float)(rng.nextGaussian() * get_params().initial_weight_scale));
->>>>>>> a01b0392
+              get_weights(w).set(i,j, (float)(rng.nextGaussian() * get_params().initial_weight_scale));
             }
           }
         }
@@ -1013,15 +986,9 @@
     DocGen.HTML.paragraph(sb, "Training samples: " + String.format("%,d", model_info().get_processed_total()));
     DocGen.HTML.paragraph(sb, "Epochs: " + String.format("%.3f", epoch_counter) + " / " + String.format("%.3f", get_params().epochs));
     int cores = 0; for (H2ONode n : H2O.CLOUD._memary) cores += n._heartbeat._num_cpus;
-<<<<<<< HEAD
     DocGen.HTML.paragraph(sb, "Number of compute nodes: " + (model_info.get_params().single_node_mode ? ("1 (" + H2O.NUMCPUS + " threads)") : (H2O.CLOUD.size() + " (" + cores + " threads)")));
     DocGen.HTML.paragraph(sb, "Training samples per iteration: " + String.format("%,d", model_info.parameters.train_samples_per_iteration));
     final boolean isEnded = Job.isEnded(model_info().get_params().self());
-=======
-    DocGen.HTML.paragraph(sb, "Number of compute nodes: " + (get_params().single_node_mode ? ("1 (" + H2O.NUMCPUS + " threads)") : (H2O.CLOUD.size() + " (" + cores + " threads)")));
-    DocGen.HTML.paragraph(sb, "Training samples per iteration: " + String.format("%,d", get_params().actual_train_samples_per_iteration));
-    final boolean isEnded = Job.isEnded(((DeepLearning)job()).self());
->>>>>>> a01b0392
     final long time_so_far = isEnded ? run_time : run_time + System.currentTimeMillis() - _timeLastScoreEnter;
     if (time_so_far > 0) {
       DocGen.HTML.paragraph(sb, "Training speed: " + String.format("%,d", model_info().get_processed_total() * 1000 / time_so_far) + " samples/s");
