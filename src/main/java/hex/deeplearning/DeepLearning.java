package hex.deeplearning;

import static water.fvec.RebalanceDataSet.rebalanceDataset;
import static water.util.MRUtils.sampleFrame;
import static water.util.MRUtils.sampleFrameStratified;
import hex.FrameTask;
import hex.FrameTask.DataInfo;
import water.*;
import water.api.DeepLearningProgressPage;
import water.api.DocGen;
import water.api.RequestServer;
import water.fvec.Frame;
import water.util.Log;
import water.util.MRUtils;
import water.util.RString;
import water.util.Utils;

import java.lang.reflect.Field;
import java.util.Arrays;
import java.util.Random;

/**
 * Deep Learning Neural Net implementation based on MRTask2
 */
public class DeepLearning extends Job.ValidatedJob {
  static final int API_WEAVER = 1; // This file has auto-gen'd doc & json fields
  public static DocGen.FieldDoc[] DOC_FIELDS;
  public static final String DOC_GET = "Deep Learning";

  @API(help = "Model checkpoint to resume training with.", filter= Default.class, json = true, gridable = false)
  public Key checkpoint;

  @API(help = "Enable expert mode (to access all options from GUI)", filter = Default.class, json = true, gridable = false)
  public boolean expert_mode = false;

  /*Neural Net Topology*/
  @API(help = "Activation function", filter = Default.class, json = true)
  public Activation activation = Activation.Tanh;

  @API(help = "Hidden layer sizes (e.g. 100,100). Grid search: (10,10), (20,20,20)", filter = Default.class, json = true)
  public int[] hidden = new int[] { 200, 200 };

  @API(help = "How many times the dataset should be iterated (streamed), can be fractional", filter = Default.class, dmin = 1e-3, json = true)
  public double epochs = 10;

  @API(help = "Number of training samples between multi-node synchronization and scoring, can be > #rows if replicate_training_data is enabled (0: one epoch, -1: all available data)", filter = Default.class, lmin = -1, json = true)
  public long mini_batch = 10000l;

  @API(help = "Seed for random numbers (affects sampling) - Note: only reproducible when running single threaded", filter = Default.class, json = true)
  public long seed = new Random().nextLong();

  /*Adaptive Learning Rate*/
  @API(help = "Adaptive learning rate (ADADELTA)", filter = Default.class, json = true)
  public boolean adaptive_rate = true;

  @API(help = "Adaptive learning rate time decay factor (similarity to prior updates)", filter = Default.class, dmin = 0.01, dmax = 1, json = true)
  public double rho = 0.95;

  @API(help = "Adaptive learning rate smoothing factor (to avoid divisions by zero and allow progress)", filter = Default.class, dmin = 1e-15, dmax = 1, json = true)
  public double epsilon = 1e-6;

  /*Learning Rate*/
  @API(help = "Learning rate (higher => less stable, lower => slower convergence)", filter = Default.class, dmin = 1e-10, dmax = 1, json = true)
  public double rate = .005;

  @API(help = "Learning rate annealing: rate / (1 + rate_annealing * samples)", filter = Default.class, dmin = 0, dmax = 1, json = true)
  public double rate_annealing = 1 / 1e6;

  @API(help = "Learning rate decay factor between layers (N-th layer: rate*alpha^(N-1))", filter = Default.class, dmin = 0, json = true)
  public double rate_decay = 1.0;

  /*Momentum*/
  @API(help = "Initial momentum at the beginning of training (try 0.5)", filter = Default.class, dmin = 0, dmax = 0.9999999999, json = true)
  public double momentum_start = 0;

  @API(help = "Number of training samples for which momentum increases", filter = Default.class, lmin = 1, json = true)
  public long momentum_ramp = 1000000;

  @API(help = "Final momentum after the ramp is over (try 0.99)", filter = Default.class, dmin = 0, dmax = 0.9999999999, json = true)
  public double momentum_stable = 0;

  @API(help = "Use Nesterov accelerated gradient (recommended)", filter = Default.class, json = true)
  public boolean nesterov_accelerated_gradient = true;

  /*Regularization*/
  @API(help = "Input layer dropout ratio (can improve generalization, try 0.1 or 0.2)", filter = Default.class, dmin = 0, dmax = 1, json = true)
  public double input_dropout_ratio = 0.0;

  @API(help = "Hidden layer dropout ratios (can improve generalization), specify one value per hidden layer, defaults to 0.5", filter = Default.class, dmin = 0, dmax = 1, json = true)
  public double[] hidden_dropout_ratios;

  @API(help = "L1 regularization (can add stability and improve generalization, causes many weights to become 0)", filter = Default.class, dmin = 0, dmax = 1, json = true)
  public double l1 = 0.0;

  @API(help = "L2 regularization (can add stability and improve generalization, causes many weights to be small", filter = Default.class, dmin = 0, dmax = 1, json = true)
  public double l2 = 0.0;

  @API(help = "Constraint for squared sum of incoming weights per unit (e.g. for Rectifier)", filter = Default.class, json = true)
  public double max_w2 = Double.POSITIVE_INFINITY;

  /*Initialization*/
  @API(help = "Initial Weight Distribution", filter = Default.class, json = true)
  public InitialWeightDistribution initial_weight_distribution = InitialWeightDistribution.UniformAdaptive;

  @API(help = "Uniform: -value...value, Normal: stddev)", filter = Default.class, dmin = 0, json = true)
  public double initial_weight_scale = 1.0;

  @API(help = "Loss function", filter = Default.class, json = true)
  public Loss loss = Loss.CrossEntropy;

  /*Scoring*/
  @API(help = "Shortest time interval (in secs) between model scoring", filter = Default.class, dmin = 0, json = true)
  public double score_interval = 5;

  @API(help = "Number of training set samples for scoring (0 for all)", filter = Default.class, lmin = 0, json = true)
  public long score_training_samples = 10000l;

  @API(help = "Number of validation set samples for scoring (0 for all)", filter = Default.class, lmin = 0, json = true)
  public long score_validation_samples = 0l;

  @API(help = "Maximum duty cycle fraction for scoring (lower: more training, higher: more scoring).", filter = Default.class, dmin = 0, dmax = 1, json = true)
  public double score_duty_cycle = 0.1;

  @API(help = "Stopping criterion for classification error fraction on training data (-1 to disable)", filter = Default.class, dmin=-1, dmax=1, json = true, gridable = false)
  public double classification_stop = 0;

  @API(help = "Stopping criterion for regression error (MSE) on training data (-1 to disable)", filter = Default.class, dmin=-1, json = true, gridable = false)
  public double regression_stop = 1e-6;

  @API(help = "Enable quiet mode for less output to standard output", filter = Default.class, json = true, gridable = false)
  public boolean quiet_mode = false;

  @API(help = "Max. size (number of classes) for confusion matrices to be shown", filter = Default.class, json = true, gridable = false)
  public int max_confusion_matrix_size = 20;

  @API(help = "Max. number (top K) of predictions to use for hit ratio computation (for multi-class only, 0 to disable)", filter = Default.class, lmin=0, json = true, gridable = false)
  public int max_hit_ratio_k = 10;

  /*Imbalanced Classes*/
  @API(help = "Balance training data class counts via over/under-sampling (for imbalanced data)", filter = Default.class, json = true, gridable = false)
  public boolean balance_classes = false;

  @API(help = "Maximum relative size of the training data after balancing class counts (can be less than 1.0)", filter = Default.class, json = true, dmin=1e-3, gridable = false)
  public float max_after_balance_size = 5.0f;

  @API(help = "Method used to sample validation dataset for scoring", filter = Default.class, json = true, gridable = false)
  public ClassSamplingMethod score_validation_sampling = ClassSamplingMethod.Uniform;

  /*Misc*/
  @API(help = "Enable diagnostics for hidden layers", filter = Default.class, json = true, gridable = false)
  public boolean diagnostics = true;

  @API(help = "Compute variable importances for input features (Gedeon method)", filter = Default.class, json = true)
  public boolean variable_importances = true;

  @API(help = "Enable fast mode (minor approximation in back-propagation)", filter = Default.class, json = true)
  public boolean fast_mode = true;

  @API(help = "Ignore constant training columns (no information can be gained anyway)", filter = Default.class, json = true)
  public boolean ignore_const_cols = true;

  @API(help = "Force extra load balancing to increase training speed for small datasets (to keep all cores busy)", filter = Default.class, json = true)
  public boolean force_load_balance = true;

  @API(help = "Replicate the entire training dataset onto every node for faster training on small datasets", filter = Default.class, json = true)
  public boolean replicate_training_data = true;

  @API(help = "Run on a single node for fine-tuning of model parameters", filter = Default.class, json = true)
  public boolean single_node_mode = false;

  @API(help = "Enable shuffling of training data (recommended if training data is replicated and mini_batch is close to #nodes x #rows)", filter = Default.class, json = true)
  public boolean shuffle_training_data = false;

  public enum ClassSamplingMethod {
    Uniform, Stratified
  }

  public enum InitialWeightDistribution {
    UniformAdaptive, Uniform, Normal
  }

  /**
   * Activation functions
   */
  public enum Activation {
    Tanh, TanhWithDropout, Rectifier, RectifierWithDropout, Maxout, MaxoutWithDropout
  }

  /**
   * Loss functions
   * CrossEntropy is recommended
   */
  public enum Loss {
    MeanSquare, CrossEntropy
  }

  // the following parameters can only be specified in expert mode
  transient final String [] expert_options = new String[] {
          "loss",
          "max_w2",
          "warmup_samples",
          "score_training_samples",
          "score_validation_samples",
          "initial_weight_distribution",
          "initial_weight_scale",
          "diagnostics",
          "rate_decay",
          "score_duty_cycle",
          "variable_importances",
          "fast_mode",
          "score_validation_sampling",
          "balance_classes",
          "max_after_balance_size",
          "max_after_balance_size",
          "ignore_const_cols",
          "force_load_balance",
          "replicate_training_data",
          "shuffle_training_data",
          "nesterov_accelerated_gradient",
          "classification_stop",
          "regression_stop",
          "quiet_mode",
          "max_confusion_matrix_size",
          "max_hit_ratio_k",
          "hidden_dropout_ratios",
          "single_node_mode",
  };

  // the following parameters can be modified when restarting from a checkpoint
  transient final String [] cp_modifiable = new String[] {
          "expert_mode",
          "seed",
          "epochs",
          "score_interval",
          "mini_batch",
          "score_duty_cycle",
          "classification_stop",
          "regression_stop",
          "quiet_mode",
          "max_confusion_matrix_size",
          "max_hit_ratio_k",
          "diagnostics",
          "variable_importances",
          "force_load_balance",
          "replicate_training_data",
          "single_node_mode",
  };

  /**
   * Helper to specify which arguments trigger a refresh on change
   * @param ver
   */
  @Override
  protected void registered(RequestServer.API_VERSION ver) {
    super.registered(ver);
    for (Argument arg : _arguments) {
      if ( arg._name.equals("activation") || arg._name.equals("initial_weight_distribution")
              || arg._name.equals("expert_mode") || arg._name.equals("adaptive_rate")
              || arg._name.equals("replicate_training_data")
              || arg._name.equals("balance_classes") || arg._name.equals("checkpoint")) {
        arg.setRefreshOnChange();
      }
    }
  }

  /**
   * Helper to handle arguments based on existing input values
   * @param arg
   * @param inputArgs
   */
  @Override protected void queryArgumentValueSet(Argument arg, java.util.Properties inputArgs) {
    super.queryArgumentValueSet(arg, inputArgs);

    if (!arg._name.equals("checkpoint") && !Utils.contains(cp_modifiable, arg._name)) {
      if (checkpoint != null) {
        arg.disable("Taken from model checkpoint.");
        final DeepLearningModel cp_model = UKV.get(checkpoint);
        if (cp_model == null) {
          throw new IllegalArgumentException("Checkpointed model was not found.");
        }
        if (cp_model.model_info().unstable()) {
          throw new IllegalArgumentException("Checkpointed model was unstable. Not restarting.");
        }
        state = JobState.RUNNING;
        return;
      }
    }
    if(arg._name.equals("initial_weight_scale") &&
            (initial_weight_distribution == InitialWeightDistribution.UniformAdaptive)
            ) {
      arg.disable("Using sqrt(6 / (# units + # units of previous layer)) for Uniform distribution.", inputArgs);
    }
    if(arg._name.equals("loss") && !classification) {
      arg.disable("Using MeanSquare loss for regression.", inputArgs);
      loss = Loss.MeanSquare;
    }
    if (classification) {
      if(arg._name.equals("regression_stop")) {
        arg.disable("Only for regression.", inputArgs);
      }
      if(arg._name.equals("max_after_balance_size") && !balance_classes) {
        arg.disable("Requires balance_classes.", inputArgs);
      }
    }
    else {
      if(arg._name.equals("classification_stop")
              || arg._name.equals("max_confusion_matrix_size")
              || arg._name.equals("max_hit_ratio_k")
              || arg._name.equals("max_after_balance_size")
              || arg._name.equals("balance_classes")) {
        arg.disable("Only for classification.", inputArgs);
      }
      if (validation != null && arg._name.equals("score_validation_sampling")) {
        score_validation_sampling = ClassSamplingMethod.Uniform;
        arg.disable("Using uniform sampling for validation scoring dataset.", inputArgs);
      }
    }
    if ((arg._name.equals("score_validation_samples") || arg._name.equals("score_validation_sampling")) && validation == null) {
      arg.disable("Requires a validation data set.", inputArgs);
    }
    if (Utils.contains(expert_options, arg._name) && !expert_mode) {
      arg.disable("Only in expert mode.", inputArgs);
    }
    if (!adaptive_rate) {
      if (arg._name.equals("rho") || arg._name.equals("epsilon")) {
        arg.disable("Only for adaptive learning rate.", inputArgs);
        rho = 0;
        epsilon = 0;
      }
    } else {
      if (arg._name.equals("rate") || arg._name.equals("rate_annealing") || arg._name.equals("rate_decay") || arg._name.equals("nesterov_accelerated_gradient")
              || arg._name.equals("momentum_start") || arg._name.equals("momentum_ramp") || arg._name.equals("momentum_stable") ) {
        arg.disable("Only for non-adaptive learning rate.", inputArgs);
        momentum_start = 0;
        momentum_stable = 0;
      }
    }
    if (arg._name.equals("hidden_dropout_ratios")) {
      if (activation != Activation.TanhWithDropout && activation != Activation.MaxoutWithDropout && activation != Activation.RectifierWithDropout) {
        arg.disable("Only for activation functions with dropout.", inputArgs);
      }
    }
    if (arg._name.equals("single_node_mode") && (H2O.CLOUD.size() == 1 || !replicate_training_data)) {
      arg.disable("Only for multi-node operation with replication.");
      single_node_mode = false;
    }
  }

  /** Print model parameters as JSON */
  @Override public boolean toHTML(StringBuilder sb) {
    return makeJsonBox(sb);
  }

  /**
   * Return a query link to this page
   * @param k Model Key
   * @param content Link text
   * @return HTML Link
   */
  public static String link(Key k, String content) {
    return link(k, content, null, null, null);
  }

  /**
   * Return a query link to this page
   * @param k Model Key
   * @param content Link text
   * @param cp Key to checkpoint to continue training with (optional)
   * @param response Response
   * @param val Validation data set key
   * @return HTML Link
   */
  public static String link(Key k, String content, Key cp, String response, Key val) {
    DeepLearning req = new DeepLearning();
    RString rs = new RString("<a href='" + req.href() + ".query?source=%$key" +
            (cp == null ? "" : "&checkpoint=%$cp") +
            (response == null ? "" : "&response=%$resp") +
            (val == null ? "" : "&validation=%$valkey") +
            "'>%content</a>");
    rs.replace("key", k.toString());
    rs.replace("content", content);
    if (cp != null) rs.replace("cp", cp.toString());
    if (response != null) rs.replace("resp", response);
    if (val != null) rs.replace("valkey", val);
    return rs.toString();
  }

  /**
   * Report the relative progress of building a Deep Learning model (measured by how many epochs are done)
   * @return floating point number between 0 and 1
   */
  @Override public float progress(){
    if(UKV.get(dest()) == null)return 0;
    DeepLearningModel m = UKV.get(dest());
    if (m != null && m.model_info()!=null )
      return (float)Math.min(1, (m.epoch_counter / m.model_info().get_params().epochs));
    return 0;
  }

  /**
   * Train a Deep Learning model, assumes that all members are populated
   * @return JobState
   */
  @Override public JobState execImpl() {
    DeepLearningModel cp;
    if (checkpoint == null) cp = initModel();
    else {
      final DeepLearningModel previous = UKV.get(checkpoint);
      if (previous == null) throw new IllegalArgumentException("Checkpoint not found.");
      cp = new DeepLearningModel(previous, destination_key, job_key);
      try {
        cp.write_lock(self());
        assert(state==JobState.RUNNING);
        if (source == null || !Arrays.equals(source._key._kb, previous.model_info().get_params().source._key._kb)) {
          throw new IllegalArgumentException("source must be the same as for the checkpointed model.");
        }
        if (response == null || !Arrays.equals(response._key._kb, previous.model_info().get_params().response._key._kb)) {
          throw new IllegalArgumentException("response must be the same as for the checkpointed model.");
        }
        if (Utils.difference(ignored_cols, previous.model_info().get_params().ignored_cols).length != 0) {
          throw new IllegalArgumentException("ignored_cols must be the same as for the checkpointed model.");
        }
        if ((validation!=null) != (previous.model_info().get_params().validation != null)
                || (validation != null && !Arrays.equals(validation._key._kb, previous.model_info().get_params().validation._key._kb))) {
          throw new IllegalArgumentException("validation must be the same as for the checkpointed model.");
        }
        if (classification != previous.model_info().get_params().classification) {
          throw new IllegalArgumentException("classification must be the same as for the checkpointed model.");
        }
        Log.info("Resuming from checkpoint.");
        final DeepLearning mp = cp.model_info().get_params();
        Object A = mp, B = this;
        for (Field fA : A.getClass().getDeclaredFields()) {
          if (Utils.contains(cp_modifiable, fA.getName())) {
            if (!expert_mode && Utils.contains(expert_options, fA.getName())) continue;
            for (Field fB : B.getClass().getDeclaredFields()) {
              if (fA.equals(fB)) {
                try {
                  if (!fA.get(A).toString().equals(fB.get(B).toString())) {
                    Log.info("Applying user-requested modification of '" + fA.getName() + "': " + fA.get(A) + " -> " + fB.get(B));
                    fA.set(A, fB.get(B));
                  }
                } catch (IllegalAccessException e) {
                  e.printStackTrace();
                }
              }
            }
          }
        }
        cp.update(self());
      } finally {
        cp.unlock(self());
      }
    }
    trainModel(cp);
    delete();
    return JobState.DONE;
  }

  /**
   * Redirect to the model page for that model that is trained by this job
   * @return Response
   */
  @Override protected Response redirect() {
    return DeepLearningProgressPage.redirect(this, self(), dest());
  }

  private boolean _fakejob;
  //Sanity check for Deep Learning job parameters
  private void checkParams() {
    if (source.numCols() <= 1)
      throw new IllegalArgumentException("Training data must have at least 2 features (incl. response).");

    if (hidden == null) throw new IllegalArgumentException("There must be at least one hidden layer.");

    for (int i=0;i<hidden.length;++i) {
      if (hidden[i]==0)
        throw new IllegalArgumentException("Hidden layer size must be >0.");
    }

    //Auto-fill defaults
    if (hidden_dropout_ratios == null) {
      hidden_dropout_ratios = new double[hidden.length];
      if (activation == Activation.TanhWithDropout || activation == Activation.MaxoutWithDropout || activation == Activation.RectifierWithDropout) {
        Arrays.fill(hidden_dropout_ratios, 0.5);
      }
    }
    else if (hidden_dropout_ratios.length != hidden.length) throw new IllegalArgumentException("Must have " + hidden.length + " hidden layer dropout ratios.");

    if(!classification && loss != Loss.MeanSquare) {
      Log.warn("Setting loss to MeanSquare for regression.");
      loss = Loss.MeanSquare;
    }
    // make default job_key and destination_key in case they are missing
    if (dest() == null) {
      destination_key = Key.make();
    }
    if (self() == null) {
      job_key = Key.make();
    }
    if (UKV.get(self()) == null) {
      start_time = System.currentTimeMillis();
      state      = JobState.RUNNING;
      UKV.put(self(), this);
      _fakejob = true;
    }
  }

  /**
   * Create an initial Deep Learning model, typically to be trained by trainModel(model)
   * @return Randomly initialized model
   */
  public final DeepLearningModel initModel() {
    try {
      lock_data();
      checkParams();
      final boolean del_enum_resp = (classification && !response.isEnum());
      final Frame train = FrameTask.DataInfo.prepareFrame(source, response, ignored_cols, classification, ignore_const_cols);
      final DataInfo dinfo = new FrameTask.DataInfo(train, 1, true, !classification);
      float[] priorDist = classification ? new MRUtils.ClassDist(dinfo._adaptedFrame.lastVec()).doAll(dinfo._adaptedFrame.lastVec()).rel_dist() : null;
      final DeepLearningModel model = new DeepLearningModel(dest(), self(), source._key, dinfo, this, priorDist);
      model.model_info().initializeMembers();
      if (del_enum_resp) model.toDelete(dinfo._adaptedFrame.lastVec()._key);
      return model;
    }
    finally {
      unlock_data();
    }
  }

  /**
   * Incrementally train an existing model
   * @param model Initial model
   * @param epochs How many epochs to train for
   * @return Updated model
   */
  public final DeepLearningModel trainModel(DeepLearningModel model, double epochs) {
    model.model_info().get_params().epochs += epochs;
    return trainModel(model);
  }

  /**
   * Helper to update a Frame and adding it to the local trash at the same time
   * @param target Frame referece, to be overwritten
   * @param src Newly made frame, to be deleted via local trash
   * @return src
   */
  Frame updateFrame(Frame target, Frame src) {
    if (src != target) ltrash(src);
    return src;
  }

  /**
   * Train a Deep Learning neural net model
   * @param model Input model (e.g., from initModel(), or from a previous training run)
   * @return Trained model
   */
  public final DeepLearningModel trainModel(DeepLearningModel model) {
    Frame validScoreFrame = null;
    Frame train, trainScoreFrame;
    try {
      lock_data();
      if (checkpoint == null) logStart(); //if checkpoint is given, some Job's params might be uninitialized (but the restarted model's parameters are correct)
      if (model == null) {
        model = UKV.get(dest());
      }
      model.write_lock(self());
      final DeepLearning mp = model.model_info().get_params(); //use the model's parameters for everything below - NOT the job's parameters (can be different after checkpoint restart)

      prepareValidationWithModel(model);
      final long model_size = model.model_info().size();
      Log.info("Number of model parameters (weights/biases): " + String.format("%,d", model_size));
//      Log.info("Memory usage of the model: " + String.format("%.2f", (double)model_size*Float.SIZE / (1<<23)) + " MB.");
      train = model.model_info().data_info()._adaptedFrame;
<<<<<<< HEAD
      train = updateFrame(train, reBalance(train, replicate_training_data /*rebalance into only 4*cores per node*/));
=======
      train = updateFrame(train, reBalance(train, mp.seed, mp.replicate_training_data, mp.force_load_balance, mp.shuffle_training_data));
>>>>>>> b16e25a7
      float[] trainSamplingFactors;
      if (mp.classification && mp.balance_classes) {
        trainSamplingFactors = new float[train.lastVec().domain().length]; //leave initialized to 0 -> will be filled up below
        train = updateFrame(train, sampleFrameStratified(
                train, train.lastVec(), trainSamplingFactors, (long)(mp.max_after_balance_size*train.numRows()), mp.seed, true, false));
        model.setModelClassDistribution(new MRUtils.ClassDist(train.lastVec()).doAll(train.lastVec()).rel_dist());
      }
      model.training_rows = train.numRows();
      trainScoreFrame = sampleFrame(train, mp.score_training_samples, mp.seed); //training scoring dataset is always sampled uniformly from the training dataset
      if (train != trainScoreFrame) ltrash(trainScoreFrame);

      Log.info("Number of chunks of the training data: " + train.anyVec().nChunks());
      if (validation != null) {
        Frame adaptedValid = getValidation();
        if (getValidAdaptor().needsAdaptation2CM()) {
          adaptedValid.add(getValidAdaptor().adaptedValidationResponse(_responseName), getValidAdaptor().getAdaptedValidationResponse2CM());
        }
        // validation scoring dataset can be sampled in multiple ways from the given validation dataset
        if (mp.classification && mp.balance_classes && mp.score_validation_sampling == ClassSamplingMethod.Stratified) {
          validScoreFrame = updateFrame(adaptedValid, sampleFrameStratified(adaptedValid, adaptedValid.lastVec(), null,
                  mp.score_validation_samples > 0 ? mp.score_validation_samples : adaptedValid.numRows(), mp.seed+1, false /* no oversampling */, false));
        } else {
          validScoreFrame = updateFrame(adaptedValid, sampleFrame(adaptedValid, mp.score_validation_samples, mp.seed+1));
        }
<<<<<<< HEAD
        validScoreFrame = updateFrame(validScoreFrame, reBalance(validScoreFrame, false /*always split up globally since scoring should be distributed*/));
=======
        validScoreFrame = updateFrame(validScoreFrame, reBalance(validScoreFrame, mp.seed+1, false, mp.force_load_balance, mp.shuffle_training_data));
>>>>>>> b16e25a7
        Log.info("Number of chunks of the validation data: " + validScoreFrame.anyVec().nChunks());
      }

      // Set mini_batch size (cannot be done earlier since this depends on whether stratified sampling is done)
      mp.mini_batch = computeMiniBatchSize(mp.mini_batch, train.numRows(), mp.replicate_training_data, mp.single_node_mode);
      // Determine whether shuffling is enforced
      if(mp.replicate_training_data && (mp.mini_batch == train.numRows()*H2O.CLOUD.size()) && !mp.shuffle_training_data && H2O.CLOUD.size() > 1) {
        Log.warn("Enabling training data shuffling, because all nodes train on the full dataset (replicated training data)");
        mp.shuffle_training_data = true;
      }
      final float rowUsageFraction = computeRowUsageFraction(train.numRows(), mp.mini_batch, mp.replicate_training_data);

      if (!mp.quiet_mode) Log.info("Initial model:\n" + model.model_info());
      Log.info("Starting to train the Deep Learning model.");

      //main loop
      do model.set_model_info(H2O.CLOUD.size() > 1 && mp.replicate_training_data ? ( mp.single_node_mode ?
              new DeepLearningTask2(train, model.model_info(), rowUsageFraction).invoke(Key.make()).model_info() : //replicated data + single node mode
              new DeepLearningTask2(train, model.model_info(), rowUsageFraction).invokeOnAllNodes().model_info() ) : //replicated data + multi-node mode
              new DeepLearningTask(model.model_info(), rowUsageFraction).doAll(train).model_info()); //distributed data (always in multi-node mode)
      while (model.doScoring(train, trainScoreFrame, validScoreFrame, self(), getValidAdaptor()));

      Log.info("Finished training the Deep Learning model.");
      return model;
    }
    catch(JobCancelledException ex) {
      Log.info("Deep Learning model building was cancelled.");
      model = UKV.get(dest());
      return model;
    }
    catch(Exception ex) {
      ex.printStackTrace();
      throw new RuntimeException(ex);
    }
    finally {
      if (model != null) model.unlock(self());
      unlock_data();
      emptyLTrash();
    }
  }

  /**
   * Lock the input datasets against deletes
   */
  private void lock_data() {
    source.read_lock(self());
    if( validation != null && source._key != null && validation._key !=null && !source._key.equals(validation._key) )
      validation.read_lock(self());
  }

  /**
   * Release the lock for the input datasets
   */
  private void unlock_data() {
    source.unlock(self());
    if( validation != null && !source._key.equals(validation._key) )
      validation.unlock(self());
  }

  /**
   * Delete job related keys
   */
  public void delete() {
    cleanup();
    if (_fakejob) UKV.remove(job_key);
    remove();
  }

  /**
   * Rebalance a frame for load balancing
   * @param fr Input frame
   * @param local whether to only create enough chunks to max out all cores on one node only
   * @return Frame that has potentially more chunks
   */
<<<<<<< HEAD
  private Frame reBalance(final Frame fr, boolean local) {
    int cores = 0;
    for( H2ONode node : H2O.CLOUD._memary ) {
      if (local) cores = Math.max(cores, node._heartbeat._num_cpus);
      else cores += node._heartbeat._num_cpus;
    }
    final int chunks = 4*cores;
    if (force_load_balance && chunks < fr.numRows()) {
//      return MRUtils.shuffleAndBalance(fr, chunks, seed, local, shuffle_training_data) : fr;
      Key newKey = fr._key != null ? Key.make(fr._key.toString() + ".balanced") : Key.make();
      return rebalanceDataset(newKey, fr, chunks);
    }
    else return fr;
=======
  private static Frame reBalance(final Frame fr, long seed, boolean local, boolean force_load_balance, boolean shuffle_training_data) {
    return force_load_balance || shuffle_training_data ? MRUtils.shuffleAndBalance(fr, seed, local, shuffle_training_data) : fr;
>>>>>>> b16e25a7
  }

  /**
   * Compute the actual mini_batch size from the user-given parameter
   * @param mini_batch user-given mini_batch size
   * @param numRows number of training rows
   * @param replicate_training_data whether or not the training data is replicated on each node
   * @param single_node_mode whether or not the single node mode is enabled
   * @return The total number of training rows to be processed per iteration (summed over on all nodes)
   */
  private static long computeMiniBatchSize(long mini_batch, final long numRows, final boolean replicate_training_data, final boolean single_node_mode) {
    assert(mini_batch == 0 || mini_batch == -1 || mini_batch >= 1);
    if (mini_batch == 0 || (!replicate_training_data && (mini_batch == -1 || mini_batch > numRows)) || (replicate_training_data && single_node_mode))
      Log.info("Setting mini_batch (" + mini_batch + ") to one epoch: #rows (" + (mini_batch=numRows) + ").");
    else if (mini_batch == -1 || mini_batch > H2O.CLOUD.size()*numRows)
      Log.info("Setting mini_batch (" + mini_batch + ") to the largest possible number: #nodes x #rows (" + (mini_batch=H2O.CLOUD.size()*numRows) + ").");
    assert(mini_batch != 0 && mini_batch != -1 && mini_batch >= 1);
    return mini_batch;
  }

  /**
   * Compute the fraction of rows that need to be used for training during one iteration
   * @param numRows number of training rows
   * @param mini_batch number of training rows to be processed per iteration
   * @param replicate_training_data whether of not the training data is replicated on each node
   * @return fraction of rows to be used for training during one iteration
   */
  private static float computeRowUsageFraction(final long numRows, long mini_batch, boolean replicate_training_data) {
    float rowUsageFraction = (float)mini_batch / numRows;
    if (replicate_training_data) rowUsageFraction /= H2O.CLOUD.size();
    assert(rowUsageFraction > 0 && rowUsageFraction <= 1.);
    return rowUsageFraction;
  }

}<|MERGE_RESOLUTION|>--- conflicted
+++ resolved
@@ -572,11 +572,8 @@
       Log.info("Number of model parameters (weights/biases): " + String.format("%,d", model_size));
 //      Log.info("Memory usage of the model: " + String.format("%.2f", (double)model_size*Float.SIZE / (1<<23)) + " MB.");
       train = model.model_info().data_info()._adaptedFrame;
-<<<<<<< HEAD
-      train = updateFrame(train, reBalance(train, replicate_training_data /*rebalance into only 4*cores per node*/));
-=======
-      train = updateFrame(train, reBalance(train, mp.seed, mp.replicate_training_data, mp.force_load_balance, mp.shuffle_training_data));
->>>>>>> b16e25a7
+      train = updateFrame(train, reBalance(train, mp.replicate_training_data /*rebalance into only 4*cores per node*/));
+//      train = updateFrame(train, reBalance(train, mp.seed, mp.replicate_training_data, mp.force_load_balance, mp.shuffle_training_data));
       float[] trainSamplingFactors;
       if (mp.classification && mp.balance_classes) {
         trainSamplingFactors = new float[train.lastVec().domain().length]; //leave initialized to 0 -> will be filled up below
@@ -601,11 +598,8 @@
         } else {
           validScoreFrame = updateFrame(adaptedValid, sampleFrame(adaptedValid, mp.score_validation_samples, mp.seed+1));
         }
-<<<<<<< HEAD
         validScoreFrame = updateFrame(validScoreFrame, reBalance(validScoreFrame, false /*always split up globally since scoring should be distributed*/));
-=======
-        validScoreFrame = updateFrame(validScoreFrame, reBalance(validScoreFrame, mp.seed+1, false, mp.force_load_balance, mp.shuffle_training_data));
->>>>>>> b16e25a7
+//        validScoreFrame = updateFrame(validScoreFrame, reBalance(validScoreFrame, mp.seed+1, false, mp.force_load_balance, mp.shuffle_training_data));
         Log.info("Number of chunks of the validation data: " + validScoreFrame.anyVec().nChunks());
       }
 
@@ -680,7 +674,6 @@
    * @param local whether to only create enough chunks to max out all cores on one node only
    * @return Frame that has potentially more chunks
    */
-<<<<<<< HEAD
   private Frame reBalance(final Frame fr, boolean local) {
     int cores = 0;
     for( H2ONode node : H2O.CLOUD._memary ) {
@@ -694,10 +687,6 @@
       return rebalanceDataset(newKey, fr, chunks);
     }
     else return fr;
-=======
-  private static Frame reBalance(final Frame fr, long seed, boolean local, boolean force_load_balance, boolean shuffle_training_data) {
-    return force_load_balance || shuffle_training_data ? MRUtils.shuffleAndBalance(fr, seed, local, shuffle_training_data) : fr;
->>>>>>> b16e25a7
   }
 
   /**
