--- conflicted
+++ resolved
@@ -6,11 +6,7 @@
 import java.util.Random;
 
 import water.*;
-<<<<<<< HEAD
-import water.Job.ColumnsJob;
-=======
 import water.Job.ModelJob;
->>>>>>> 0dc7e8fe
 import water.Job.Progress;
 import water.api.*;
 import water.api.Request.API;
@@ -165,30 +161,6 @@
     return new KMeans2Train();
   }
 
-<<<<<<< HEAD
-  public static class KMeans2Train extends ColumnsJob {
-    private KMeans2 _model = new KMeans2();
-
-    public KMeans2Train() {
-      description = "K-means";
-    }
-
-    @Override protected ArrayList<Class> getClasses() {
-      ArrayList<Class> classes = super.getClasses();
-      classes.add(0, KMeans2.class);
-      return classes;
-    }
-
-    @Override protected Object getTarget() {
-      return _model;
-    }
-
-    @Override protected void exec() {
-      _model._selfKey = destination_key;
-      _model._dataKey = Key.make(input("source"));
-      _model._names = source.names();
-      _model._domains = source.domains();
-=======
   public static class KMeans2Train extends ModelJob {
     public KMeans2Train() {
       description = "K-means";
@@ -196,17 +168,11 @@
     }
 
     @Override protected void exec() {
->>>>>>> 0dc7e8fe
       int[] filtered = filteredCols();
       Vec[] vecs = new Vec[filtered.length];
       for( int i = 0; i < filtered.length; i++ )
         vecs[i] = source.vecs()[filtered[i]];
-<<<<<<< HEAD
-      _model.train(this, vecs, null);
-      remove();
-=======
       ((KMeans2) _model).train(this, vecs, null);
->>>>>>> 0dc7e8fe
     }
   }
 
