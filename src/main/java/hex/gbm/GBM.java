--- conflicted
+++ resolved
@@ -98,13 +98,8 @@
   @Override protected GBMModel makeModel(Key outputKey, Key dataKey, Key testKey, String[] names, String[][] domains, String[] cmDomain) {
     return new GBMModel(outputKey, dataKey, testKey, names, domains, cmDomain, ntrees, max_depth, min_rows, nbins, learn_rate);
   }
-<<<<<<< HEAD
-  @Override protected GBMModel makeModel( GBMModel model, double err, ConfusionMatrix cm, float[] varimp, float[] varimpSD, ConfusionMatrix[] auccms) {
-    return new GBMModel(model, err, cm, auccms!=null ? new water.api.AUC(auccms, ModelUtils.DEFAULT_THRESHOLDS) : null);
-=======
-  @Override protected GBMModel makeModel( GBMModel model, double err, ConfusionMatrix cm, water.api.AUC validAUC) {
+  @Override protected GBMModel makeModel( GBMModel model, double err, ConfusionMatrix cm, float[] varimp, float[] varimpSD, water.api.AUC validAUC) {
     return new GBMModel(model, err, cm, validAUC);
->>>>>>> 05d5cf5e
   }
   @Override protected GBMModel makeModel(GBMModel model, DTree[] ktrees, TreeStats tstats) {
     return new GBMModel(model, ktrees, tstats);
