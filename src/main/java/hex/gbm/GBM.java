package hex.gbm;

import hex.NeuralNet.NeuralNetProgress;
import hex.gbm.DTree.DecidedNode;
import hex.gbm.DTree.LeafNode;
import hex.gbm.DTree.UndecidedNode;
import jsr166y.CountedCompleter;
import water.*;
import water.H2O.H2OCountedCompleter;
import water.api.DocGen;
import water.api.GBMProgressPage;
import water.api.RequestBuilders.Response;
import water.fvec.Chunk;
import water.fvec.Frame;
import water.util.*;
import water.util.Log.Tag.Sys;

// Gradient Boosted Trees
//
// Based on "Elements of Statistical Learning, Second Edition, page 387"
public class GBM extends SharedTreeModelBuilder {
  static final int API_WEAVER = 1; // This file has auto-gen'd doc & json fields
  static public DocGen.FieldDoc[] DOC_FIELDS; // Initialized from Auto-Gen code.

  @API(help = "Learning rate, from 0. to 1.0", filter = Default.class, dmin=0, dmax=1)
  public double learn_rate = 0.2;

  public static class GBMModel extends DTree.TreeModel {
    static final int API_WEAVER = 1; // This file has auto-gen'd doc & json fields
    static public DocGen.FieldDoc[] DOC_FIELDS; // Initialized from Auto-Gen code.
    public GBMModel(Key key, Key dataKey, Frame fr, int ntrees, int ymin) { super(key,dataKey,fr,ntrees,ymin); }
    public GBMModel(GBMModel prior, DTree[] trees, double err, long [][] cm) { super(prior, trees, err, cm); }
  }
  public Frame score( Frame fr ) { return ((GBMModel)UKV.get(dest())).score(fr,true);  }

  @Override protected Log.Tag.Sys logTag() { return Sys.GBM__; }
  public GBM() { description = "Distributed GBM"; }

  /** Return the query link to this page */
  public static String link(Key k, String content) {
    RString rs = new RString("<a href='GBM.query?source=%$key'>%content</a>");
    rs.replace("key", k.toString());
    rs.replace("content", content);
    return rs.toString();
  }

  // ==========================================================================

  // Compute a GBM tree.

  // Start by splitting all the data according to some criteria (minimize
  // variance at the leaves).  Record on each row which split it goes to, and
  // assign a split number to it (for next pass).  On *this* pass, use the
  // split-number to build a per-split histogram, with a per-histogram-bucket
  // variance.

<<<<<<< HEAD
  // Compute a single GBM tree from the Frame.  Last column is the response
  // variable.  Depth is capped at maxDepth.
  @Override public void run() {
    buildModel();
  }

  @Override protected Response redirect() {
    return GBMProgressPage.redirect(this, self(), dest());
  }
=======
  // Launch model-building & redirect to a polling/progress page
  @Override protected Response serve() {
    startBuildModel();
    return GBMProgressPage.redirect(this, self(),dest());
  }

  protected void buildModel( final Frame fr, final Frame frm, final Key outputKey, final Key dataKey, final Timer t_build ) {
    final GBMModel gbm_model0 = new GBMModel(outputKey,dataKey,frm,ntrees, _ymin);
    DKV.put(outputKey, gbm_model0);

    H2O.submitTask(start(new H2OCountedCompleter() {
      @Override public void compute2() {
        GBMModel gbm_model1 = gbm_model0;
        // Build trees until we hit the limit
        for( int tid=0; tid<ntrees; tid++) {

          // ESL2, page 387
          // Step 2a: Compute prob distribution from prior tree results: 
          //   Work <== f(Tree)
          new ComputeProb().doAll(fr);

          // ESL2, page 387
          // Step 2b i: Compute residuals from the probability distribution
          //   Work <== f(Work)
          new ComputeRes().doAll(fr);
          
          // ESL2, page 387, Step 2b ii, iii, iv
          DTree[] ktrees = buildNextKTrees(fr);
          if( cancelled() ) break; // If canceled during building, do not bulkscore

          // Check latest predictions
          Score sc = new Score().doAll(fr).report(Sys.GBM__,tid+1,ktrees);
          gbm_model1 = new GBMModel(gbm_model1, ktrees, (float)sc._sum/_nrows, sc._cm);
          DKV.put(outputKey, gbm_model1);
        }
>>>>>>> 544cd009

  @Override protected void buildModel( final Frame fr, final Frame frm, final Key outputKey, final Key dataKey, final Timer t_build ) {
    GBMModel model = new GBMModel(outputKey, dataKey, frm, ntrees, _ymin);
    DKV.put(outputKey, model);
    // Build trees until we hit the limit
    for( int tid=0; tid<ntrees; tid++) {
      // ESL2, page 387
      // Step 2a: Compute prob distribution from prior tree results:
      //   Work <== f(Tree)
      new ComputeProb().doAll(fr);

      // ESL2, page 387
      // Step 2b i: Compute residuals from the probability distribution
      //   Work <== f(Work)
      new ComputeRes().doAll(fr);

      // ESL2, page 387, Step 2b ii, iii, iv
      DTree[] ktrees = buildNextKTrees(fr);
      if( cancelled() ) break; // If canceled during building, do not bulkscore

      // Check latest predictions
      Score sc = new Score().doAll(fr).report(Sys.GBM__,tid,ktrees);
      model = new GBMModel(model, ktrees, (float)sc._sum/_nrows, sc._cm);
      DKV.put(outputKey, model);
    }

    cleanUp(fr,t_build); // Shared cleanup
  }

  // --------------------------------------------------------------------------
  // Compute Probability Distribution from prior tree results.
  // Prob_k = exp(Work_k)/sum_all_K exp(Work_k)
  // Work <== f(Tree)
  class ComputeProb extends MRTask2<ComputeProb> {
    @Override public void map( Chunk chks[] ) {
      Chunk ys = chk_resp(chks);
      double ds[] = new double[_nclass];
      for( int row=0; row<ys._len; row++ ) {
        double sum = score0(chks,ds,row);
        if( Double.isInfinite(sum) )
          for( int k=0; k<_nclass; k++ )
            chk_work(chks,k).set0(row,Double.isInfinite(ds[k])?1.0f:0.0f);
        else
          for( int k=0; k<_nclass; k++ ) // Save as a probability distribution
            chk_work(chks,k).set0(row,(float)(ds[k]/sum));
      }
    }
  }

  // Read the 'tree' columns, do model-specific math and put the results in the
  // ds[] array, and return the sum.  Dividing any ds[] element by the sum
  // turns the results into a probability distribution.
  @Override protected double score0( Chunk chks[], double ds[/*nclass*/], int row ) {
    double sum=0;
    for( int k=0; k<_nclass; k++ ) // Sum across of likelyhoods
      sum+=(ds[k]=Math.exp(chk_tree(chks,k).at0(row)));
    return sum;
  }

  // --------------------------------------------------------------------------
  // Compute Residuals from Actuals
  // Work <== f(Work)
  class ComputeRes extends MRTask2<ComputeRes> {
    @Override public void map( Chunk chks[] ) {
      Chunk ys = chk_resp(chks);
      for( int row=0; row<ys._len; row++ ) {
        if( ys.isNA0(row) ) continue;
        int y = (int)ys.at80(row)-_ymin; // zero-based response variable
        for( int k=0; k<_nclass; k++ ) {
          if( _distribution[k] != 0 ) {
            Chunk wk = chk_work(chks,k);
            wk.set0(row, (y==k?1f:0f)-(float)wk.at0(row) );
          }
        }
      }
    }
  }

  // --------------------------------------------------------------------------
  // Build the next k-trees, which is trying to correct the residual error from
  // the prior trees.  From LSE2, page 387.  Step 2b ii, iii.
  private DTree[] buildNextKTrees(Frame fr) {
    String domain[] = fr.vecs()[_ncols].domain(); // For printing

    // We're going to build K (nclass) trees - each focused on correcting
    // errors for a single class.
    final DTree[] ktrees = new DTree[_nclass];
    for( int k=0; k<_nclass; k++ ) {
      // Initially setup as-if an empty-split had just happened
      if( _distribution[k] != 0 ) {
        ktrees[k] = new DTree(fr._names,_ncols,(char)nbins,(char)_nclass,min_rows);
        new GBMUndecidedNode(ktrees[k],-1,DBinHistogram.initialHist(fr,_ncols,(char)nbins)); // The "root" node
      }
    }
    int[] leafs = new int[_nclass]; // Define a "working set" of leaf splits, from here to tree._len

    // ----
    // ESL2, page 387.  Step 2b ii.
    // One Big Loop till the ktrees are of proper depth.
    // Adds a layer to the trees each pass.
    int depth=0;
    for( ; depth<max_depth; depth++ ) {
      if( cancelled() ) return null;

      // Build K trees, one per class.
      // Fuse 2 conceptual passes into one:
      // Pass 1: Score a prior DHistogram, and make new DTree.Node assignments
      // to every row.  This involves pulling out the current assigned Node,
      // "scoring" the row against that Node's decision criteria, and assigning
      // the row to a new child Node (and giving it an improved prediction).
      // Pass 2: Build new summary DHistograms on the new child Nodes every row
      // got assigned into.  Collect counts, mean, variance, min, max per bin,
      // per column.
      ScoreBuildHistogram sbh = new ScoreBuildHistogram(ktrees,leafs).doAll(fr);
      //System.out.println(sbh.profString());

      // Build up the next-generation tree splits from the current histograms.
      // Nearly all leaves will split one more level.  This loop nest is
      //           O( #active_splits * #bins * #ncols )
      // but is NOT over all the data.
      boolean did_split=false;
      for( int k=0; k<_nclass; k++ ) {
        DTree tree = ktrees[k]; // Tree for class K
        if( tree == null ) continue;
        int tmax = tree._len;   // Number of total splits in tree K
        for( int leaf=leafs[k]; leaf<tmax; leaf++ ) { // Visit all the new splits (leaves)
          UndecidedNode udn = tree.undecided(leaf);
          udn._hs = sbh.getFinalHisto(k,leaf);
          //System.out.println("Class "+domain[k]+", "+udn);
          // Replace the Undecided with the Split decision
          GBMDecidedNode dn = new GBMDecidedNode((GBMUndecidedNode)udn);
          //System.out.println(dn);
          if( dn._split._col == -1 ) udn.do_not_split();
          else did_split = true;
        }
        leafs[k]=tmax;          // Setup leafs for next tree level
      }

      // If we did not make any new splits, then the tree is split-to-death
      if( !did_split ) break;
    }

    // Each tree bottomed-out in a DecidedNode; go 1 more level and insert
    // LeafNodes to hold predictions.
    for( int k=0; k<_nclass; k++ ) {
      DTree tree = ktrees[k];
      if( tree == null ) continue;
      int leaf = leafs[k] = tree._len;
      for( int nid=0; nid<leaf; nid++ ) {
        if( tree.node(nid) instanceof DecidedNode ) {
          DecidedNode dn = tree.decided(nid);
          for( int i=0; i<dn._nids.length; i++ ) {
            int cnid = dn._nids[i];
            if( cnid == -1 || // Bottomed out (predictors or responses known constant)
                tree.node(cnid) instanceof UndecidedNode || // Or chopped off for depth
                (tree.node(cnid) instanceof DecidedNode &&  // Or not possible to split
                 ((DecidedNode)tree.node(cnid))._split._col==-1) )
              dn._nids[i] = new GBMLeafNode(tree,nid)._nid; // Mark a leaf here
          }
        }
      }
    }

    // ----
    // ESL2, page 387.  Step 2b iii.  Compute the gammas, and store them back
    // into the tree leaves.  Includes learn_rate.
    // gamma_i_k = (nclass-1)/nclass * (sum res_i / sum (|res_i|*(1-|res_i|)))
    GammaPass gp = new GammaPass(ktrees,leafs).doAll(fr);
    double m1class = (double)(_nclass-1)/_nclass; // K-1/K
    for( int k=0; k<_nclass; k++ ) {
      final DTree tree = ktrees[k];
      if( tree == null ) continue;
      for( int i=0; i<tree._len-leafs[k]; i++ ) {
        double g = gp._gss[k][i] == 0 // Constant response?
          ? 1000                      // Cap (exponential) learn, instead of dealing with Inf
          : learn_rate*m1class*gp._rss[k][i]/gp._gss[k][i];
        ((LeafNode)tree.node(leafs[k]+i))._pred = g;
      }
    }

    // ----
    // ESL2, page 387.  Step 2b iv.  Cache the sum of all the trees, plus the
    // new tree, in the 'tree' columns.  Also, zap the NIDs for next pass.
    // Tree <== f(Tree)
    // Nids <== 0
    new MRTask2() {
      @Override public void map( Chunk chks[] ) {
        // For all tree/klasses
        for( int k=0; k<_nclass; k++ ) {
          final DTree tree = ktrees[k];
          if( tree == null ) continue;
          final Chunk nids = chk_nids(chks,k);
          final Chunk ct   = chk_tree(chks,k);
          for( int row=0; row<nids._len; row++ ) {
            int nid = (int)nids.at80(row);
            ct.set0(row, (float)(ct.at0(row) + ((LeafNode)tree.node(nid))._pred));
            nids.set0(row,0);
          }
        }
      }
    }.doAll(fr);

    // Print the generated K trees
    //for( int k=0; k<_nclass; k++ )
    //  if( ktrees[k] != null )
    //    System.out.println(ktrees[k].root().toString2(new StringBuilder(),0));

    return ktrees;
  }


  // ---
  // ESL2, page 387.  Step 2b iii.
  // Nids <== f(Nids)
  private class GammaPass extends MRTask2<GammaPass> {
    final DTree _trees[]; // Read-only, shared (except at the histograms in the Nodes)
    final int   _leafs[]; // Number of active leaves (per tree)
    // Per leaf: sum(res);
    double _rss[/*tree/klass*/][/*tree-relative node-id*/];
    // Per leaf:  sum(|res|*1-|res|)
    double _gss[/*tree/klass*/][/*tree-relative node-id*/];
    GammaPass(DTree trees[], int leafs[]) { _leafs=leafs; _trees=trees; }
    @Override public void map( Chunk[] chks ) {
      _gss = new double[_nclass][];
      _rss = new double[_nclass][];
      // For all tree/klasses
      for( int k=0; k<_nclass; k++ ) {
        final DTree tree = _trees[k];
        final int   leaf = _leafs[k];
        if( tree == null ) continue; // Empty class is ignored
        // A leaf-biased array of all active Tree leaves.
        final double gs[] = _gss[k] = new double[tree._len-leaf];
        final double rs[] = _rss[k] = new double[tree._len-leaf];
        final Chunk nids = chk_nids(chks,k); // Node-ids  for this tree/class
        final Chunk ress = chk_work(chks,k); // Residuals for this tree/class
        for( int row=0; row<nids._len; row++ ) { // For all rows
          int nid = (int)nids.at80(row);         // Get Node to decide from
          int oldnid = nid;
          if( tree.node(nid) instanceof UndecidedNode ) // If we bottomed out the tree
            nid = tree.node(nid)._pid;                  // Then take parent's decision
          DecidedNode dn = tree.decided(nid);           // Must have a decision point
          if( dn._split._col == -1 )     // Unable to decide?
            dn = tree.decided(nid = tree.node(nid)._pid); // Then take parent's decision
          int leafnid = dn.ns(chks,row); // Decide down to a leafnode
          assert leaf <= leafnid && leafnid < tree._len :
          "leaf="+leaf+" <= "+leafnid+" < "+tree._len+", my nid="+nid+" oldnid="+oldnid+"\n"+
            tree.root().toString2(new StringBuilder(),0)+
            _fr.toString(row+nids._start);
          assert tree.node(leafnid) instanceof LeafNode;
          // Note: I can which leaf/region I end up in, but I do not care for
          // the prediction presented by the tree.  For GBM, we compute the
          // sum-of-residuals (and sum/abs/mult residuals) for all rows in the
          // leaf, and get our prediction from that.
          nids.set0(row,leafnid);
          double res = ress.at0(row);
          double ares = Math.abs(res);
          gs[leafnid-leaf] += ares*(1-ares);
          rs[leafnid-leaf] += res;
        }
      }
    }
    @Override public void reduce( GammaPass gp ) {
      Utils.add(_gss,gp._gss);
      Utils.add(_rss,gp._rss);
    }
  }

  @Override public String speedDescription() {
    return "seconds per tree";
  }

  @Override public String speedValue() {
    double time = runTimeMs() / 1000;
    double secondsPerTree = time / ntrees;
    return String.format("%.2f", secondsPerTree);
  }

  // ---
  // GBM DTree decision node: same as the normal DecidedNode, but
  // specifies a decision algorithm given complete histograms on all
  // columns.  GBM algo: find the lowest error amongst *all* columns.
  static class GBMDecidedNode extends DecidedNode<GBMUndecidedNode> {
    GBMDecidedNode( GBMUndecidedNode n ) { super(n); }
    @Override GBMUndecidedNode makeUndecidedNode(DBinHistogram[] nhists ) {
      return new GBMUndecidedNode(_tree,_nid,nhists);
    }

    // Find the column with the best split (lowest score).  Unlike RF, GBM
    // scores on all columns and selects splits on all columns.
    @Override DTree.Split bestCol( GBMUndecidedNode u ) {
      DHistogram hs[] = u._hs;
      DTree.Split best = new DTree.Split(-1,-1,false,Double.MAX_VALUE,Double.MAX_VALUE,0L,0L);
      if( hs == null ) return best;
      for( int i=0; i<hs.length; i++ ) {
        if( hs[i]==null || hs[i].nbins() <= 1 ) continue;
        DTree.Split s = hs[i].scoreMSE(i);
        if( s == null ) continue;
        if( best == null || s.se() < best.se() ) best = s;
        if( s.se() <= 0 ) break; // No point in looking further!
      }
      return best;
    }
  }

  // ---
  // GBM DTree undecided node: same as the normal UndecidedNode, but specifies
  // a list of columns to score on now, and then decide over later.
  // GBM algo: use all columns
  static class GBMUndecidedNode extends UndecidedNode {
    GBMUndecidedNode( DTree tree, int pid, DBinHistogram hs[] ) { super(tree,pid,hs); }
    // Randomly select mtry columns to 'score' in following pass over the data.
    // In GBM, we use all columns (as opposed to RF, which uses a random subset).
    @Override int[] scoreCols( DHistogram[] hs ) { return null; }
  }

  // ---
  static class GBMLeafNode extends LeafNode {
    GBMLeafNode( DTree tree, int pid ) { super(tree,pid); }
    GBMLeafNode( DTree tree, int pid, int nid ) { super(tree,pid,nid); }
    // Insert just the predictions: a single byte/short if we are predicting a
    // single class, or else the full distribution.
    @Override protected AutoBuffer compress(AutoBuffer ab) { assert !Double.isNaN(_pred); return ab.put4f((float)_pred); }
    @Override protected int size() { return 4; }
  }
}<|MERGE_RESOLUTION|>--- conflicted
+++ resolved
@@ -54,9 +54,6 @@
   // split-number to build a per-split histogram, with a per-histogram-bucket
   // variance.
 
-<<<<<<< HEAD
-  // Compute a single GBM tree from the Frame.  Last column is the response
-  // variable.  Depth is capped at maxDepth.
   @Override public void run() {
     buildModel();
   }
@@ -64,43 +61,6 @@
   @Override protected Response redirect() {
     return GBMProgressPage.redirect(this, self(), dest());
   }
-=======
-  // Launch model-building & redirect to a polling/progress page
-  @Override protected Response serve() {
-    startBuildModel();
-    return GBMProgressPage.redirect(this, self(),dest());
-  }
-
-  protected void buildModel( final Frame fr, final Frame frm, final Key outputKey, final Key dataKey, final Timer t_build ) {
-    final GBMModel gbm_model0 = new GBMModel(outputKey,dataKey,frm,ntrees, _ymin);
-    DKV.put(outputKey, gbm_model0);
-
-    H2O.submitTask(start(new H2OCountedCompleter() {
-      @Override public void compute2() {
-        GBMModel gbm_model1 = gbm_model0;
-        // Build trees until we hit the limit
-        for( int tid=0; tid<ntrees; tid++) {
-
-          // ESL2, page 387
-          // Step 2a: Compute prob distribution from prior tree results: 
-          //   Work <== f(Tree)
-          new ComputeProb().doAll(fr);
-
-          // ESL2, page 387
-          // Step 2b i: Compute residuals from the probability distribution
-          //   Work <== f(Work)
-          new ComputeRes().doAll(fr);
-          
-          // ESL2, page 387, Step 2b ii, iii, iv
-          DTree[] ktrees = buildNextKTrees(fr);
-          if( cancelled() ) break; // If canceled during building, do not bulkscore
-
-          // Check latest predictions
-          Score sc = new Score().doAll(fr).report(Sys.GBM__,tid+1,ktrees);
-          gbm_model1 = new GBMModel(gbm_model1, ktrees, (float)sc._sum/_nrows, sc._cm);
-          DKV.put(outputKey, gbm_model1);
-        }
->>>>>>> 544cd009
 
   @Override protected void buildModel( final Frame fr, final Frame frm, final Key outputKey, final Key dataKey, final Timer t_build ) {
     GBMModel model = new GBMModel(outputKey, dataKey, frm, ntrees, _ymin);
