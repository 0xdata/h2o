package hex.gbm;

import static water.util.Utils.div;

import java.util.Arrays;

import hex.ConfusionMatrix;
import hex.gbm.DTree.DecidedNode;
import hex.gbm.DTree.LeafNode;
import hex.gbm.DTree.TreeModel.TreeStats;
import hex.gbm.DTree.UndecidedNode;
import water.*;
import water.api.DocGen;
import water.api.GBMProgressPage;
import water.fvec.Chunk;
import water.fvec.Frame;
import water.util.Log;
import water.util.Log.Tag.Sys;
import water.util.RString;
import water.util.SB;
import water.util.Utils;

import java.util.Arrays;

import static water.util.Utils.div;

// Gradient Boosted Trees
//
// Based on "Elements of Statistical Learning, Second Edition, page 387"
public class GBM extends SharedTreeModelBuilder<GBM.GBMModel> {
  static final int API_WEAVER = 1; // This file has auto-gen'd doc & json fields
  static public DocGen.FieldDoc[] DOC_FIELDS; // Initialized from Auto-Gen code.

  @API(help = "Learning rate, from 0. to 1.0", filter = Default.class, dmin=0, dmax=1, json=true)
  public double learn_rate = 0.1;

  @API(help = "Grid search parallelism", filter = Default.class, lmax = 4, gridable=false)
  public int grid_parallelism = 1;

  public static class GBMModel extends DTree.TreeModel {
    static final int API_WEAVER = 1; // This file has auto-gen'd doc & json fields
    static public DocGen.FieldDoc[] DOC_FIELDS; // Initialized from Auto-Gen code.
    @API(help = "Learning rate, from 0. to 1.0") final double learn_rate;
    public GBMModel(Key key, Key dataKey, Key testKey, String names[], String domains[][], int ntrees, int max_depth, int min_rows, int nbins, double learn_rate) {
      super(key,dataKey,testKey,names,domains,ntrees,max_depth,min_rows,nbins);
      this.learn_rate = learn_rate;
    }
    public GBMModel(DTree.TreeModel prior, DTree[] trees, double err, ConfusionMatrix cm, TreeStats tstats) {
      super(prior, trees, err, cm, tstats);
      this.learn_rate = ((GBMModel)prior).learn_rate;
    }
    public GBMModel(DTree.TreeModel prior, DTree[] trees, TreeStats tstats) {
      super(prior, trees, tstats);
      this.learn_rate = ((GBMModel)prior).learn_rate;
    }
    public GBMModel(DTree.TreeModel prior, double err, ConfusionMatrix cm) {
      super(prior, err, cm);
      this.learn_rate = ((GBMModel)prior).learn_rate;
    }

    @Override protected float[] score0(double[] data, float[] preds) {
      float[] p = super.score0(data, preds);
      if (nclasses()>1) { // classification
        // Because we call Math.exp, we have to be numerically stable or else
        // we get Infinities, and then shortly NaN's.  Rescale the data so the
        // largest value is +/-1 and the other values are smaller.
        // See notes here:  http://www.hongliangjie.com/2011/01/07/logsum/
        float maxval=Float.NEGATIVE_INFINITY;
        float dsum=0;
        if (nclasses()==2)  p[2] = - p[1];
        // Find a max
        for( float k : p ) maxval = Math.max(maxval,k);
        assert !Float.isInfinite(maxval) : "Something is wrong with GBM trees since returned prediction is " + Arrays.toString(p);
        for(int k=1; k<p.length;k++)
          dsum+=(p[k]=(float)Math.exp(p[k]-maxval));
        div(p,dsum);
      } else { // regression
        // do nothing for regression
      }
      p[0] = getPrediction(p, data);
      return p;
    }

    @Override protected void generateModelDescription(StringBuilder sb) {
      DocGen.HTML.paragraph(sb,"Learn rate: "+learn_rate);
    }

    @Override protected void toJavaUnifyPreds(SB bodyCtxSB) {
      if (isClassifier()) {
        bodyCtxSB.i().p("// Compute Probabilities for classifier (scale via http://www.hongliangjie.com/2011/01/07/logsum/)").nl();
        bodyCtxSB.i().p("float dsum = 0, maxval = Float.NEGATIVE_INFINITY;").nl();
        if (nclasses()==2) {
          bodyCtxSB.i().p("preds[2] = -preds[1];").nl();
        }
        bodyCtxSB.i().p("for(int i=1; i<preds.length; i++) maxval = Math.max(maxval, preds[i]);").nl();
        bodyCtxSB.i().p("for(int i=1; i<preds.length; i++) dsum += (preds[i]=(float) Math.exp(preds[i] - maxval));").nl();
        bodyCtxSB.i().p("for(int i=1; i<preds.length; i++) preds[i] /= dsum;").nl();
      }
    }
  }
  public Frame score( Frame fr ) { return ((GBMModel)UKV.get(dest())).score(fr);  }

  @Override protected Log.Tag.Sys logTag() { return Sys.GBM__; }
  @Override protected GBMModel makeModel( GBMModel model, double err, ConfusionMatrix cm) {
    return new GBMModel(model, err, cm);
  }
  @Override protected GBMModel makeModel(GBMModel model, DTree[] ktrees, TreeStats tstats) {
    return new GBMModel(model, ktrees, tstats);
  }
  public GBM() { description = "Distributed GBM"; }

  /** Return the query link to this page */
  public static String link(Key k, String content) {
    RString rs = new RString("<a href='GBM.query?source=%$key'>%content</a>");
    rs.replace("key", k.toString());
    rs.replace("content", content);
    return rs.toString();
  }

<<<<<<< HEAD
  @Override protected Status exec() {
=======
  @Override protected void logStart() {
    Log.info("Starting GBM model build...");
    super.logStart();
    Log.info("    learn_rate: " + learn_rate);
  }

  @Override protected JobState exec() {
>>>>>>> c6e8d29f
    logStart();
    buildModel();
    return JobState.DONE;
  }

  @Override public int gridParallelism() {
    return grid_parallelism;
  }

  @Override protected Response redirect() {
    return GBMProgressPage.redirect(this, self(), dest());
  }

  // ==========================================================================
  // Compute a GBM tree.

  // Start by splitting all the data according to some criteria (minimize
  // variance at the leaves).  Record on each row which split it goes to, and
  // assign a split number to it (for next pass).  On *this* pass, use the
  // split-number to build a per-split histogram, with a per-histogram-bucket
  // variance.
  @Override protected void buildModel( final Frame fr, String names[], String domains[][], final Key outputKey, final Key dataKey, final Key testKey, Timer t_build ) {

    GBMModel model = new GBMModel(outputKey, dataKey, testKey, names, domains, ntrees, max_depth, min_rows, nbins, learn_rate);
    model.delete_and_lock(self());

    // Tag out rows missing the response column
    new ExcludeNAResponse().doAll(fr);

    // Build trees until we hit the limit
    int tid;
    DTree[] ktrees = null;              // Trees
    TreeStats tstats = new TreeStats(); // Tree stats
    for( tid=0; tid<ntrees; tid++) {
      // During first iteration model contains 0 trees, then 0-trees, then 1-tree,...
      // BUT if validation is not specified model does not participate in voting
      // but on-the-fly computed data are used
      model = doScoring(model, outputKey, fr, ktrees, tid, tstats, false, false, false);
      // ESL2, page 387
      // Step 2a: Compute prediction (prob distribution) from prior tree results:
      //   Work <== f(Tree)
      new ComputeProb().doAll(fr);

      // ESL2, page 387
      // Step 2b i: Compute residuals from the prediction (probability distribution)
      //   Work <== f(Work)
      new ComputeRes().doAll(fr);

      // ESL2, page 387, Step 2b ii, iii, iv
      ktrees = buildNextKTrees(fr);
      Log.info(Sys.GBM__, (tid+1) + ". tree was built.");
      if( !Job.isRunning(self()) ) break; // If canceled during building, do not bulkscore

      // Check latest predictions
      tstats.updateBy(ktrees);
    }
    // Final scoring
    model = doScoring(model, outputKey, fr, ktrees, tid, tstats, true, false, false);
    model.unlock(self());       // Update and unlock model
    cleanUp(fr,t_build); // Shared cleanup
  }

  // --------------------------------------------------------------------------
  // Tag out rows missing the response column
  class ExcludeNAResponse extends MRTask2<ExcludeNAResponse> {
    @Override public void map( Chunk chks[] ) {
      Chunk ys = chk_resp(chks);
      for( int row=0; row<ys._len; row++ )
        if( ys.isNA0(row) )
          for( int t=0; t<_nclass; t++ )
            chk_nids(chks,t).set0(row,-1);
    }
  }

  // --------------------------------------------------------------------------
  // Compute Prediction from prior tree results.
  // Classification: Probability Distribution of loglikelyhoods
  //   Prob_k = exp(Work_k)/sum_all_K exp(Work_k)
  // Regression: Just prior tree results
  // Work <== f(Tree)
  class ComputeProb extends MRTask2<ComputeProb> {
    @Override public void map( Chunk chks[] ) {
      Chunk ys = chk_resp(chks);
      if( _nclass > 1 ) {       // Classification
        float fs[] = new float[_nclass+1];
        for( int row=0; row<ys._len; row++ ) {
          float sum = score1(chks,fs,row);
          if( Float.isInfinite(sum) ) // Overflow (happens for constant responses)
            for( int k=0; k<_nclass; k++ )
              chk_work(chks,k).set0(row,Float.isInfinite(fs[k+1])?1.0f:0.0f);
          else
            for( int k=0; k<_nclass; k++ ) // Save as a probability distribution
              chk_work(chks,k).set0(row,fs[k+1]/sum);
        }
      } else {                  // Regression
        Chunk tr = chk_tree(chks,0); // Prior tree sums
        Chunk wk = chk_work(chks,0); // Predictions
        for( int row=0; row<ys._len; row++ )
          wk.set0(row,(float)tr.at0(row));
      }
    }
  }

  // Read the 'tree' columns, do model-specific math and put the results in the
  // fs[] array, and return the sum.  Dividing any fs[] element by the sum
  // turns the results into a probability distribution.
  @Override protected float score1( Chunk chks[], float fs[/*nclass*/], int row ) {
    if( _nclass == 1 )          // Classification?
      return (float)chk_tree(chks,0).at0(row);
    if( _nclass == 2 ) {        // The Boolean Optimization
      // This optimization assumes the 2nd tree of a 2-class system is the
      // inverse of the first.  Fill in the missing tree
      fs[1] = (float)Math.exp(chk_tree(chks,0).at0(row));
      fs[2] = 1.0f/fs[1]; // exp(-d) === 1/d
      return fs[1]+fs[2];
    }
    float sum=0;
    for( int k=0; k<_nclass; k++ ) // Sum across of likelyhoods
      sum+=(fs[k+1]=(float)Math.exp(chk_tree(chks,k).at0(row)));
    return sum;
  }

  // --------------------------------------------------------------------------
  // Compute Residuals from Actuals
  // Work <== f(Work)
  class ComputeRes extends MRTask2<ComputeRes> {
    @Override public void map( Chunk chks[] ) {
      Chunk ys = chk_resp(chks);
      if( _nclass > 1 ) {       // Classification

        for( int row=0; row<ys._len; row++ ) {
          if( ys.isNA0(row) ) continue;
          int y = (int)ys.at80(row); // zero-based response variable
          // Actual is '1' for class 'y' and '0' for all other classes
          for( int k=0; k<_nclass; k++ ) {
            if( _distribution[k] != 0 ) {
              Chunk wk = chk_work(chks,k);
              wk.set0(row, (y==k?1f:0f)-(float)wk.at0(row) );
            }
          }
        }

      } else {                  // Regression
        Chunk wk = chk_work(chks,0); // Prediction==>Residuals
        for( int row=0; row<ys._len; row++ )
          wk.set0(row, (float)(ys.at0(row)-wk.at0(row)) );
      }
    }
  }

  // --------------------------------------------------------------------------
  // Build the next k-trees, which is trying to correct the residual error from
  // the prior trees.  From LSE2, page 387.  Step 2b ii, iii.
  private DTree[] buildNextKTrees(Frame fr) {
    // We're going to build K (nclass) trees - each focused on correcting
    // errors for a single class.
    final DTree[] ktrees = new DTree[_nclass];

    // Initial set of histograms.  All trees; one leaf per tree (the root
    // leaf); all columns
    DHistogram hcs[][][] = new DHistogram[_nclass][1/*just root leaf*/][_ncols];

    for( int k=0; k<_nclass; k++ ) {
      // Initially setup as-if an empty-split had just happened
      if( _distribution == null || _distribution[k] != 0 ) {
        // The Boolean Optimization
        // This optimization assumes the 2nd tree of a 2-class system is the
        // inverse of the first.  This is false for DRF (and true for GBM) -
        // DRF picks a random different set of columns for the 2nd tree.
        if( k==1 && _nclass==2 ) continue;
        ktrees[k] = new DTree(fr._names,_ncols,(char)nbins,(char)_nclass,min_rows);
        new GBMUndecidedNode(ktrees[k],-1,DHistogram.initialHist(fr,_ncols,nbins,hcs[k][0],false) ); // The "root" node
      }
    }
    int[] leafs = new int[_nclass]; // Define a "working set" of leaf splits, from here to tree._len

    // ----
    // ESL2, page 387.  Step 2b ii.
    // One Big Loop till the ktrees are of proper depth.
    // Adds a layer to the trees each pass.
    int depth=0;
    for( ; depth<max_depth; depth++ ) {
      if( !Job.isRunning(self()) ) return null;

      hcs = buildLayer(fr, ktrees, leafs, hcs, false, false);

      // If we did not make any new splits, then the tree is split-to-death
      if( hcs == null ) break;
    }

    // Each tree bottomed-out in a DecidedNode; go 1 more level and insert
    // LeafNodes to hold predictions.
    for( int k=0; k<_nclass; k++ ) {
      DTree tree = ktrees[k];
      if( tree == null ) continue;
      int leaf = leafs[k] = tree.len();
      for( int nid=0; nid<leaf; nid++ ) {
        if( tree.node(nid) instanceof DecidedNode ) {
          DecidedNode dn = tree.decided(nid);
          for( int i=0; i<dn._nids.length; i++ ) {
            int cnid = dn._nids[i];
            if( cnid == -1 || // Bottomed out (predictors or responses known constant)
                tree.node(cnid) instanceof UndecidedNode || // Or chopped off for depth
                (tree.node(cnid) instanceof DecidedNode &&  // Or not possible to split
                 ((DecidedNode)tree.node(cnid))._split.col()==-1) )
              dn._nids[i] = new GBMLeafNode(tree,nid).nid(); // Mark a leaf here
          }
          // Handle the trivial non-splitting tree
          if( nid==0 && dn._split.col() == -1 )
            new GBMLeafNode(tree,-1,0);
        }
      }
    } // -- k-trees are done

    // ----
    // ESL2, page 387.  Step 2b iii.  Compute the gammas, and store them back
    // into the tree leaves.  Includes learn_rate.
    //    gamma_i_k = (nclass-1)/nclass * (sum res_i / sum (|res_i|*(1-|res_i|)))
    // For regression:
    //    gamma_i_k = sum res_i / count(res_i)
    GammaPass gp = new GammaPass(ktrees,leafs).doAll(fr);
    double m1class = _nclass > 1 ? (double)(_nclass-1)/_nclass : 1.0; // K-1/K
    for( int k=0; k<_nclass; k++ ) {
      final DTree tree = ktrees[k];
      if( tree == null ) continue;
      for( int i=0; i<tree._len-leafs[k]; i++ ) {
        double g = gp._gss[k][i] == 0 // Constant response?
          ? (gp._rss[k][i]==0?0:1000) // Cap (exponential) learn, instead of dealing with Inf
          : learn_rate*m1class*gp._rss[k][i]/gp._gss[k][i];
        assert !Double.isNaN(g);
        ((LeafNode)tree.node(leafs[k]+i))._pred = g;
      }
    }

    // ----
    // ESL2, page 387.  Step 2b iv.  Cache the sum of all the trees, plus the
    // new tree, in the 'tree' columns.  Also, zap the NIDs for next pass.
    // Tree <== f(Tree)
    // Nids <== 0
    new MRTask2() {
      @Override public void map( Chunk chks[] ) {
        // For all tree/klasses
        for( int k=0; k<_nclass; k++ ) {
          final DTree tree = ktrees[k];
          if( tree == null ) continue;
          final Chunk nids = chk_nids(chks,k);
          final Chunk ct   = chk_tree(chks,k);
          for( int row=0; row<nids._len; row++ ) {
            int nid = (int)nids.at80(row);
            if( nid < 0 ) continue;
            ct.set0(row, (float)(ct.at0(row) + ((LeafNode)tree.node(nid))._pred));
            nids.set0(row,0);
          }
        }
      }
    }.doAll(fr);

    // Collect leaves stats
    for (int i=0; i<ktrees.length; i++)
      if( ktrees[i] != null )
        ktrees[i].leaves = ktrees[i].len() - leafs[i];
    // DEBUG: Print the generated K trees
    // printGenerateTrees(ktrees);

    return ktrees;
  }


  // ---
  // ESL2, page 387.  Step 2b iii.
  // Nids <== f(Nids)
  private class GammaPass extends MRTask2<GammaPass> {
    final DTree _trees[]; // Read-only, shared (except at the histograms in the Nodes)
    final int   _leafs[]; // Number of active leaves (per tree)
    // Per leaf: sum(res);
    double _rss[/*tree/klass*/][/*tree-relative node-id*/];
    // Per leaf:  sum(|res|*1-|res|)
    double _gss[/*tree/klass*/][/*tree-relative node-id*/];
    GammaPass(DTree trees[], int leafs[]) { _leafs=leafs; _trees=trees; }
    @Override public void map( Chunk[] chks ) {
      _gss = new double[_nclass][];
      _rss = new double[_nclass][];
      // For all tree/klasses
      for( int k=0; k<_nclass; k++ ) {
        final DTree tree = _trees[k];
        final int   leaf = _leafs[k];
        if( tree == null ) continue; // Empty class is ignored
        // A leaf-biased array of all active Tree leaves.
        final double gs[] = _gss[k] = new double[tree._len-leaf];
        final double rs[] = _rss[k] = new double[tree._len-leaf];
        final Chunk nids = chk_nids(chks,k); // Node-ids  for this tree/class
        final Chunk ress = chk_work(chks,k); // Residuals for this tree/class
        // If we have all constant responses, then we do not split even the
        // root and the residuals should be zero.
        if( tree.root() instanceof LeafNode ) continue;
        for( int row=0; row<nids._len; row++ ) { // For all rows
          int nid = (int)nids.at80(row);         // Get Node to decide from
          if( nid < 0 ) continue;                // Missing response
          if( tree.node(nid) instanceof UndecidedNode ) // If we bottomed out the tree
            nid = tree.node(nid)._pid;                  // Then take parent's decision
          DecidedNode dn = tree.decided(nid);           // Must have a decision point
          if( dn._split._col == -1 )                    // Unable to decide?
            dn = tree.decided(nid = dn._pid); // Then take parent's decision
          int leafnid = dn.ns(chks,row); // Decide down to a leafnode
          assert leaf <= leafnid && leafnid < tree._len;
          assert tree.node(leafnid) instanceof LeafNode;
          // Note: I can which leaf/region I end up in, but I do not care for
          // the prediction presented by the tree.  For GBM, we compute the
          // sum-of-residuals (and sum/abs/mult residuals) for all rows in the
          // leaf, and get our prediction from that.
          nids.set0(row,leafnid);
          assert !ress.isNA0(row);
          double res = ress.at0(row);
          double ares = Math.abs(res);
          gs[leafnid-leaf] += _nclass > 1 ? ares*(1-ares) : 1;
          rs[leafnid-leaf] += res;
        }
      }
    }
    @Override public void reduce( GammaPass gp ) {
      Utils.add(_gss,gp._gss);
      Utils.add(_rss,gp._rss);
    }
  }

  @Override protected DecidedNode makeDecided( UndecidedNode udn, DHistogram hs[] ) {
    return new GBMDecidedNode(udn,hs);
  }

  // ---
  // GBM DTree decision node: same as the normal DecidedNode, but
  // specifies a decision algorithm given complete histograms on all
  // columns.  GBM algo: find the lowest error amongst *all* columns.
  static class GBMDecidedNode extends DecidedNode {
    GBMDecidedNode( UndecidedNode n, DHistogram[] hs ) { super(n,hs); }
    @Override public UndecidedNode makeUndecidedNode(DHistogram[] hs ) {
      return new GBMUndecidedNode(_tree,_nid,hs);
    }

    // Find the column with the best split (lowest score).  Unlike RF, GBM
    // scores on all columns and selects splits on all columns.
    @Override public DTree.Split bestCol( UndecidedNode u, DHistogram[] hs ) {
      DTree.Split best = new DTree.Split(-1,-1,false,Double.MAX_VALUE,Double.MAX_VALUE,0L,0L,0,0);
      if( hs == null ) return best;
      for( int i=0; i<hs.length; i++ ) {
        if( hs[i]==null || hs[i].nbins() <= 1 ) continue;
        DTree.Split s = hs[i].scoreMSE(i);
        if( s == null ) continue;
        if( best == null || s.se() < best.se() ) best = s;
        if( s.se() <= 0 ) break; // No point in looking further!
      }
      return best;
    }
  }

  // ---
  // GBM DTree undecided node: same as the normal UndecidedNode, but specifies
  // a list of columns to score on now, and then decide over later.
  // GBM algo: use all columns
  static class GBMUndecidedNode extends UndecidedNode {
    GBMUndecidedNode( DTree tree, int pid, DHistogram hs[] ) { super(tree,pid,hs); }
    // Randomly select mtry columns to 'score' in following pass over the data.
    // In GBM, we use all columns (as opposed to RF, which uses a random subset).
    @Override public int[] scoreCols( DHistogram[] hs ) { return null; }
  }

  // ---
  static class GBMLeafNode extends LeafNode {
    GBMLeafNode( DTree tree, int pid ) { super(tree,pid); }
    GBMLeafNode( DTree tree, int pid, int nid ) { super(tree,pid,nid); }
    // Insert just the predictions: a single byte/short if we are predicting a
    // single class, or else the full distribution.
    @Override protected AutoBuffer compress(AutoBuffer ab) { assert !Double.isNaN(_pred); return ab.put4f((float)_pred); }
    @Override protected int size() { return 4; }
  }
}<|MERGE_RESOLUTION|>--- conflicted
+++ resolved
@@ -117,17 +117,7 @@
     return rs.toString();
   }
 
-<<<<<<< HEAD
-  @Override protected Status exec() {
-=======
-  @Override protected void logStart() {
-    Log.info("Starting GBM model build...");
-    super.logStart();
-    Log.info("    learn_rate: " + learn_rate);
-  }
-
   @Override protected JobState exec() {
->>>>>>> c6e8d29f
     logStart();
     buildModel();
     return JobState.DONE;
