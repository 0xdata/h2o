package hex.gbm;

import hex.ConfusionMatrix;
import hex.gbm.DTree.DecidedNode;
import hex.gbm.DTree.LeafNode;
import hex.gbm.DTree.TreeModel.TreeStats;
import hex.gbm.DTree.UndecidedNode;
import water.*;
import water.api.DocGen;
import water.api.GBMProgressPage;
import water.fvec.Chunk;
import water.fvec.Frame;
import water.util.*;
import water.util.Log.Tag.Sys;

import java.util.Arrays;

import static water.util.Utils.div;
import static water.util.ModelUtils.getPrediction;

// Gradient Boosted Trees
//
// Based on "Elements of Statistical Learning, Second Edition, page 387"
public class GBM extends SharedTreeModelBuilder<GBM.GBMModel> {
  static final int API_WEAVER = 1; // This file has auto-gen'd doc & json fields
  static public DocGen.FieldDoc[] DOC_FIELDS; // Initialized from Auto-Gen code.

  @API(help = "Learning rate, from 0. to 1.0", filter = Default.class, dmin=0, dmax=1, json=true)
  public double learn_rate = 0.1;

  @API(help = "Grid search parallelism", filter = Default.class, lmax = 4, gridable=false)
  public int grid_parallelism = 1;

  public static class GBMModel extends DTree.TreeModel {
    static final int API_WEAVER = 1; // This file has auto-gen'd doc & json fields
    static public DocGen.FieldDoc[] DOC_FIELDS; // Initialized from Auto-Gen code.
    @API(help = "Learning rate, from 0. to 1.0") final double learn_rate;
    public GBMModel(Key key, Key dataKey, Key testKey, String names[], String domains[][], String[] cmDomain, int ntrees, int max_depth, int min_rows, int nbins, double learn_rate) {
      super(key,dataKey,testKey,names,domains,cmDomain,ntrees,max_depth,min_rows,nbins);
      this.learn_rate = learn_rate;
    }
    public GBMModel(DTree.TreeModel prior, DTree[] trees, double err, ConfusionMatrix cm, TreeStats tstats) {
      super(prior, trees, err, cm, tstats);
      this.learn_rate = ((GBMModel)prior).learn_rate;
    }
    public GBMModel(DTree.TreeModel prior, DTree[] trees, TreeStats tstats) {
      super(prior, trees, tstats);
      this.learn_rate = ((GBMModel)prior).learn_rate;
    }
<<<<<<< HEAD
    public GBMModel(DTree.TreeModel prior, double err, ConfusionMatrix cm, ConfusionMatrix[] auccms) {
      super(prior, err, cm, null, null, auccms);
=======
    public GBMModel(DTree.TreeModel prior, double err, ConfusionMatrix cm, water.api.AUC validAUC) {
      super(prior, err, cm, validAUC);
>>>>>>> 4c2b26f8
      this.learn_rate = ((GBMModel)prior).learn_rate;
    }

    @Override protected float[] score0(double[] data, float[] preds) {
      float[] p = super.score0(data, preds);
      if (nclasses()>1) { // classification
        // Because we call Math.exp, we have to be numerically stable or else
        // we get Infinities, and then shortly NaN's.  Rescale the data so the
        // largest value is +/-1 and the other values are smaller.
        // See notes here:  http://www.hongliangjie.com/2011/01/07/logsum/
        float maxval=Float.NEGATIVE_INFINITY;
        float dsum=0;
        if (nclasses()==2)  p[2] = - p[1];
        // Find a max
        for( int k=1; k<p.length; k++) maxval = Math.max(maxval,p[k]);
        assert !Float.isInfinite(maxval) : "Something is wrong with GBM trees since returned prediction is " + Arrays.toString(p);
        for(int k=1; k<p.length;k++)
          dsum+=(p[k]=(float)Math.exp(p[k]-maxval));
        div(p,dsum);
        p[0] = getPrediction(p, data);
      } else { // regression
        // do nothing for regression
      }
      return p;
    }

    @Override protected void generateModelDescription(StringBuilder sb) {
      DocGen.HTML.paragraph(sb,"Learn rate: "+learn_rate);
    }

    @Override protected void toJavaUnifyPreds(SB bodyCtxSB) {
      if (isClassifier()) {
        bodyCtxSB.i().p("// Compute Probabilities for classifier (scale via http://www.hongliangjie.com/2011/01/07/logsum/)").nl();
        bodyCtxSB.i().p("float dsum = 0, maxval = Float.NEGATIVE_INFINITY;").nl();
        if (nclasses()==2) {
          bodyCtxSB.i().p("preds[2] = -preds[1];").nl();
        }
        bodyCtxSB.i().p("for(int i=1; i<preds.length; i++) maxval = Math.max(maxval, preds[i]);").nl();
        bodyCtxSB.i().p("for(int i=1; i<preds.length; i++) dsum += (preds[i]=(float) Math.exp(preds[i] - maxval));").nl();
        bodyCtxSB.i().p("for(int i=1; i<preds.length; i++) preds[i] = preds[i] / dsum;").nl();
      }
    }
  }
  public Frame score( Frame fr ) { return ((GBMModel)UKV.get(dest())).score(fr);  }

  @Override protected Log.Tag.Sys logTag() { return Sys.GBM__; }
  @Override protected GBMModel makeModel(Key outputKey, Key dataKey, Key testKey, String[] names, String[][] domains, String[] cmDomain) {
    return new GBMModel(outputKey, dataKey, testKey, names, domains, cmDomain, ntrees, max_depth, min_rows, nbins, learn_rate);
  }
<<<<<<< HEAD
  @Override protected GBMModel makeModel( GBMModel model, double err, ConfusionMatrix cm, float[] varimp, float[] varimpSD, ConfusionMatrix[] auccms) {
    return new GBMModel(model, err, cm, auccms);
=======
  @Override protected GBMModel makeModel( GBMModel model, double err, ConfusionMatrix cm, ConfusionMatrix[] auccms) {
    return new GBMModel(model, err, cm, auccms!=null ? new water.api.AUC(auccms, ModelUtils.DEFAULT_THRESHOLDS) : null);
>>>>>>> 4c2b26f8
  }
  @Override protected GBMModel makeModel(GBMModel model, DTree[] ktrees, TreeStats tstats) {
    return new GBMModel(model, ktrees, tstats);
  }
  public GBM() { description = "Distributed GBM"; }

  /** Return the query link to this page */
  public static String link(Key k, String content) {
    RString rs = new RString("<a href='GBM.query?source=%$key'>%content</a>");
    rs.replace("key", k.toString());
    rs.replace("content", content);
    return rs.toString();
  }

  @Override protected JobState execImpl() {
    logStart();
    buildModel();
    return JobState.DONE;
  }

  @Override public int gridParallelism() {
    return grid_parallelism;
  }

  @Override protected Response redirect() {
    return GBMProgressPage.redirect(this, self(), dest());
  }

  // ==========================================================================
  // Compute a GBM tree.

  // Start by splitting all the data according to some criteria (minimize
  // variance at the leaves).  Record on each row which split it goes to, and
  // assign a split number to it (for next pass).  On *this* pass, use the
  // split-number to build a per-split histogram, with a per-histogram-bucket
  // variance.
  @Override protected GBMModel buildModel( GBMModel model, final Frame fr, String names[], String domains[][], Timer t_build ) {

    // Tag out rows missing the response column
    new ExcludeNAResponse().doAll(fr);

    // Build trees until we hit the limit
    int tid;
    DTree[] ktrees = null;              // Trees
    TreeStats tstats = new TreeStats(); // Tree stats
    for( tid=0; tid<ntrees; tid++) {
      // During first iteration model contains 0 trees, then 0-trees, then 1-tree,...
      // BUT if validation is not specified model does not participate in voting
      // but on-the-fly computed data are used
      model = doScoring(model, fr, ktrees, tid, tstats, false, false, false);
      // ESL2, page 387
      // Step 2a: Compute prediction (prob distribution) from prior tree results:
      //   Work <== f(Tree)
      new ComputeProb().doAll(fr);

      // ESL2, page 387
      // Step 2b i: Compute residuals from the prediction (probability distribution)
      //   Work <== f(Work)
      new ComputeRes().doAll(fr);

      // ESL2, page 387, Step 2b ii, iii, iv
      Timer kb_timer = new Timer();
      ktrees = buildNextKTrees(fr);
      Log.info(Sys.GBM__, (tid+1) + ". tree was built in " + kb_timer.toString());
      if( !Job.isRunning(self()) ) break; // If canceled during building, do not bulkscore

      // Check latest predictions
      tstats.updateBy(ktrees);
    }
    // Final scoring
    model = doScoring(model, fr, ktrees, tid, tstats, true, false, false);

    return model;
  }

  // --------------------------------------------------------------------------
  // Tag out rows missing the response column
  class ExcludeNAResponse extends MRTask2<ExcludeNAResponse> {
    @Override public void map( Chunk chks[] ) {
      Chunk ys = chk_resp(chks);
      for( int row=0; row<ys._len; row++ )
        if( ys.isNA0(row) )
          for( int t=0; t<_nclass; t++ )
            chk_nids(chks,t).set0(row,-1);
    }
  }

  // --------------------------------------------------------------------------
  // Compute Prediction from prior tree results.
  // Classification: Probability Distribution of loglikelyhoods
  //   Prob_k = exp(Work_k)/sum_all_K exp(Work_k)
  // Regression: Just prior tree results
  // Work <== f(Tree)
  class ComputeProb extends MRTask2<ComputeProb> {
    @Override public void map( Chunk chks[] ) {
      Chunk ys = chk_resp(chks);
      if( _nclass > 1 ) {       // Classification
        float fs[] = new float[_nclass+1];
        for( int row=0; row<ys._len; row++ ) {
          float sum = score1(chks,fs,row);
          if( Float.isInfinite(sum) ) // Overflow (happens for constant responses)
            for( int k=0; k<_nclass; k++ )
              chk_work(chks,k).set0(row,Float.isInfinite(fs[k+1])?1.0f:0.0f);
          else
            for( int k=0; k<_nclass; k++ ) // Save as a probability distribution
              chk_work(chks,k).set0(row,fs[k+1]/sum);
        }
      } else {                  // Regression
        Chunk tr = chk_tree(chks,0); // Prior tree sums
        Chunk wk = chk_work(chks,0); // Predictions
        for( int row=0; row<ys._len; row++ )
          wk.set0(row,(float)tr.at0(row));
      }
    }
  }

  // Read the 'tree' columns, do model-specific math and put the results in the
  // fs[] array, and return the sum.  Dividing any fs[] element by the sum
  // turns the results into a probability distribution.
  @Override protected float score1( Chunk chks[], float fs[/*nclass*/], int row ) {
    if( _nclass == 1 )          // Classification?
      return (float)chk_tree(chks,0).at0(row); // Regression.
    if( _nclass == 2 ) {        // The Boolean Optimization
      // This optimization assumes the 2nd tree of a 2-class system is the
      // inverse of the first.  Fill in the missing tree
      fs[1] = (float)Math.exp(chk_tree(chks,0).at0(row));
      fs[2] = 1.0f/fs[1]; // exp(-d) === 1/d
      return fs[1]+fs[2];
    }
    float sum=0;
    for( int k=0; k<_nclass; k++ ) // Sum across of likelyhoods
      sum+=(fs[k+1]=(float)Math.exp(chk_tree(chks,k).at0(row)));
    return sum;
  }

  // --------------------------------------------------------------------------
  // Compute Residuals from Actuals
  // Work <== f(Work)
  class ComputeRes extends MRTask2<ComputeRes> {
    @Override public void map( Chunk chks[] ) {
      Chunk ys = chk_resp(chks);
      if( _nclass > 1 ) {       // Classification

        for( int row=0; row<ys._len; row++ ) {
          if( ys.isNA0(row) ) continue;
          int y = (int)ys.at80(row); // zero-based response variable
          // Actual is '1' for class 'y' and '0' for all other classes
          for( int k=0; k<_nclass; k++ ) {
            if( _distribution[k] != 0 ) {
              Chunk wk = chk_work(chks,k);
              wk.set0(row, (y==k?1f:0f)-(float)wk.at0(row) );
            }
          }
        }

      } else {                  // Regression
        Chunk wk = chk_work(chks,0); // Prediction==>Residuals
        for( int row=0; row<ys._len; row++ )
          wk.set0(row, (float)(ys.at0(row)-wk.at0(row)) );
      }
    }
  }

  // --------------------------------------------------------------------------
  // Build the next k-trees, which is trying to correct the residual error from
  // the prior trees.  From LSE2, page 387.  Step 2b ii, iii.
  private DTree[] buildNextKTrees(Frame fr) {
    // We're going to build K (nclass) trees - each focused on correcting
    // errors for a single class.
    final DTree[] ktrees = new DTree[_nclass];

    // Initial set of histograms.  All trees; one leaf per tree (the root
    // leaf); all columns
    DHistogram hcs[][][] = new DHistogram[_nclass][1/*just root leaf*/][_ncols];

    for( int k=0; k<_nclass; k++ ) {
      // Initially setup as-if an empty-split had just happened
      if( _distribution == null || _distribution[k] != 0 ) {
        // The Boolean Optimization
        // This optimization assumes the 2nd tree of a 2-class system is the
        // inverse of the first.  This is false for DRF (and true for GBM) -
        // DRF picks a random different set of columns for the 2nd tree.
        if( k==1 && _nclass==2 ) continue;
        ktrees[k] = new DTree(fr._names,_ncols,(char)nbins,(char)_nclass,min_rows);
        new GBMUndecidedNode(ktrees[k],-1,DHistogram.initialHist(fr,_ncols,nbins,hcs[k][0],false) ); // The "root" node
      }
    }
    int[] leafs = new int[_nclass]; // Define a "working set" of leaf splits, from here to tree._len

    // ----
    // ESL2, page 387.  Step 2b ii.
    // One Big Loop till the ktrees are of proper depth.
    // Adds a layer to the trees each pass.
    int depth=0;
    for( ; depth<max_depth; depth++ ) {
      if( !Job.isRunning(self()) ) return null;

      hcs = buildLayer(fr, ktrees, leafs, hcs, false, false);

      // If we did not make any new splits, then the tree is split-to-death
      if( hcs == null ) break;
    }

    // Each tree bottomed-out in a DecidedNode; go 1 more level and insert
    // LeafNodes to hold predictions.
    for( int k=0; k<_nclass; k++ ) {
      DTree tree = ktrees[k];
      if( tree == null ) continue;
      int leaf = leafs[k] = tree.len();
      for( int nid=0; nid<leaf; nid++ ) {
        if( tree.node(nid) instanceof DecidedNode ) {
          DecidedNode dn = tree.decided(nid);
          for( int i=0; i<dn._nids.length; i++ ) {
            int cnid = dn._nids[i];
            if( cnid == -1 || // Bottomed out (predictors or responses known constant)
                tree.node(cnid) instanceof UndecidedNode || // Or chopped off for depth
                (tree.node(cnid) instanceof DecidedNode &&  // Or not possible to split
                 ((DecidedNode)tree.node(cnid))._split.col()==-1) )
              dn._nids[i] = new GBMLeafNode(tree,nid).nid(); // Mark a leaf here
          }
          // Handle the trivial non-splitting tree
          if( nid==0 && dn._split.col() == -1 )
            new GBMLeafNode(tree,-1,0);
        }
      }
    } // -- k-trees are done

    // ----
    // ESL2, page 387.  Step 2b iii.  Compute the gammas, and store them back
    // into the tree leaves.  Includes learn_rate.
    //    gamma_i_k = (nclass-1)/nclass * (sum res_i / sum (|res_i|*(1-|res_i|)))
    // For regression:
    //    gamma_i_k = sum res_i / count(res_i)
    GammaPass gp = new GammaPass(ktrees,leafs).doAll(fr);
    double m1class = _nclass > 1 ? (double)(_nclass-1)/_nclass : 1.0; // K-1/K
    for( int k=0; k<_nclass; k++ ) {
      final DTree tree = ktrees[k];
      if( tree == null ) continue;
      for( int i=0; i<tree._len-leafs[k]; i++ ) {
        double g = gp._gss[k][i] == 0 // Constant response?
          ? (gp._rss[k][i]==0?0:1000) // Cap (exponential) learn, instead of dealing with Inf
          : learn_rate*m1class*gp._rss[k][i]/gp._gss[k][i];
        assert !Double.isNaN(g);
        ((LeafNode)tree.node(leafs[k]+i))._pred = g;
      }
    }

    // ----
    // ESL2, page 387.  Step 2b iv.  Cache the sum of all the trees, plus the
    // new tree, in the 'tree' columns.  Also, zap the NIDs for next pass.
    // Tree <== f(Tree)
    // Nids <== 0
    new MRTask2() {
      @Override public void map( Chunk chks[] ) {
        // For all tree/klasses
        for( int k=0; k<_nclass; k++ ) {
          final DTree tree = ktrees[k];
          if( tree == null ) continue;
          final Chunk nids = chk_nids(chks,k);
          final Chunk ct   = chk_tree(chks,k);
          for( int row=0; row<nids._len; row++ ) {
            int nid = (int)nids.at80(row);
            if( nid < 0 ) continue;
            ct.set0(row, (float)(ct.at0(row) + ((LeafNode)tree.node(nid))._pred));
            nids.set0(row,0);
          }
        }
      }
    }.doAll(fr);

    // Collect leaves stats
    for (int i=0; i<ktrees.length; i++)
      if( ktrees[i] != null )
        ktrees[i].leaves = ktrees[i].len() - leafs[i];
    // DEBUG: Print the generated K trees
    // printGenerateTrees(ktrees);

    return ktrees;
  }


  // ---
  // ESL2, page 387.  Step 2b iii.
  // Nids <== f(Nids)
  private class GammaPass extends MRTask2<GammaPass> {
    final DTree _trees[]; // Read-only, shared (except at the histograms in the Nodes)
    final int   _leafs[]; // Number of active leaves (per tree)
    // Per leaf: sum(res);
    double _rss[/*tree/klass*/][/*tree-relative node-id*/];
    // Per leaf:  sum(|res|*1-|res|)
    double _gss[/*tree/klass*/][/*tree-relative node-id*/];
    GammaPass(DTree trees[], int leafs[]) { _leafs=leafs; _trees=trees; }
    @Override public void map( Chunk[] chks ) {
      _gss = new double[_nclass][];
      _rss = new double[_nclass][];
      // For all tree/klasses
      for( int k=0; k<_nclass; k++ ) {
        final DTree tree = _trees[k];
        final int   leaf = _leafs[k];
        if( tree == null ) continue; // Empty class is ignored
        // A leaf-biased array of all active Tree leaves.
        final double gs[] = _gss[k] = new double[tree._len-leaf];
        final double rs[] = _rss[k] = new double[tree._len-leaf];
        final Chunk nids = chk_nids(chks,k); // Node-ids  for this tree/class
        final Chunk ress = chk_work(chks,k); // Residuals for this tree/class
        // If we have all constant responses, then we do not split even the
        // root and the residuals should be zero.
        if( tree.root() instanceof LeafNode ) continue;
        for( int row=0; row<nids._len; row++ ) { // For all rows
          int nid = (int)nids.at80(row);         // Get Node to decide from
          if( nid < 0 ) continue;                // Missing response
          if( tree.node(nid) instanceof UndecidedNode ) // If we bottomed out the tree
            nid = tree.node(nid)._pid;                  // Then take parent's decision
          DecidedNode dn = tree.decided(nid);           // Must have a decision point
          if( dn._split._col == -1 )                    // Unable to decide?
            dn = tree.decided(nid = dn._pid); // Then take parent's decision
          int leafnid = dn.ns(chks,row); // Decide down to a leafnode
          assert leaf <= leafnid && leafnid < tree._len;
          assert tree.node(leafnid) instanceof LeafNode;
          // Note: I can which leaf/region I end up in, but I do not care for
          // the prediction presented by the tree.  For GBM, we compute the
          // sum-of-residuals (and sum/abs/mult residuals) for all rows in the
          // leaf, and get our prediction from that.
          nids.set0(row,leafnid);
          assert !ress.isNA0(row);
          double res = ress.at0(row);
          double ares = Math.abs(res);
          gs[leafnid-leaf] += _nclass > 1 ? ares*(1-ares) : 1;
          rs[leafnid-leaf] += res;
        }
      }
    }
    @Override public void reduce( GammaPass gp ) {
      Utils.add(_gss,gp._gss);
      Utils.add(_rss,gp._rss);
    }
  }

  @Override protected DecidedNode makeDecided( UndecidedNode udn, DHistogram hs[] ) {
    return new GBMDecidedNode(udn,hs);
  }

  // ---
  // GBM DTree decision node: same as the normal DecidedNode, but
  // specifies a decision algorithm given complete histograms on all
  // columns.  GBM algo: find the lowest error amongst *all* columns.
  static class GBMDecidedNode extends DecidedNode {
    GBMDecidedNode( UndecidedNode n, DHistogram[] hs ) { super(n,hs); }
    @Override public UndecidedNode makeUndecidedNode(DHistogram[] hs ) {
      return new GBMUndecidedNode(_tree,_nid,hs);
    }

    // Find the column with the best split (lowest score).  Unlike RF, GBM
    // scores on all columns and selects splits on all columns.
    @Override public DTree.Split bestCol( UndecidedNode u, DHistogram[] hs ) {
      DTree.Split best = new DTree.Split(-1,-1,false,Double.MAX_VALUE,Double.MAX_VALUE,0L,0L,0,0);
      if( hs == null ) return best;
      for( int i=0; i<hs.length; i++ ) {
        if( hs[i]==null || hs[i].nbins() <= 1 ) continue;
        DTree.Split s = hs[i].scoreMSE(i);
        if( s == null ) continue;
        if( best == null || s.se() < best.se() ) best = s;
        if( s.se() <= 0 ) break; // No point in looking further!
      }
      return best;
    }
  }

  // ---
  // GBM DTree undecided node: same as the normal UndecidedNode, but specifies
  // a list of columns to score on now, and then decide over later.
  // GBM algo: use all columns
  static class GBMUndecidedNode extends UndecidedNode {
    GBMUndecidedNode( DTree tree, int pid, DHistogram hs[] ) { super(tree,pid,hs); }
    // Randomly select mtry columns to 'score' in following pass over the data.
    // In GBM, we use all columns (as opposed to RF, which uses a random subset).
    @Override public int[] scoreCols( DHistogram[] hs ) { return null; }
  }

  // ---
  static class GBMLeafNode extends LeafNode {
    GBMLeafNode( DTree tree, int pid ) { super(tree,pid); }
    GBMLeafNode( DTree tree, int pid, int nid ) { super(tree,pid,nid); }
    // Insert just the predictions: a single byte/short if we are predicting a
    // single class, or else the full distribution.
    @Override protected AutoBuffer compress(AutoBuffer ab) { assert !Double.isNaN(_pred); return ab.put4f((float)_pred); }
    @Override protected int size() { return 4; }
  }

  @Override protected float[][] doVarImpCalc(GBMModel model, DTree[] ktrees, int tid, Frame validationFrame) {
    throw new RuntimeException("TODO Auto-generated method stub");
  }
}<|MERGE_RESOLUTION|>--- conflicted
+++ resolved
@@ -47,13 +47,8 @@
       super(prior, trees, tstats);
       this.learn_rate = ((GBMModel)prior).learn_rate;
     }
-<<<<<<< HEAD
-    public GBMModel(DTree.TreeModel prior, double err, ConfusionMatrix cm, ConfusionMatrix[] auccms) {
-      super(prior, err, cm, null, null, auccms);
-=======
     public GBMModel(DTree.TreeModel prior, double err, ConfusionMatrix cm, water.api.AUC validAUC) {
-      super(prior, err, cm, validAUC);
->>>>>>> 4c2b26f8
+      super(prior, err, cm, null, null, validAUC);
       this.learn_rate = ((GBMModel)prior).learn_rate;
     }
 
@@ -103,13 +98,8 @@
   @Override protected GBMModel makeModel(Key outputKey, Key dataKey, Key testKey, String[] names, String[][] domains, String[] cmDomain) {
     return new GBMModel(outputKey, dataKey, testKey, names, domains, cmDomain, ntrees, max_depth, min_rows, nbins, learn_rate);
   }
-<<<<<<< HEAD
   @Override protected GBMModel makeModel( GBMModel model, double err, ConfusionMatrix cm, float[] varimp, float[] varimpSD, ConfusionMatrix[] auccms) {
-    return new GBMModel(model, err, cm, auccms);
-=======
-  @Override protected GBMModel makeModel( GBMModel model, double err, ConfusionMatrix cm, ConfusionMatrix[] auccms) {
     return new GBMModel(model, err, cm, auccms!=null ? new water.api.AUC(auccms, ModelUtils.DEFAULT_THRESHOLDS) : null);
->>>>>>> 4c2b26f8
   }
   @Override protected GBMModel makeModel(GBMModel model, DTree[] ktrees, TreeStats tstats) {
     return new GBMModel(model, ktrees, tstats);
