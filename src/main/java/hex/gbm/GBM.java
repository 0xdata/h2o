--- conflicted
+++ resolved
@@ -1,12 +1,9 @@
 package hex.gbm;
 
-<<<<<<< HEAD
-=======
 import static water.util.Utils.div;
 
 import java.util.Arrays;
 
->>>>>>> 1db3bed8
 import hex.gbm.DTree.DecidedNode;
 import hex.gbm.DTree.LeafNode;
 import hex.gbm.DTree.TreeModel.TreeStats;
@@ -16,13 +13,8 @@
 import water.api.GBMProgressPage;
 import water.fvec.Chunk;
 import water.fvec.Frame;
-import water.util.Log;
+import water.util.*;
 import water.util.Log.Tag.Sys;
-import water.util.RString;
-import water.util.SB;
-import water.util.Utils;
-
-import static water.util.Utils.div;
 
 // Gradient Boosted Trees
 //
@@ -221,7 +213,7 @@
       // This optimization assumes the 2nd tree of a 2-class system is the
       // inverse of the first.  Fill in the missing tree
       ds[0] = Math.exp(chk_tree(chks,0).at0(row));
-      ds[1] = 1.0/ds[0]; // exp(-d) === 1/exp(d)
+      ds[1] = 1.0/ds[0]; // exp(-d) === 1/d
       return ds[0]+ds[1];
     }
     double sum=0;
