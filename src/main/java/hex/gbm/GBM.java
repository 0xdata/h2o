package hex.gbm;

import hex.gbm.DTree.BulkScore;
import hex.gbm.DTree.DecidedNode;
import hex.gbm.DTree.ScoreBuildHistogram;
import hex.gbm.DTree.UndecidedNode;

import java.util.Arrays;

import water.*;
import water.Job.ValidatedJob;
import water.api.DocGen;
import water.api.GBMProgressPage;
import water.fvec.Chunk;
import water.fvec.Frame;
import water.util.*;
import water.util.Log.Tag.Sys;

// Gradient Boosted Trees
<<<<<<< HEAD
public class GBM extends ValidatedJob {
  static final int API_WEAVER = 1; // This file has auto-gen'd doc & json fields
  static public DocGen.FieldDoc[] DOC_FIELDS; // Initialized from Auto-Gen code.

  @API(help = "Number of trees", filter = Default.class, lmin=1, lmax=1000000)
  public int ntrees = 10;

  @API(help = "Maximum tree depth", filter = Default.class, lmin=0, lmax=10000)
  public int max_depth = 8;

  @API(help = "Fewest allowed observations in a leaf", filter = Default.class, lmin=1)
  public int min_rows = 10;

  @API(help = "Build a histogram of this many bins, then split at the best point", filter = Default.class, lmin=2, lmax=100000)
  public int nbins = 1024;

  @API(help = "Learning rate, from 0. to 1.0", filter = Default.class, dmin=0, dmax=1)
  public double learn_rate = 0.2;

  @API(help = "The GBM Model")
  public GBMModel gbm_model;

  // Overall prediction error as I add trees
  transient private float _errs[];

  @Override public float progress() {
    Value value = DKV.get(dest());
    if(value != null) {
      DTree.TreeModel m = value .get();
      return (float)m.treeBits.length/(float)m.N;
    }
    return 0;
  }
=======
//
// Based on "Elements of Statistical Learning, Second Edition, page 387"
public class GBM extends SharedTreeModelBuilder {
  static final int API_WEAVER = 1; // This file has auto-gen'd doc & json fields
  static public DocGen.FieldDoc[] DOC_FIELDS; // Initialized from Auto-Gen code.

  @API(help = "Learning rate, from 0. to 1.0", filter = Default.class, dmin=0, dmax=1)
  public double learn_rate = 0.2;

>>>>>>> 5e6f9549
  public static class GBMModel extends DTree.TreeModel {
    static final int API_WEAVER = 1; // This file has auto-gen'd doc & json fields
    static public DocGen.FieldDoc[] DOC_FIELDS; // Initialized from Auto-Gen code.

    public GBMModel(Key key, Key dataKey, Frame fr, int ntrees, int ymin) { super(key,dataKey,fr,ntrees,ymin); }
    public GBMModel(GBMModel prior, DTree[] trees, double err, long [][] cm) { super(prior, trees, err, cm); }
  }
  public Frame score( Frame fr ) { return ((GBMModel)UKV.get(dest())).score(fr,true);  }

<<<<<<< HEAD
  public GBM() { description = "Distributed GBM"; }
=======
  protected Log.Tag.Sys logTag() { return Sys.GBM__; }
  public static final String KEY_PREFIX = "__GBMModel_";
  public GBM() { super("Distributed GBM",KEY_PREFIX); }
>>>>>>> 5e6f9549

  /** Return the query link to this page */
  public static String link(Key k, String content) {
    RString rs = new RString("<a href='GBM.query?source=%$key'>%content</a>");
    rs.replace("key", k.toString());
    rs.replace("content", content);
    return rs.toString();
  }

  // ==========================================================================

  // Compute a GBM tree.

  // Start by splitting all the data according to some criteria (minimize
  // variance at the leaves).  Record on each row which split it goes to, and
  // assign a split number to it (for next pass).  On *this* pass, use the
  // split-number to build a per-split histogram, with a per-histogram-bucket
  // variance.

  // Compute a single GBM tree from the Frame.  Last column is the response
  // variable.  Depth is capped at maxDepth.
<<<<<<< HEAD
  @Override public void run() {
    selectCols();

    final Timer t_gbm = new Timer();
    final Frame fr = new Frame(_names, _train); // Only data
    final Frame frm = new Frame(fr);            // Data + response
    frm.add(_responseName, response);

    assert 1 <= min_rows;
    final int  ncols = fr.numCols();
    final long nrows = fr.numRows();
    final int ymin = (int) response.min();
    final char nclass = response.isInt() ? (char)(response.max()-ymin+1) : 1;
    assert 1 <= nclass && nclass <= 1000; // Arbitrary cutoff for too many classes
    _errs = new float[0];     // No trees yet
    final Key outputKey = dest();
    final Key dataKey = null;
    gbm_model = new GBMModel(outputKey,dataKey,frm,ntrees,new DTree[0], null, ymin, null);
    DKV.put(outputKey, gbm_model);

    // Keep the response in the basic working frame
    fr.add("response",response);

    // Build initial residual columns
    buildResiduals(nclass,fr,ncols,nrows,ymin);

    // The Initial Forest is empty
    DTree forest[] = new DTree[] {};
    BulkScore bs = new BulkScore(forest,0,ncols,nclass,ymin,1.0f).doAll(fr).report( Sys.GBM__, 0 );
    _errs = new float[]{(float)bs._sum/nrows}; // Errors for zero trees
    gbm_model = new GBMModel(outputKey,dataKey,frm,ntrees,forest, _errs, ymin,bs._cm);
    DKV.put(outputKey, gbm_model);

    // Build trees until we hit the limit
    for( int tid=0; tid<ntrees; tid++) {
      if( cancelled() ) break;
      forest = buildNextTree(fr,forest,ncols,nrows,nclass,ymin);
      // System.out.println("Tree #" + forest.length + ":\n" +  forest[forest.length-1].compress().toString());
      // Tree-by-tree scoring
      Timer t_score = new Timer();
      BulkScore bs2 = new BulkScore(forest,tid,ncols,nclass,ymin,1.0f);
      bs2.doAll(fr);
      bs2.doAll(validation != null ? validation : fr);
      bs2.report( Sys.GBM__, max_depth );
      _errs = Arrays.copyOf(_errs,_errs.length+1);
      _errs[_errs.length-1] = (float)bs2._sum/nrows;
      gbm_model = new GBMModel(outputKey, dataKey,frm, ntrees,forest, _errs, ymin,bs2._cm);
      DKV.put(outputKey, gbm_model);
      Log.info(Sys.GBM__,"GBM final Scoring done in "+t_score);
    }
    Log.info(Sys.GBM__,"GBM Modeling done in "+t_gbm);

    // Remove temp vectors; cleanup the Frame
    while( fr.numCols() > ncols+1/*Leave response*/ )
      UKV.remove(fr.remove(fr.numCols()-1)._key);
  }

  @Override protected Response redirect() {
    return GBMProgressPage.redirect(this, self(),dest());
  }

  // Build the next tree, which is trying to correct the residual error from the prior trees.
  private DTree[] buildNextTree(Frame fr, DTree forest[], final int ncols, long nrows, final char nclass, int ymin) {
    // Make a new Vec to hold the split-number for each row (initially all zero).
    fr.add("NIDs",response.makeZero());
    // Initially setup as-if an empty-split had just happened
    final DTree tree = new DTree(fr._names,ncols,(char)nbins,nclass,min_rows);
    new GBMUndecidedNode(tree,-1,DBinHistogram.initialHist(fr,ncols,(char)nbins,nclass)); // The "root" node
    int leaf = 0; // Define a "working set" of leaf splits, from here to tree._len
    // Add tree to the end of the forest
    DTree[] oldForest = forest;
    forest = Arrays.copyOf(forest,forest.length+1);
    forest[forest.length-1] = tree;
=======
  @Override protected Response serve() {
    startBuildModel();
    return GBMProgressPage.redirect(this, self(),dest());
  }

  protected void buildModel( final Frame fr, final Frame frm, final Key outputKey, final Key dataKey, final Timer t_build ) {
    final GBMModel gbm_model0 = new GBMModel(outputKey,dataKey,frm,ntrees, _ymin);
    DKV.put(outputKey, gbm_model0);

    H2O.submitTask(start(new H2OCountedCompleter() {
      @Override public void compute2() {
        GBMModel gbm_model1 = gbm_model0;
        // Build trees until we hit the limit
        for( int tid=0; tid<ntrees; tid++) {

          // ESL2, page 387
          // Step 2a: Compute prob distribution from prior tree results: 
          //   Work <== f(Tree)
          new ComputeProb().doAll(fr);

          // ESL2, page 387
          // Step 2b i: Compute residuals from the probability distribution
          //   Work <== f(Work)
          new ComputeRes().doAll(fr);
          
          // ESL2, page 387, Step 2b ii, iii, iv
          DTree[] ktrees = buildNextKTrees(fr);
          if( cancelled() ) break; // If canceled during building, do not bulkscore

          // Check latest predictions
          Score sc = new Score().doAll(fr).report(Sys.GBM__,tid,ktrees);
          gbm_model1 = new GBMModel(gbm_model1, ktrees, (float)sc._sum/_nrows, sc._cm);
          DKV.put(outputKey, gbm_model1);
        }

        cleanUp(fr,t_build); // Shared cleanup
        tryComplete();
      }
      @Override public boolean onExceptionalCompletion(Throwable ex, CountedCompleter caller) {
        ex.printStackTrace();
        GBM.this.cancel(ex.getMessage());
        return true;
      }
    }));
  }

  // --------------------------------------------------------------------------
  // Compute Probability Distribution from prior tree results.
  // Prob_k = exp(Work_k)/sum_all_K exp(Work_k)
  // Work <== f(Tree)
  class ComputeProb extends MRTask2<ComputeProb> {
    @Override public void map( Chunk chks[] ) {
      Chunk ys = chk_resp(chks);
      double ds[] = new double[_nclass];
      for( int row=0; row<ys._len; row++ ) {
        double sum = score0(chks,ds,row);
        if( Double.isInfinite(sum) )
          for( int k=0; k<_nclass; k++ )
            chk_work(chks,k).set0(row,Double.isInfinite(ds[k])?1.0f:0.0f);
        else
          for( int k=0; k<_nclass; k++ ) // Save as a probability distribution
            chk_work(chks,k).set0(row,(float)(ds[k]/sum));
      }
    }
  }

  // Read the 'tree' columns, do model-specific math and put the results in the
  // ds[] array, and return the sum.  Dividing any ds[] element by the sum
  // turns the results into a probability distribution.
  @Override protected double score0( Chunk chks[], double ds[/*nclass*/], int row ) {
    double sum=0;
    for( int k=0; k<_nclass; k++ ) // Sum across of likelyhoods
      sum+=(ds[k]=Math.exp(chk_tree(chks,k).at0(row)));
    return sum;
  }

  // --------------------------------------------------------------------------
  // Compute Residuals from Actuals
  // Work <== f(Work)
  class ComputeRes extends MRTask2<ComputeRes> {
    @Override public void map( Chunk chks[] ) {
      Chunk ys = chk_resp(chks);
      for( int row=0; row<ys._len; row++ ) {
        if( ys.isNA0(row) ) continue;
        int y = (int)ys.at80(row)-_ymin; // zero-based response variable
        for( int k=0; k<_nclass; k++ ) {
          if( _distribution[k] != 0 ) {
            Chunk wk = chk_work(chks,k);
            wk.set0(row, (y==k?1f:0f)-(float)wk.at0(row) );
          }
        }
      }
    }
  }

  // --------------------------------------------------------------------------
  // Build the next k-trees, which is trying to correct the residual error from
  // the prior trees.  From LSE2, page 387.  Step 2b ii, iii.
  private DTree[] buildNextKTrees(Frame fr) {
    String domain[] = fr.vecs()[_ncols].domain(); // For printing

    // We're going to build K (nclass) trees - each focused on correcting
    // errors for a single class.
    final DTree[] ktrees = new DTree[_nclass];
    for( int k=0; k<_nclass; k++ ) {
      // Initially setup as-if an empty-split had just happened
      if( _distribution[k] != 0 ) {
        ktrees[k] = new DTree(fr._names,_ncols,(char)nbins,(char)_nclass,min_rows);
        new GBMUndecidedNode(ktrees[k],-1,DBinHistogram.initialHist(fr,_ncols,(char)nbins)); // The "root" node
      }
    }
    int[] leafs = new int[_nclass]; // Define a "working set" of leaf splits, from here to tree._len
>>>>>>> 5e6f9549

    // ----
    // ESL2, page 387.  Step 2b ii.
    // One Big Loop till the ktrees are of proper depth.
    // Adds a layer to the trees each pass.
    int depth=0;
    for( ; depth<max_depth; depth++ ) {
      if( cancelled() ) return null;

      // Build K trees, one per class.
      // Fuse 2 conceptual passes into one:
      // Pass 1: Score a prior DHistogram, and make new DTree.Node assignments
      // to every row.  This involves pulling out the current assigned Node,
      // "scoring" the row against that Node's decision criteria, and assigning
      // the row to a new child Node (and giving it an improved prediction).
      // Pass 2: Build new summary DHistograms on the new child Nodes every row
      // got assigned into.  Collect counts, mean, variance, min, max per bin,
      // per column.
      ScoreBuildHistogram sbh = new ScoreBuildHistogram(ktrees,leafs).doAll(fr);
      //System.out.println(sbh.profString());

      // Build up the next-generation tree splits from the current histograms.
      // Nearly all leaves will split one more level.  This loop nest is
      //           O( #active_splits * #bins * #ncols )
      // but is NOT over all the data.
      boolean did_split=false;
      for( int k=0; k<_nclass; k++ ) {
        DTree tree = ktrees[k]; // Tree for class K
        if( tree == null ) continue;
        int tmax = tree._len;   // Number of total splits in tree K
        for( int leaf=leafs[k]; leaf<tmax; leaf++ ) { // Visit all the new splits (leaves)
          UndecidedNode udn = tree.undecided(leaf);
          udn._hs = sbh.getFinalHisto(k,leaf);
          //System.out.println("Class "+domain[k]+", "+udn);
          // Replace the Undecided with the Split decision
          GBMDecidedNode dn = new GBMDecidedNode((GBMUndecidedNode)udn);
          //System.out.println(dn);
          if( dn._split._col == -1 ) udn.do_not_split();
          else did_split = true;
        }
        leafs[k]=tmax;          // Setup leafs for next tree level
      }
    
      // If we did not make any new splits, then the tree is split-to-death
      if( !did_split ) break;
    }

    // Each tree bottomed-out in a DecidedNode; go 1 more level and insert
    // LeafNodes to hold predictions.
    for( int k=0; k<_nclass; k++ ) {
      DTree tree = ktrees[k];
      if( tree == null ) continue;
      int leaf = leafs[k] = tree._len;
      for( int nid=0; nid<leaf; nid++ ) {
        if( tree.node(nid) instanceof DecidedNode ) {
          DecidedNode dn = tree.decided(nid);
          for( int i=0; i<dn._nids.length; i++ ) {
            int cnid = dn._nids[i];
            if( cnid == -1 || // Bottomed out (predictors or responses known constant)
                tree.node(cnid) instanceof UndecidedNode || // Or chopped off for depth
                (tree.node(cnid) instanceof DecidedNode &&  // Or not possible to split
                 ((DecidedNode)tree.node(cnid))._split._col==-1) )
              dn._nids[i] = new GBMLeafNode(tree,nid)._nid; // Mark a leaf here
          }
        }
      }
    }

    // ----
    // ESL2, page 387.  Step 2b iii.  Compute the gammas, and store them back
    // into the tree leaves.  Includes learn_rate.
    // gamma_i_k = (nclass-1)/nclass * (sum res_i / sum (|res_i|*(1-|res_i|)))
    GammaPass gp = new GammaPass(ktrees,leafs).doAll(fr);
    double m1class = (double)(_nclass-1)/_nclass; // K-1/K
    for( int k=0; k<_nclass; k++ ) {
      final DTree tree = ktrees[k];
      if( tree == null ) continue;
      for( int i=0; i<tree._len-leafs[k]; i++ ) {
        double g = gp._gss[k][i] == 0 // Constant response?
          ? 1000                      // Cap (exponential) learn, instead of dealing with Inf
          : learn_rate*m1class*gp._rss[k][i]/gp._gss[k][i];
        ((LeafNode)tree.node(leafs[k]+i))._pred = g;
      }
    }

    // ----
    // ESL2, page 387.  Step 2b iv.  Cache the sum of all the trees, plus the
    // new tree, in the 'tree' columns.  Also, zap the NIDs for next pass.
    // Tree <== f(Tree)
    // Nids <== 0
    new MRTask2() {
      @Override public void map( Chunk chks[] ) {
        // For all tree/klasses
        for( int k=0; k<_nclass; k++ ) {
          final DTree tree = ktrees[k];
          if( tree == null ) continue;
          final Chunk nids = chk_nids(chks,k);
          final Chunk ct   = chk_tree(chks,k);
          for( int row=0; row<nids._len; row++ ) {
            int nid = (int)nids.at80(row);
            ct.set0(row, (float)(ct.at0(row) + ((LeafNode)tree.node(nid))._pred));
            nids.set0(row,0);
          }            
        }
      }
    }.doAll(fr);

    // Print the generated K trees
    //for( int k=0; k<_nclass; k++ )
    //  if( ktrees[k] != null ) 
    //    System.out.println(ktrees[k].root().toString2(new StringBuilder(),0));

    return ktrees;
  }


<<<<<<< HEAD
  // Add in Vecs after the response column which holds the row-by-row
  // residuals: the (actual minus prediction), for each class.  The
  // prediction is a probability distribution across classes: every class is
  // assigned a probability from 0.0 to 1.0, and the sum of probs is 1.0.
  //
  // The initial prediction is just the class distribution.  The initial
  // residuals are then basically the actual class minus the average class.
  private void buildResiduals(final char nclass, final Frame fr, final int ncols, long nrows, final int ymin ) {
    String[] domain = response.domain();
    // Find the initial prediction - the current average response variable.
    if( nclass == 1 ) {
      fr.add("Residual",response.makeCon(response.mean()));
      throw H2O.unimpl();
    } else {
      float f = 1.0f/nclass;    // Prediction is same for all classes
      for( int i=0; i<nclass; i++ )
        fr.add("Residual-"+domain[i],response.makeCon(-f));
    }
    // Build a set of predictions that's the sum across all trees.
    for( int i=0; i<nclass; i++ )   // All Zero cols
      fr.add("Pred-"+domain[i],response.makeZero());

    // Compute initial residuals with no trees: prediction-actual e.g. if the
    // class choices are A,B,C with equal probability, and the row is actually
    // a 'B', the residual is {-0.33,1-0.33,-0.33}
    new MRTask2() {
      @Override public void map( Chunk chks[] ) {
        Chunk cy = DTree.chk_resp(chks,ncols,nclass);
        for( int i=0; i<cy._len; i++ ) {  // For all rows
          if( cy.isNA0(i) ) continue;     // Ignore NA results
          int cls = (int)cy.at80(i)-ymin; // Class
          Chunk res = DTree.chk_work(chks,ncols,nclass,cls);    // Residual column for this class
          res.set0(i,1.0f+(float)res.at0(i)); // Fix residual for actual class
=======
  // ---
  // ESL2, page 387.  Step 2b iii.
  // Nids <== f(Nids)
  private class GammaPass extends MRTask2<GammaPass> {
    final DTree _trees[]; // Read-only, shared (except at the histograms in the Nodes)
    final int   _leafs[]; // Number of active leaves (per tree)
    // Per leaf: sum(res);
    double _rss[/*tree/klass*/][/*tree-relative node-id*/];
    // Per leaf:  sum(|res|*1-|res|)
    double _gss[/*tree/klass*/][/*tree-relative node-id*/];
    GammaPass(DTree trees[], int leafs[]) { _leafs=leafs; _trees=trees; }
    @Override public void map( Chunk[] chks ) {
      _gss = new double[_nclass][];
      _rss = new double[_nclass][];
      // For all tree/klasses
      for( int k=0; k<_nclass; k++ ) {
        final DTree tree = _trees[k];
        final int   leaf = _leafs[k];
        if( tree == null ) continue; // Empty class is ignored
        // A leaf-biased array of all active Tree leaves.
        final double gs[] = _gss[k] = new double[tree._len-leaf];
        final double rs[] = _rss[k] = new double[tree._len-leaf];
        final Chunk nids = chk_nids(chks,k); // Node-ids  for this tree/class
        final Chunk ress = chk_work(chks,k); // Residuals for this tree/class
        for( int row=0; row<nids._len; row++ ) { // For all rows
          int nid = (int)nids.at80(row);         // Get Node to decide from
          int oldnid = nid;
          if( tree.node(nid) instanceof UndecidedNode ) // If we bottomed out the tree
            nid = tree.node(nid)._pid;                  // Then take parent's decision
          DecidedNode dn = tree.decided(nid);           // Must have a decision point
          if( dn._split._col == -1 )     // Unable to decide?
            dn = tree.decided(nid = tree.node(nid)._pid); // Then take parent's decision
          int leafnid = dn.ns(chks,row); // Decide down to a leafnode
          assert leaf <= leafnid && leafnid < tree._len : 
          "leaf="+leaf+" <= "+leafnid+" < "+tree._len+", my nid="+nid+" oldnid="+oldnid+"\n"+
            tree.root().toString2(new StringBuilder(),0)+
            _fr.toString(row+nids._start);
          assert tree.node(leafnid) instanceof LeafNode;
          // Note: I can which leaf/region I end up in, but I do not care for
          // the prediction presented by the tree.  For GBM, we compute the
          // sum-of-residuals (and sum/abs/mult residuals) for all rows in the
          // leaf, and get our prediction from that.
          nids.set0(row,leafnid);
          double res = ress.at0(row);
          double ares = Math.abs(res);
          gs[leafnid-leaf] += ares*(1-ares);
          rs[leafnid-leaf] += res;
>>>>>>> 5e6f9549
        }
      }
    }
    @Override public void reduce( GammaPass gp ) { 
      Utils.add(_gss,gp._gss); 
      Utils.add(_rss,gp._rss); 
    }
  }

  @Override public String speedDescription() {
    return "seconds per tree";
  }

  @Override public String speedValue() {
    double time = runTimeMs() / 1000;
    double secondsPerTree = time / ntrees;
    return String.format("%.2f", secondsPerTree);
  }

  // ---
  // GBM DTree decision node: same as the normal DecidedNode, but
  // specifies a decision algorithm given complete histograms on all
  // columns.  GBM algo: find the lowest error amongst *all* columns.
  static class GBMDecidedNode extends DecidedNode<GBMUndecidedNode> {
    GBMDecidedNode( GBMUndecidedNode n ) { super(n); }
    @Override GBMUndecidedNode makeUndecidedNode(DBinHistogram[] nhists ) {
      return new GBMUndecidedNode(_tree,_nid,nhists);
    }

    // Find the column with the best split (lowest score).  Unlike RF, GBM
    // scores on all columns and selects splits on all columns.
    @Override DTree.Split bestCol( GBMUndecidedNode u ) {
      DHistogram hs[] = u._hs;
      DTree.Split best = new DTree.Split(-1,-1,false,Double.MAX_VALUE,Double.MAX_VALUE,0L,0L);
      if( hs == null ) return best;
      for( int i=0; i<hs.length; i++ ) {
        if( hs[i]==null || hs[i].nbins() <= 1 ) continue;
        DTree.Split s = hs[i].scoreMSE(i);
        if( s == null ) continue;
        if( best == null || s.se() < best.se() ) best = s;
        if( s.se() <= 0 ) break; // No point in looking further!
      }
      return best;
    }
  }

  // ---
  // GBM DTree undecided node: same as the normal UndecidedNode, but specifies
  // a list of columns to score on now, and then decide over later.
  // GBM algo: use all columns
  static class GBMUndecidedNode extends UndecidedNode {
    GBMUndecidedNode( DTree tree, int pid, DBinHistogram hs[] ) { super(tree,pid,hs); }
    // Randomly select mtry columns to 'score' in following pass over the data.
    // In GBM, we use all columns (as opposed to RF, which uses a random subset).
    @Override int[] scoreCols( DHistogram[] hs ) { return null; }
  }

  // ---
  static class GBMLeafNode extends LeafNode {
    GBMLeafNode( DTree tree, int pid ) { super(tree,pid); }
    GBMLeafNode( DTree tree, int pid, int nid ) { super(tree,pid,nid); }
    // Insert just the predictions: a single byte/short if we are predicting a
    // single class, or else the full distribution.
    @Override protected AutoBuffer compress(AutoBuffer ab) { assert !Double.isNaN(_pred); return ab.put4f((float)_pred); }
    @Override protected int size() { return 4; }
  }
}<|MERGE_RESOLUTION|>--- conflicted
+++ resolved
@@ -1,14 +1,11 @@
 package hex.gbm;
 
-import hex.gbm.DTree.BulkScore;
 import hex.gbm.DTree.DecidedNode;
-import hex.gbm.DTree.ScoreBuildHistogram;
+import hex.gbm.DTree.LeafNode;
 import hex.gbm.DTree.UndecidedNode;
-
-import java.util.Arrays;
-
+import jsr166y.CountedCompleter;
 import water.*;
-import water.Job.ValidatedJob;
+import water.H2O.H2OCountedCompleter;
 import water.api.DocGen;
 import water.api.GBMProgressPage;
 import water.fvec.Chunk;
@@ -17,41 +14,6 @@
 import water.util.Log.Tag.Sys;
 
 // Gradient Boosted Trees
-<<<<<<< HEAD
-public class GBM extends ValidatedJob {
-  static final int API_WEAVER = 1; // This file has auto-gen'd doc & json fields
-  static public DocGen.FieldDoc[] DOC_FIELDS; // Initialized from Auto-Gen code.
-
-  @API(help = "Number of trees", filter = Default.class, lmin=1, lmax=1000000)
-  public int ntrees = 10;
-
-  @API(help = "Maximum tree depth", filter = Default.class, lmin=0, lmax=10000)
-  public int max_depth = 8;
-
-  @API(help = "Fewest allowed observations in a leaf", filter = Default.class, lmin=1)
-  public int min_rows = 10;
-
-  @API(help = "Build a histogram of this many bins, then split at the best point", filter = Default.class, lmin=2, lmax=100000)
-  public int nbins = 1024;
-
-  @API(help = "Learning rate, from 0. to 1.0", filter = Default.class, dmin=0, dmax=1)
-  public double learn_rate = 0.2;
-
-  @API(help = "The GBM Model")
-  public GBMModel gbm_model;
-
-  // Overall prediction error as I add trees
-  transient private float _errs[];
-
-  @Override public float progress() {
-    Value value = DKV.get(dest());
-    if(value != null) {
-      DTree.TreeModel m = value .get();
-      return (float)m.treeBits.length/(float)m.N;
-    }
-    return 0;
-  }
-=======
 //
 // Based on "Elements of Statistical Learning, Second Edition, page 387"
 public class GBM extends SharedTreeModelBuilder {
@@ -61,7 +23,6 @@
   @API(help = "Learning rate, from 0. to 1.0", filter = Default.class, dmin=0, dmax=1)
   public double learn_rate = 0.2;
 
->>>>>>> 5e6f9549
   public static class GBMModel extends DTree.TreeModel {
     static final int API_WEAVER = 1; // This file has auto-gen'd doc & json fields
     static public DocGen.FieldDoc[] DOC_FIELDS; // Initialized from Auto-Gen code.
@@ -71,13 +32,8 @@
   }
   public Frame score( Frame fr ) { return ((GBMModel)UKV.get(dest())).score(fr,true);  }
 
-<<<<<<< HEAD
+  @Override protected Log.Tag.Sys logTag() { return Sys.GBM__; }
   public GBM() { description = "Distributed GBM"; }
-=======
-  protected Log.Tag.Sys logTag() { return Sys.GBM__; }
-  public static final String KEY_PREFIX = "__GBMModel_";
-  public GBM() { super("Distributed GBM",KEY_PREFIX); }
->>>>>>> 5e6f9549
 
   /** Return the query link to this page */
   public static String link(Key k, String content) {
@@ -99,87 +55,12 @@
 
   // Compute a single GBM tree from the Frame.  Last column is the response
   // variable.  Depth is capped at maxDepth.
-<<<<<<< HEAD
-  @Override public void run() {
-    selectCols();
-
-    final Timer t_gbm = new Timer();
-    final Frame fr = new Frame(_names, _train); // Only data
-    final Frame frm = new Frame(fr);            // Data + response
-    frm.add(_responseName, response);
-
-    assert 1 <= min_rows;
-    final int  ncols = fr.numCols();
-    final long nrows = fr.numRows();
-    final int ymin = (int) response.min();
-    final char nclass = response.isInt() ? (char)(response.max()-ymin+1) : 1;
-    assert 1 <= nclass && nclass <= 1000; // Arbitrary cutoff for too many classes
-    _errs = new float[0];     // No trees yet
-    final Key outputKey = dest();
-    final Key dataKey = null;
-    gbm_model = new GBMModel(outputKey,dataKey,frm,ntrees,new DTree[0], null, ymin, null);
-    DKV.put(outputKey, gbm_model);
-
-    // Keep the response in the basic working frame
-    fr.add("response",response);
-
-    // Build initial residual columns
-    buildResiduals(nclass,fr,ncols,nrows,ymin);
-
-    // The Initial Forest is empty
-    DTree forest[] = new DTree[] {};
-    BulkScore bs = new BulkScore(forest,0,ncols,nclass,ymin,1.0f).doAll(fr).report( Sys.GBM__, 0 );
-    _errs = new float[]{(float)bs._sum/nrows}; // Errors for zero trees
-    gbm_model = new GBMModel(outputKey,dataKey,frm,ntrees,forest, _errs, ymin,bs._cm);
-    DKV.put(outputKey, gbm_model);
-
-    // Build trees until we hit the limit
-    for( int tid=0; tid<ntrees; tid++) {
-      if( cancelled() ) break;
-      forest = buildNextTree(fr,forest,ncols,nrows,nclass,ymin);
-      // System.out.println("Tree #" + forest.length + ":\n" +  forest[forest.length-1].compress().toString());
-      // Tree-by-tree scoring
-      Timer t_score = new Timer();
-      BulkScore bs2 = new BulkScore(forest,tid,ncols,nclass,ymin,1.0f);
-      bs2.doAll(fr);
-      bs2.doAll(validation != null ? validation : fr);
-      bs2.report( Sys.GBM__, max_depth );
-      _errs = Arrays.copyOf(_errs,_errs.length+1);
-      _errs[_errs.length-1] = (float)bs2._sum/nrows;
-      gbm_model = new GBMModel(outputKey, dataKey,frm, ntrees,forest, _errs, ymin,bs2._cm);
-      DKV.put(outputKey, gbm_model);
-      Log.info(Sys.GBM__,"GBM final Scoring done in "+t_score);
-    }
-    Log.info(Sys.GBM__,"GBM Modeling done in "+t_gbm);
-
-    // Remove temp vectors; cleanup the Frame
-    while( fr.numCols() > ncols+1/*Leave response*/ )
-      UKV.remove(fr.remove(fr.numCols()-1)._key);
-  }
-
-  @Override protected Response redirect() {
-    return GBMProgressPage.redirect(this, self(),dest());
-  }
-
-  // Build the next tree, which is trying to correct the residual error from the prior trees.
-  private DTree[] buildNextTree(Frame fr, DTree forest[], final int ncols, long nrows, final char nclass, int ymin) {
-    // Make a new Vec to hold the split-number for each row (initially all zero).
-    fr.add("NIDs",response.makeZero());
-    // Initially setup as-if an empty-split had just happened
-    final DTree tree = new DTree(fr._names,ncols,(char)nbins,nclass,min_rows);
-    new GBMUndecidedNode(tree,-1,DBinHistogram.initialHist(fr,ncols,(char)nbins,nclass)); // The "root" node
-    int leaf = 0; // Define a "working set" of leaf splits, from here to tree._len
-    // Add tree to the end of the forest
-    DTree[] oldForest = forest;
-    forest = Arrays.copyOf(forest,forest.length+1);
-    forest[forest.length-1] = tree;
-=======
   @Override protected Response serve() {
     startBuildModel();
     return GBMProgressPage.redirect(this, self(),dest());
   }
 
-  protected void buildModel( final Frame fr, final Frame frm, final Key outputKey, final Key dataKey, final Timer t_build ) {
+  @Override protected void buildModel( final Frame fr, final Frame frm, final Key outputKey, final Key dataKey, final Timer t_build ) {
     final GBMModel gbm_model0 = new GBMModel(outputKey,dataKey,frm,ntrees, _ymin);
     DKV.put(outputKey, gbm_model0);
 
@@ -190,7 +71,7 @@
         for( int tid=0; tid<ntrees; tid++) {
 
           // ESL2, page 387
-          // Step 2a: Compute prob distribution from prior tree results: 
+          // Step 2a: Compute prob distribution from prior tree results:
           //   Work <== f(Tree)
           new ComputeProb().doAll(fr);
 
@@ -198,7 +79,7 @@
           // Step 2b i: Compute residuals from the probability distribution
           //   Work <== f(Work)
           new ComputeRes().doAll(fr);
-          
+
           // ESL2, page 387, Step 2b ii, iii, iv
           DTree[] ktrees = buildNextKTrees(fr);
           if( cancelled() ) break; // If canceled during building, do not bulkscore
@@ -286,7 +167,6 @@
       }
     }
     int[] leafs = new int[_nclass]; // Define a "working set" of leaf splits, from here to tree._len
->>>>>>> 5e6f9549
 
     // ----
     // ESL2, page 387.  Step 2b ii.
@@ -329,7 +209,7 @@
         }
         leafs[k]=tmax;          // Setup leafs for next tree level
       }
-    
+
       // If we did not make any new splits, then the tree is split-to-death
       if( !did_split ) break;
     }
@@ -389,55 +269,20 @@
             int nid = (int)nids.at80(row);
             ct.set0(row, (float)(ct.at0(row) + ((LeafNode)tree.node(nid))._pred));
             nids.set0(row,0);
-          }            
+          }
         }
       }
     }.doAll(fr);
 
     // Print the generated K trees
     //for( int k=0; k<_nclass; k++ )
-    //  if( ktrees[k] != null ) 
+    //  if( ktrees[k] != null )
     //    System.out.println(ktrees[k].root().toString2(new StringBuilder(),0));
 
     return ktrees;
   }
 
 
-<<<<<<< HEAD
-  // Add in Vecs after the response column which holds the row-by-row
-  // residuals: the (actual minus prediction), for each class.  The
-  // prediction is a probability distribution across classes: every class is
-  // assigned a probability from 0.0 to 1.0, and the sum of probs is 1.0.
-  //
-  // The initial prediction is just the class distribution.  The initial
-  // residuals are then basically the actual class minus the average class.
-  private void buildResiduals(final char nclass, final Frame fr, final int ncols, long nrows, final int ymin ) {
-    String[] domain = response.domain();
-    // Find the initial prediction - the current average response variable.
-    if( nclass == 1 ) {
-      fr.add("Residual",response.makeCon(response.mean()));
-      throw H2O.unimpl();
-    } else {
-      float f = 1.0f/nclass;    // Prediction is same for all classes
-      for( int i=0; i<nclass; i++ )
-        fr.add("Residual-"+domain[i],response.makeCon(-f));
-    }
-    // Build a set of predictions that's the sum across all trees.
-    for( int i=0; i<nclass; i++ )   // All Zero cols
-      fr.add("Pred-"+domain[i],response.makeZero());
-
-    // Compute initial residuals with no trees: prediction-actual e.g. if the
-    // class choices are A,B,C with equal probability, and the row is actually
-    // a 'B', the residual is {-0.33,1-0.33,-0.33}
-    new MRTask2() {
-      @Override public void map( Chunk chks[] ) {
-        Chunk cy = DTree.chk_resp(chks,ncols,nclass);
-        for( int i=0; i<cy._len; i++ ) {  // For all rows
-          if( cy.isNA0(i) ) continue;     // Ignore NA results
-          int cls = (int)cy.at80(i)-ymin; // Class
-          Chunk res = DTree.chk_work(chks,ncols,nclass,cls);    // Residual column for this class
-          res.set0(i,1.0f+(float)res.at0(i)); // Fix residual for actual class
-=======
   // ---
   // ESL2, page 387.  Step 2b iii.
   // Nids <== f(Nids)
@@ -471,7 +316,7 @@
           if( dn._split._col == -1 )     // Unable to decide?
             dn = tree.decided(nid = tree.node(nid)._pid); // Then take parent's decision
           int leafnid = dn.ns(chks,row); // Decide down to a leafnode
-          assert leaf <= leafnid && leafnid < tree._len : 
+          assert leaf <= leafnid && leafnid < tree._len :
           "leaf="+leaf+" <= "+leafnid+" < "+tree._len+", my nid="+nid+" oldnid="+oldnid+"\n"+
             tree.root().toString2(new StringBuilder(),0)+
             _fr.toString(row+nids._start);
@@ -485,13 +330,12 @@
           double ares = Math.abs(res);
           gs[leafnid-leaf] += ares*(1-ares);
           rs[leafnid-leaf] += res;
->>>>>>> 5e6f9549
-        }
-      }
-    }
-    @Override public void reduce( GammaPass gp ) { 
-      Utils.add(_gss,gp._gss); 
-      Utils.add(_rss,gp._rss); 
+        }
+      }
+    }
+    @Override public void reduce( GammaPass gp ) {
+      Utils.add(_gss,gp._gss);
+      Utils.add(_rss,gp._rss);
     }
   }
 
