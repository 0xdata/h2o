package hex.gbm;

import static water.util.ModelUtils.getPrediction;
import hex.ConfusionMatrix;
import hex.rng.MersenneTwisterRNG;

import java.util.Arrays;
import java.util.Random;

import jsr166y.CountedCompleter;
import water.*;
import water.H2O.H2OCountedCompleter;
import water.Job.ValidatedJob;
import water.api.AUC;
import water.api.DocGen;
import water.fvec.*;
import water.util.*;
import water.util.Log.Tag.Sys;
import water.util.MRUtils;
import water.util.Utils;

import java.util.Arrays;
import java.util.Random;

import static water.util.ModelUtils.getPrediction;
import water.util.*;

import java.util.Arrays;
import java.util.Random;

import static water.util.ModelUtils.getPrediction;

// Build (distributed) Trees.  Used for both Gradient Boosted Method and Random
// Forest, and really could be used for any decision-tree builder.
//
// While this is a wholly H2O-design, we found these papers afterwards that
// describes our design fairly well.
//   Parallel GBRT http://www.cse.wustl.edu/~kilian/papers/fr819-tyreeA.pdf
//   Streaming parallel decision tree http://jmlr.org/papers/volume11/ben-haim10a/ben-haim10a.pdf
// Note that our dynamic Histogram technique is different (surely faster, and
// probably less mathematically clean).  I'm sure a host of other smaller details
// differ also - but in the Big Picture the paper and our algorithm are similar.

public abstract class SharedTreeModelBuilder<TM extends DTree.TreeModel> extends ValidatedJob {
  static final int API_WEAVER = 1; // This file has auto-gen'd doc & json fields
  static public DocGen.FieldDoc[] DOC_FIELDS; // Initialized from Auto-Gen code.

  @API(help = "Number of trees", filter = Default.class, lmin=1, lmax=1000000, json=true)
  public int ntrees = 50;

  @API(help = "Maximum tree depth", filter = Default.class, lmin=1, lmax=10000, json=true)
  public int max_depth = 5;

  @API(help = "Fewest allowed observations in a leaf (in R called 'nodesize')", filter = Default.class, lmin=1, json=true)
  public int min_rows = 10;

  @API(help = "Build a histogram of this many bins, then split at the best point", filter = Default.class, lmin=2, lmax=10000, json=true)
  public int nbins = 20;

  @API(help = "Perform scoring after each iteration (can be slow)", filter = Default.class, json=true)
  public boolean score_each_iteration = false;

  @API(help = "Compute variable importance (true/false).", filter = Default.class )
  protected boolean importance = false; // compute variable importance

//  @API(help = "Active feature columns")
  protected int _ncols;

//  @API(help = "Rows in training dataset")
  protected long _nrows;

//  @API(help = "Number of classes")
  protected int _nclass;

  @API(help = "Class distribution")
  protected long _distribution[];

  private transient boolean _gen_enum; // True if we need to cleanup an enum response column at the end

  /** Maximal number of supported levels in response. */
  public static final int MAX_SUPPORTED_LEVELS = 1000;

  /** Marker for already decided row. */
  static public final int DECIDED_ROW = -1;
  /** Marker for sampled out rows */
  static public final int OUT_OF_BAG = -2;

  @Override public float progress(){
    Value value = DKV.get(dest());
    DTree.TreeModel m = value != null ? (DTree.TreeModel) value.get() : null;
    return m == null ? 0 : (float)m.treeBits.length/(float)m.N;
  }

  // Verify input parameters
  @Override protected void init() {
    super.init();
    // Check parameters
    assert 0 <= ntrees && ntrees < 1000000; // Sanity check
    // Should be handled by input
    //assert response.isEnum() : "Response is not enum";
    assert (classification && (response.isInt() || response.isEnum())) ||   // Classify Int or Enums
           (!classification && !response.isEnum()) : "Classification="+classification + " and response="+response.isInt();  // Regress  Int or Float

    if (source.numRows() - response.naCnt() <=0)
      throw new IllegalArgumentException("Dataset contains too many NAs!");

    _ncols = _train.length;
    _nrows = source.numRows() - response.naCnt();

    assert (_nrows>0) : "Dataset contains no rows - validation of input parameters is probably broken!";
    // Transform response to enum
    // TODO: moved to shared model job
    if( !response.isEnum() && classification ) {
      response = response.toEnum();
      _gen_enum = true;
    }
    _nclass = response.isEnum() ? (char)(response.domain().length) : 1;
    if (classification && _nclass <= 1)
      throw new IllegalArgumentException("Constant response column!");
    if (_nclass > MAX_SUPPORTED_LEVELS)
      throw new IllegalArgumentException("Too many levels in response column!");
  }

  // --------------------------------------------------------------------------
  // Driver for model-building.
  public void buildModel( ) {
    final Key outputKey = dest();
    String sd = input("source");
    final Key dataKey = (sd==null||sd.length()==0)?null:Key.make(sd);
    String sv = input("validation");
    final Key testKey = (sv==null||sv.length()==0)?dataKey:Key.make(sv);

    // Lock the input datasets against deletes
    source.read_lock(self());
    if( validation != null && !source._key.equals(validation._key) )
      validation.read_lock(self());

    // Prepare a frame for this tree algorithm run
    Frame fr = new Frame(_names, _train);
    fr.add(_responseName,response);
    final Frame frm = new Frame(fr); // Model-Frame; no extra columns
    String names[] = frm.names();
    String domains[][] = frm.domains();

    // For doing classification on Integer (not Enum) columns, we want some
    // handy names in the Model.  This really should be in the Model code.
    String[] domain = response.domain();
    if( domain == null && _nclass > 1 ) // No names?  Something is wrong since we converted response to enum already !
      assert false : "Response domain' names should be always presented in case of classification";
    if( domain == null ) domain = new String[] {"r"}; // For regression, give a name to class 0

    // Find the class distribution
    _distribution = _nclass > 1 ? new MRUtils.ClassDist(_nclass).doAll(response).dist() : null;

    // Also add to the basic working Frame these sets:
    //   nclass Vecs of current forest results (sum across all trees)
    //   nclass Vecs of working/temp data
    //   nclass Vecs of NIDs, allowing 1 tree per class

    // Current forest values: results of summing the prior M trees
    for( int i=0; i<_nclass; i++ )
      fr.add("Tree_"+domain[i], response.makeZero());

    // Initial work columns.  Set-before-use in the algos.
    for( int i=0; i<_nclass; i++ )
      fr.add("Work_"+domain[i], response.makeZero());

    // One Tree per class, each tree needs a NIDs.  For empty classes use a -1
    // NID signifying an empty regression tree.
    for( int i=0; i<_nclass; i++ )
      fr.add("NIDs_"+domain[i], response.makeCon(_distribution==null ? 0 : (_distribution[i]==0?-1:0)));

    // Timer  for model building
    Timer bm_timer =  new Timer();
    // Create an initial model
    TM model = makeModel(outputKey, dataKey, testKey, names, domains, getCMDomain());
    // Save the model ! (delete_and_lock has side-effect of saving model into DKV)
    model.delete_and_lock(self());
    // Prepare and cache adapted validation dataset if it is necessary
    prepareValidationWithModel(model);

    try {
      // Compute the model
      model = buildModel(model, fr, names, domains, bm_timer);
    //} catch (Throwable t) { t.printStackTrace();
    } finally {
      model.unlock(self());  // Update and unlock model
      cleanUp(fr,bm_timer);  // Shared cleanup
    }
  }

  // Tree model cleanup
  protected void cleanUp(Frame fr, Timer t_build) {
    //super.cleanUp(fr, t_build);
    Log.info(logTag(),"Modeling done in "+t_build);

    // Remove temp vectors; cleanup the Frame
    while( fr.numCols() > _ncols+1/*Do not delete the response vector*/ )
      UKV.remove(fr.remove(fr.numCols()-1)._key);
    // If we made a response column with toEnum, nuke it.
    if( _gen_enum ) UKV.remove(response._key);

    // Unlock the input datasets against deletes
    source.unlock(self());
    if( validation != null && !source._key.equals(validation._key) )
      validation.unlock(self());

    remove();                   // Remove Job
  }

  transient long _timeLastScoreStart, _timeLastScoreEnd, _firstScore;
  protected TM doScoring(TM model, Frame fTrain, DTree[] ktrees, int tid, DTree.TreeModel.TreeStats tstats, boolean finalScoring, boolean oob, boolean build_tree_per_node ) {
    long now = System.currentTimeMillis();
    if( _firstScore == 0 ) _firstScore=now;
    long sinceLastScore = now-_timeLastScoreStart;
    Score sc = null;
    // If validation is specified we use a model for scoring, so we need to update it!
    // First we save model with trees and then update it with resulting error
    // Double update - before scoring
    model = makeModel(model, ktrees, tstats);
    model.update(self());
    // Now model already contains tid-trees in serialized form
    if( score_each_iteration ||
        finalScoring ||
        (now-_firstScore < 4000) || // Score every time for 4 secs
        // Throttle scoring to keep the cost sane; limit to a 10% duty cycle & every 4 secs
        (sinceLastScore > 4000 && // Limit scoring updates to every 4sec
         (double)(_timeLastScoreEnd-_timeLastScoreStart)/sinceLastScore < 0.1) ) { // 10% duty cycle
      _timeLastScoreStart = now;
      // Perform scoring
      Response2CMAdaptor vadaptor = getValidAdaptor();
      sc = new Score().doIt(model, fTrain, vadaptor, oob, build_tree_per_node).report(logTag(),tid,ktrees);
      _timeLastScoreEnd = System.currentTimeMillis();
    }

    // Compute variable importance for this tree if necessary
    float[] varimp   = null;
    float[] varimpSD = null;
    if (importance && ktrees!=null) { // compute this tree votes but skip the first scoring call which is done over empty forest
      Timer vi_timer = new Timer();
      float[][] vi = doVarImpCalc(model, ktrees, tid-1, fTrain);
      varimp   = vi[0];
      varimpSD = vi[1];
      Log.info(Sys.DRF__, "Computation of variable importance with "+tid+"th-tree took: " + vi_timer.toString());
    }
    // Double update - after scoring
    model = makeModel(model,
                      sc==null ? Double.NaN : sc.mse(),
<<<<<<< HEAD
                      sc==null ? null : (_nclass>1? new ConfusionMatrix(sc._cm):null),
                      varimp,
                      varimpSD,
                      sc==null ? null : (_nclass==2 ? toCMArray(sc._cms) : null)
                      );
=======
                      sc==null ? null : (_nclass>1  ? new ConfusionMatrix(sc._cm) : null),
                      sc==null ? null : (_nclass==2 ? makeAUC(toCMArray(sc._cms), ModelUtils.DEFAULT_THRESHOLDS) : null)
                     );
>>>>>>> 05d5cf5e
    model.update(self());
    return model;
  }

  protected abstract float[][] doVarImpCalc(TM model, DTree[] ktrees, int tid, Frame validationFrame);

  ConfusionMatrix[] toCMArray(long[][][] cms) {
    int n = cms.length;
    ConfusionMatrix[] res = new ConfusionMatrix[n];
    for (int i = 0; i < n; i++) res[i] = new ConfusionMatrix(cms[i]);
    return res;
  }

  // --------------------------------------------------------------------------
  // Convenvience accessor for a complex chunk layout.
  // Wish I could name the array elements nicer...
  protected Chunk chk_resp( Chunk chks[]        ) { return chks[_ncols]; }
  protected Chunk chk_tree( Chunk chks[], int c ) { return chks[_ncols+1+c]; }
  protected Chunk chk_work( Chunk chks[], int c ) { return chks[_ncols+1+_nclass+c]; }
  protected Chunk chk_nids( Chunk chks[], int t ) { return chks[_ncols+1+_nclass+_nclass+t]; }

  protected final Vec vec_nids( Frame fr, int t) { return fr.vecs()[_ncols+1+_nclass+_nclass+t]; }
  protected final Vec vec_resp( Frame fr, int t) { return fr.vecs()[_ncols]; }

  protected double[] data_row( Chunk chks[], int row, double[] data) {
    assert data.length == _ncols;
    for(int f=0; f<_ncols; f++) data[f] = chks[f].at0(row);
    return data;
  }

  // --------------------------------------------------------------------------
  // Fuse 2 conceptual passes into one:
  //
  // Pass 1: Score a prior partially-built tree model, and make new Node
  //         assignments to every row.  This involves pulling out the current
  //         assigned DecidedNode, "scoring" the row against that Node's
  //         decision criteria, and assigning the row to a new child
  //         UndecidedNode (and giving it an improved prediction).
  //
  // Pass 2: Build new summary DHistograms on the new child UndecidedNodes
  //         every row got assigned into.  Collect counts, mean, variance, min,
  //         max per bin, per column.
  //
  // The result is a set of DHistogram arrays; one DHistogram array for
  // each unique 'leaf' in the tree being histogramed in parallel.  These have
  // node ID's (nids) from 'leaf' to 'tree._len'.  Each DHistogram array is
  // for all the columns in that 'leaf'.
  //
  // The other result is a prediction "score" for the whole dataset, based on
  // the previous passes' DHistograms.
  public class ScoreBuildHistogram extends MRTask2<ScoreBuildHistogram> {
    final int   _k;    // Which tree
    final DTree _tree; // Read-only, shared (except at the histograms in the Nodes)
    final int   _leaf; // Number of active leaves (per tree)
    // Histograms for every tree, split & active column
    final DHistogram _hcs[/*tree-relative node-id*/][/*column*/];
    final boolean _subset;      // True if working a subset of cols
    public ScoreBuildHistogram(H2OCountedCompleter cc, int k, DTree tree, int leaf, DHistogram hcs[][], boolean subset) {
      super(cc);
      _k   = k;
      _tree= tree;
      _leaf= leaf;
      _hcs = hcs;
      _subset = subset;
    }

    // Once-per-node shared init
    @Override public void setupLocal( ) {
      // Init all the internal tree fields after shipping over the wire
      _tree.init_tree();
      // Allocate local shared memory histograms
      for( int l=_leaf; l<_tree._len; l++ ) {
        DTree.UndecidedNode udn = _tree.undecided(l);
        DHistogram hs[] = _hcs[l-_leaf];
        int sCols[] = udn._scoreCols;
        if( sCols != null ) { // Sub-selecting just some columns?
          for( int j=0; j<sCols.length; j++) // For tracked cols
            hs[sCols[j]].init();
        } else {                // Else all columns
          for( int j=0; j<_ncols; j++) // For all columns
            if( hs[j] != null )        // Tracking this column?
              hs[j].init();
        }
      }
    }

    @Override public void map( Chunk[] chks ) {
      assert chks.length==_ncols+4;
      final Chunk tree = chks[_ncols+1];
      final Chunk wrks = chks[_ncols+2];
      final Chunk nids = chks[_ncols+3];

      // Pass 1: Score a prior partially-built tree model, and make new Node
      // assignments to every row.  This involves pulling out the current
      // assigned DecidedNode, "scoring" the row against that Node's decision
      // criteria, and assigning the row to a new child UndecidedNode (and
      // giving it an improved prediction).
      int nnids[] = new int[nids._len];
      if( _leaf > 0)            // Prior pass exists?
        score_decide(chks,nids,wrks,tree,nnids);
      else                      // Just flag all the NA rows
        for( int row=0; row<nids._len; row++ )
          if( isDecidedRow((int)nids.at0(row)) ) nnids[row] = -1;

      // Pass 2: accumulate all rows, cols into histograms
      if( _subset ) accum_subset(chks,nids,wrks,nnids);
      else          accum_all   (chks,     wrks,nnids);
    }

    @Override public void reduce( ScoreBuildHistogram sbh ) {
      // Merge histograms
      if( sbh._hcs == _hcs ) return; // Local histograms all shared; free to merge
      // Distributed histograms need a little work
      for( int i=0; i<_hcs.length; i++ ) {
        DHistogram hs1[] = _hcs[i], hs2[] = sbh._hcs[i];
        if( hs1 == null ) _hcs[i] = hs2;
        else if( hs2 != null )
          for( int j=0; j<hs1.length; j++ )
            if( hs1[j] == null ) hs1[j] = hs2[j];
            else if( hs2[j] != null )
              hs1[j].add(hs2[j]);
      }
    }

    // Pass 1: Score a prior partially-built tree model, and make new Node
    // assignments to every row.  This involves pulling out the current
    // assigned DecidedNode, "scoring" the row against that Node's decision
    // criteria, and assigning the row to a new child UndecidedNode (and
    // giving it an improved prediction).
    private void score_decide(Chunk chks[], Chunk nids, Chunk wrks, Chunk tree, int nnids[]) {
      for( int row=0; row<nids._len; row++ ) { // Over all rows
        int nid = (int)nids.at80(row);         // Get Node to decide from
        if( isDecidedRow(nid)) {               // already done
          nnids[row] = (nid-_leaf);
          continue;
        }
        // Score row against current decisions & assign new split
        boolean oob = isOOBRow(nid);
        if( oob ) nid = oob2Nid(nid); // sampled away - we track the position in the tree
        DTree.DecidedNode dn = _tree.decided(nid);
        if( dn._split._col == -1 ) { // Might have a leftover non-split
          nid = dn._pid;             // Use the parent split decision then
          int xnid = oob ? nid2Oob(nid) : nid;
          nids.set0(row, xnid);
          nnids[row] = xnid-_leaf;
          dn = _tree.decided(nid); // Parent steers us
        }
        assert !isDecidedRow(nid);
        nid = dn.ns(chks,row); // Move down the tree 1 level
        if( !isDecidedRow(nid) ) {
          int xnid = oob ? nid2Oob(nid) : nid;
          nids.set0(row, xnid);
          nnids[row] = xnid-_leaf;
        } else {
          nnids[row] = nid-_leaf;
        }
      }
    }

    // All rows, some cols, accumulate histograms
    private void accum_subset(Chunk chks[], Chunk nids, Chunk wrks, int nnids[]) {
      for( int row=0; row<nnids.length; row++ ) { // Over all rows
        int nid = nnids[row];                     // Get Node to decide from
        if( nid >= 0 ) {        // row already predicts perfectly or OOB
          assert !Double.isNaN(wrks.at0(row)); // Already marked as sampled-away
          DHistogram nhs[] = _hcs[nid];
          int sCols[] = _tree.undecided(nid+_leaf)._scoreCols; // Columns to score (null, or a list of selected cols)
          for( int j=0; j<sCols.length; j++) { // For tracked cols
            final int c = sCols[j];
            nhs[c].incr((float)chks[c].at0(row),wrks.at0(row)); // Histogram row/col
          }
        }
      }
    }

    // All rows, all cols, accumulate histograms.  This is the hot hot inner
    // loop of GBM, so we do some non-standard optimizations.  The rows in this
    // chunk are spread out amongst a modest set of NodeIDs/splits.  Normally
    // we would visit the rows in row-order, but this visits the NIDs in random
    // order.  The hot-part of this code updates the histograms racily (via
    // atomic updates) - once-per-row.  This optimized version updates the
    // histograms once-per-NID, but requires pre-sorting the rows by NID.
    private void accum_all(Chunk chks[], Chunk wrks, int nnids[]) {
      final DHistogram hcs[][] = _hcs;
      // Sort the rows by NID, so we visit all the same NIDs in a row
      // Find the count of unique NIDs in this chunk
      int nh[] = new int[hcs.length+1];
      for( int i : nnids ) if( i >= 0 ) nh[i+1]++;
      // Rollup the histogram of rows-per-NID in this chunk
      for( int i=0; i<hcs.length; i++ ) nh[i+1] += nh[i];
      // Splat the rows into NID-groups
      int rows[] = new int[nnids.length];
      for( int row=0; row<nnids.length; row++ )
        if( nnids[row] >= 0 )
          rows[nh[nnids[row]]++] = row;
      // rows[] has Chunk-local ROW-numbers now, in-order, grouped by NID.
      // nh[] lists the start of each new NID, and is indexed by NID+1.
      accum_all2(chks,wrks,nh,rows);
    }

    // For all columns, for all NIDs, for all ROWS...
    private void accum_all2(Chunk chks[], Chunk wrks, int nh[], int[] rows) {
      final DHistogram hcs[][] = _hcs;
      // Local temp arrays, no atomic updates.
      int    bins[] = new int   [nbins];
      double sums[] = new double[nbins];
      double ssqs[] = new double[nbins];
      // For All Columns
      for( int c=0; c<_ncols; c++) { // for all columns
        Chunk chk = chks[c];
        // For All NIDs
        for( int n=0; n<hcs.length; n++ ) {
          final DRealHistogram rh = ((DRealHistogram)hcs[n][c]);
          if( rh==null ) continue; // Ignore untracked columns in this split
          final int lo = n==0 ? 0 : nh[n-1];
          final int hi = nh[n];
          float min = rh._min2;
          float max = rh._maxIn;
          // While most of the time we are limited to nbins, we allow more bins
          // in a few cases (top-level splits have few total bins across all
          // the (few) splits) so it's safe to bin more; also categoricals want
          // to split one bin-per-level no matter how many levels).
          if( rh._bins.length >= bins.length ) { // Grow bins if needed
            bins = new int   [rh._bins.length];
            sums = new double[rh._bins.length];
            ssqs = new double[rh._bins.length];
          }

          // Gather all the data for this set of rows, for 1 column and 1 split/NID
          // Gather min/max, sums and sum-squares.
          for( int xrow=lo; xrow<hi; xrow++ ) {
            int row = rows[xrow];
            float col_data = (float)chk.at0(row);
            if( col_data < min ) min = col_data;
            if( col_data > max ) max = col_data;
            int b = rh.bin(col_data); // Compute bin# via linear interpolation
            bins[b]++;                // Bump count in bin
            double resp = wrks.at0(row);
            sums[b] += resp;
            ssqs[b] += resp*resp;
          }

          // Add all the data into the Histogram (atomically add)
          rh.setMin(min);       // Track actual lower/upper bound per-bin
          rh.setMax(max);
          for( int b=0; b<rh._bins.length; b++ ) { // Bump counts in bins
            if( bins[b] != 0 ) { Utils.AtomicIntArray.add(rh._bins,b,bins[b]); bins[b]=0; }
            if( ssqs[b] != 0 ) { rh.incr1(b,sums[b],ssqs[b]); sums[b]=ssqs[b]=0; }
          }
        }
      }
    }
  }


  // --------------------------------------------------------------------------
  // Build an entire layer of all K trees
  protected DHistogram[][][] buildLayer(final Frame fr, final DTree ktrees[], final int leafs[], final DHistogram hcs[][][], boolean subset, boolean build_tree_per_node) {
    // Build K trees, one per class.

    // Build up the next-generation tree splits from the current histograms.
    // Nearly all leaves will split one more level.  This loop nest is
    //           O( #active_splits * #bins * #ncols )
    // but is NOT over all the data.
    H2OCountedCompleter sb1ts[] = new H2OCountedCompleter[_nclass];
    Vec vecs[] = fr.vecs();
    for( int k=0; k<_nclass; k++ ) {
      final DTree tree = ktrees[k]; // Tree for class K
      if( tree == null ) continue;
      // Build a frame with just a single tree (& work & nid) columns, so the
      // nested MRTask2 ScoreBuildHistogram in ScoreBuildOneTree does not try
      // to close other tree's Vecs when run in parallel.
      Frame fr2 = new Frame(Arrays.copyOf(fr._names,_ncols+1), Arrays.copyOf(vecs,_ncols+1));
      fr2.add(fr._names[_ncols+1+k],vecs[_ncols+1+k]);
      fr2.add(fr._names[_ncols+1+_nclass+k],vecs[_ncols+1+_nclass+k]);
      fr2.add(fr._names[_ncols+1+_nclass+_nclass+k],vecs[_ncols+1+_nclass+_nclass+k]);
      // Start building one of the K trees in parallel
      H2O.submitTask(sb1ts[k] = new ScoreBuildOneTree(k,tree,leafs,hcs,fr2, subset, build_tree_per_node));
    }
    // Block for all K trees to complete.
    boolean did_split=false;
    for( int k=0; k<_nclass; k++ ) {
      final DTree tree = ktrees[k]; // Tree for class K
      if( tree == null ) continue;
      sb1ts[k].join();
      if( ((ScoreBuildOneTree)sb1ts[k])._did_split ) did_split=true;
    }
    // The layer is done.
    return did_split ? hcs : null;
  }

  private class ScoreBuildOneTree extends H2OCountedCompleter {
    final int _k;               // The tree
    final DTree _tree;
    final int _leafs[/*nclass*/];
    final DHistogram _hcs[/*nclass*/][][];
    final Frame _fr2;
    final boolean _build_tree_per_node;
    final boolean _subset;      // True if working a subset of cols
    boolean _did_split;
    ScoreBuildOneTree( int k, DTree tree, int leafs[], DHistogram hcs[][][], Frame fr2, boolean subset, boolean build_tree_per_node ) {
      _k    = k;
      _tree = tree;
      _leafs= leafs;
      _hcs  = hcs;
      _fr2  = fr2;
      _subset = subset;
      _build_tree_per_node = build_tree_per_node;
    }
    @Override public void compute2() {
      // Fuse 2 conceptual passes into one:
      // Pass 1: Score a prior DHistogram, and make new Node assignments
      // to every row.  This involves pulling out the current assigned Node,
      // "scoring" the row against that Node's decision criteria, and assigning
      // the row to a new child Node (and giving it an improved prediction).
      // Pass 2: Build new summary DHistograms on the new child Nodes every row
      // got assigned into.  Collect counts, mean, variance, min, max per bin,
      // per column.
      new ScoreBuildHistogram(this,_k,_tree,_leafs[_k],_hcs[_k],_subset).dfork(0,_fr2,_build_tree_per_node);
    }
    @Override public void onCompletion(CountedCompleter caller) {
      ScoreBuildHistogram sbh = (ScoreBuildHistogram)caller;
      //System.out.println(sbh.profString());

      final int leafk = _leafs[_k];
      int tmax = _tree.len();   // Number of total splits in tree K
      for( int leaf=leafk; leaf<tmax; leaf++ ) { // Visit all the new splits (leaves)
        DTree.UndecidedNode udn = _tree.undecided(leaf);
        //System.out.println((_nclass==1?"Regression":("Class "+_fr2.vecs()[_ncols]._domain[_k]))+",\n  Undecided node:"+udn);
        // Replace the Undecided with the Split decision
        DTree.DecidedNode dn = makeDecided(udn,sbh._hcs[leaf-leafk]);
        //System.out.println("--> Decided node: " + dn +
        //                   "  > Split: " + dn._split + " L/R:" + dn._split.rowsLeft()+" + "+dn._split.rowsRight());
        if( dn._split.col() == -1 ) udn.do_not_split();
        else _did_split = true;
      }
      _leafs[_k]=tmax;          // Setup leafs for next tree level
      int new_leafs = _tree.len()-tmax;
      _hcs[_k] = new DHistogram[new_leafs][/*ncol*/];
      for( int nl = tmax; nl<_tree.len(); nl ++ )
        _hcs[_k][nl-tmax] = _tree.undecided(nl)._hs;
      _tree.depth++;            // Next layer done
    }
  }

  // Builder-specific decision node
  protected abstract DTree.DecidedNode makeDecided( DTree.UndecidedNode udn, DHistogram hs[] );

  // --------------------------------------------------------------------------
  // Read the 'tree' columns, do model-specific math and put the results in the
  // fs[] array, and return the sum.  Dividing any fs[] element by the sum
  // turns the results into a probability distribution.
  protected abstract float score1( Chunk chks[], float fs[/*nclass*/], int row );

  // Score the *tree* columns, and produce a confusion matrix
  public class Score extends MRTask2<Score> {
    /* @OUT */ long    _cm[/*actual*/][/*predicted*/]; // Confusion matrix
    /* @OUT */ double  _sum;                           // Sum-squared-error
    /* @OUT */ long    _snrows;                        // Count of voted-on rows
    /* @OUT */ long    _cms[/*threshold*/][/*actual*/][/*predicted*/]; // Compute CM per threshold for binary classifiers
    /* @IN */  boolean _oob;
    /* @IN */  boolean _validation;
    /* @IN */  int     _cmlen;
    /* @IN */  boolean _cavr; // true if validation response needs to be adapted to CM domain
    //double _auc;               //Area under the ROC curve for _nclass == 2

    public double   sum()   { return _sum; }
    public long[][] cm ()   { return _cm;  }
    public long     nrows() { return _snrows; }
    public double   mse()   { return sum() / nrows(); }
   // public double   auc()   { return _auc; }

    /**
     * Compute CM & MSE on either the training or testing dataset.
     *
     * It expect already adapted validation dataset which is adapted to a model
     * and contains a response which is adapted to confusion matrix domain. Uff :)
     *
     * @param model a model which is used to perform computation
     * @param fr    a model training frame
     * @param vadaptor an adaptor which helps to adapt model/validation response to confusion matrix domain.
     * @param oob   perform out-of-bag validation on training frame
     * @param build_tree_per_node
     * @return this score object
     */
    public Score doIt(Model model, Frame fr, Response2CMAdaptor vadaptor, boolean oob, boolean build_tree_per_node) {
      assert !oob || vadaptor.getValidation()==null : "Validation frame cannot be specified if oob validation is demanded!"; // oob => validation==null
      assert _nclass == 1 || vadaptor.getCMDomain() != null : "CM domain has to be configured from classification!";

      _cmlen = _nclass > 1 ? vadaptor.getCMDomain().length : 1;
      _oob = oob;
      // Validation frame adapted to a model
      Frame adaptedValidation = vadaptor.getValidation();
      // No validation frame is specified, so perform computation on training data
      if( adaptedValidation == null ) return doAll(fr, build_tree_per_node);
      _validation = true;
      _cavr       = false;
      // Validation: need to score the set, getting a probability distribution for each class
      // Frame has nclass vectors (nclass, or 1 for regression), for classification it
      Frame res = model.score(adaptedValidation, false); // For classification: predicted values (~ values in res[0]) are in interval 0..domain().length-1, for regression just single column.
      Frame adapValidation = new Frame(adaptedValidation); // adapted validation dataset
      // All columns including response of validation frame are already adapted to model
      if (_nclass>1) { // Only for Classification
        for( int i=0; i<_nclass; i++ ) // Distribution of response classes
          adapValidation.add("ClassDist"+i,res.vecs()[i+1]);
        if (vadaptor.needsAdaptation2CM()) {
          Vec ar = vadaptor.adaptModelResponse2CM(res.vecs()[0]); // perform transformation of model results to be consistent with expected confusion matrix domain
          adapValidation.add("Prediction", ar); // add as a prediction
          adapValidation.add("ActualValidationResponse", vadaptor.getAdaptedValidationResponse2CM());
          _cavr = true; // signal that we have two predictions vectors in the frame.
          res.add("__dummyx__", ar); // add the vector to clean up list
        } else
          adapValidation.add("Prediction",res.vecs()[0]); // Predicted values
      } else { // Regression
        adapValidation.add("Prediction",res.vecs()[0]);
      }
      // Compute a CM & MSE
      try {
        doAll(adapValidation, build_tree_per_node);
      } finally {
        // Perform clean-up: remove temporary result
        res.delete();
      }
      return this;
    }

    @Override public void map( Chunk chks[] ) {
      Chunk ys = chk_resp(chks); // Response
      Chunk ays = _cavr ? chks[_ncols+1+_nclass+1] : ys; // Remember adapted response
      _cm = new long[_cmlen][_cmlen];
      float fs[] = new float[_nclass+1]; // Array to hold prediction and distribution given by the model.
      // For binary classifier allocate cms for individual thresholds
      _cms = new long[ModelUtils.DEFAULT_THRESHOLDS.length][2][2];
      // Score all Rows
      for( int row=0; row<ys._len; row++ ) {
        if( ays.isNA0(row) ) continue; // Ignore missing response vars only if it was actual NA
        float sum;
        if( _validation ) {     // Passed in a class distribution from scoring
          for( int i=0; i<_nclass; i++ )
            fs[i+1] = (float)chk_tree(chks,i).at0(row); // Get the class distros
          if (_nclass > 1 ) sum = 1.0f;  // Sum of a distribution is 1.0 for classification
          else              sum = fs[1]; // Sum is the same as prediction for regression.
        } else {               // Passed in the model-specific columns
          sum = score1(chks,fs,row);
        }
        float err;  int yact=0; // actual response from dataset
        if (_oob && inBagRow(chks, row)) continue; // score only on out-of-bag rows
        if( _nclass > 1 ) {    // Classification
          if( sum == 0 ) {       // This tree does not predict this row *at all*?
            err = 1.0f-1.0f/_nclass; // Then take ycls=0, uniform predictive power
          } else {
            if (_cavr && ys.isNA0(row)) { // Handle adapted validation response - actual response was adapted but does not contain NA - it is implicit misprediction,
              err = 1f;
            } else { // No adaptation of validation response
              yact = (int) ys.at80(row); // Pick an actual prediction adapted to model values <0, nclass-1)
              assert 0 <= yact && yact < _nclass : "weird ycls="+yact+", y="+ys.at0(row);
              err = Float.isInfinite(sum)
                ? (Float.isInfinite(fs[yact+1]) ? 0f : 1f)
                : 1.0f-fs[yact+1]/sum; // Error: distance from predicting ycls as 1.0
            }
          }
          assert !Double.isNaN(err) : "fs[cls]="+fs[yact+1] + ", sum=" + sum;
          // Overwrite response by adapted value to provide correct CM
          if (_cavr) yact = (int) ays.at80(row);
        } else {                // Regression
          err = (float)ys.at0(row) - sum;
        }
        _sum += err*err;               // Squared error
        assert !Double.isNaN(_sum);
        // Pick highest prob for our prediction.
        if (_nclass > 1) { // fill CM only for classification
          if(_nclass == 2) { // Binomial classification -> compute AUC, draw ROC
            for(int i = 0; i < _cms.length; i++)
              _cms[i][yact][( (1 - (fs[yact+1] / sum) ) >= ModelUtils.DEFAULT_THRESHOLDS[i]) ? 1 : 0]++;
          }
          int ypred = _validation ? (int) chks[_ncols+1+_nclass].at80(row) : getPrediction(fs, row);
          _cm[yact][ypred]++;      // actual v. predicted
        }
        _snrows++;
      }
    }

    @Override public void reduce( Score t ) {
      _sum += t._sum;
      Utils.add(_cm,t._cm);
      _snrows += t._snrows;
      if (_cms!=null)
        for (int i = 0; i < _cms.length; i++) Utils.add(_cms[i], t._cms[i]);
    }

    public Score report( Sys tag, int ntree, DTree[] trees ) {
      assert !Double.isNaN(_sum);
      Log.info(tag,"============================================================== ");
      int lcnt=0;
      if( trees!=null ) for( DTree t : trees ) if( t != null ) lcnt += t._len;
      long err=_snrows;
      for( int c=0; c<_nclass; c++ ) err -= _cm[c][c];
      Log.info(tag,"Mean Squared Error is "+(_sum/_snrows)+", with "+ntree+"x"+_nclass+" trees (average of "+((float)lcnt/_nclass)+" nodes)");
      if( _nclass > 1 )
        Log.info(tag,"Total of "+err+" errors on "+_snrows+" rows, CM= "+Arrays.deepToString(_cm));
      else
        Log.info("Reported on "+_snrows+" rows.");
      return this;
    }
  }

  @Override public String speedDescription() { return "time/tree"; }
  @Override public long speedValue() {
    Value value = DKV.get(dest());
    DTree.TreeModel m = value != null ? (DTree.TreeModel) value.get() : null;
    long numTreesBuiltSoFar = m == null ? 0 : m.treeBits.length;
    long sv = (numTreesBuiltSoFar <= 0) ? 0 : (runTimeMs() / numTreesBuiltSoFar);
    return sv;
  }

  protected abstract water.util.Log.Tag.Sys logTag();
  protected abstract TM buildModel( TM initialModel, Frame fr, String names[], String domains[][], Timer t_build );

  protected abstract TM makeModel( Key outputKey, Key dataKey, Key testKey, String names[], String domains[][], String[] cmDomain);
<<<<<<< HEAD
  protected abstract TM makeModel( TM model, double err, ConfusionMatrix cm, float[] varimp, float[] varimpSD, ConfusionMatrix[] auccms);
=======
  protected abstract TM makeModel( TM model, double err, ConfusionMatrix cm, water.api.AUC validAUC);
>>>>>>> 05d5cf5e
  protected abstract TM makeModel( TM model, DTree ktrees[], DTree.TreeModel.TreeStats tstats);

  protected water.api.AUC makeAUC(ConfusionMatrix[] cms, float[] threshold) {
    assert _nclass == 2;
    return cms != null ? new AUC(cms, threshold) : null;
  }

  protected boolean inBagRow(Chunk[] chks, int row) { return false; }
  protected final boolean isClassification() { return _nclass > 1; }

  static public final boolean isOOBRow(int nid)     { return nid <= OUT_OF_BAG; }
  static public final boolean isDecidedRow(int nid) { return nid == DECIDED_ROW; }
  static public final int     oob2Nid(int oobNid)   { return -oobNid + OUT_OF_BAG; }
  static public final int     nid2Oob(int nid)      { return -nid + OUT_OF_BAG; }

  // Helper to unify use of M-T RNG
  public static Random createRNG(long seed) {
    return new MersenneTwisterRNG(new int[] { (int)(seed>>32L),(int)seed });
  }

  // helper for debugging
  static protected void printGenerateTrees(DTree[] trees) {
    for( int k=0; k<trees.length; k++ )
      if( trees[k] != null )
        System.out.println(trees[k].root().toString2(new StringBuilder(),0));
  }
}<|MERGE_RESOLUTION|>--- conflicted
+++ resolved
@@ -246,17 +246,11 @@
     // Double update - after scoring
     model = makeModel(model,
                       sc==null ? Double.NaN : sc.mse(),
-<<<<<<< HEAD
                       sc==null ? null : (_nclass>1? new ConfusionMatrix(sc._cm):null),
                       varimp,
                       varimpSD,
-                      sc==null ? null : (_nclass==2 ? toCMArray(sc._cms) : null)
+                      sc==null ? null : (_nclass==2 ? makeAUC(toCMArray(sc._cms), ModelUtils.DEFAULT_THRESHOLDS) : null)
                       );
-=======
-                      sc==null ? null : (_nclass>1  ? new ConfusionMatrix(sc._cm) : null),
-                      sc==null ? null : (_nclass==2 ? makeAUC(toCMArray(sc._cms), ModelUtils.DEFAULT_THRESHOLDS) : null)
-                     );
->>>>>>> 05d5cf5e
     model.update(self());
     return model;
   }
@@ -776,11 +770,7 @@
   protected abstract TM buildModel( TM initialModel, Frame fr, String names[], String domains[][], Timer t_build );
 
   protected abstract TM makeModel( Key outputKey, Key dataKey, Key testKey, String names[], String domains[][], String[] cmDomain);
-<<<<<<< HEAD
-  protected abstract TM makeModel( TM model, double err, ConfusionMatrix cm, float[] varimp, float[] varimpSD, ConfusionMatrix[] auccms);
-=======
-  protected abstract TM makeModel( TM model, double err, ConfusionMatrix cm, water.api.AUC validAUC);
->>>>>>> 05d5cf5e
+  protected abstract TM makeModel( TM model, double err, ConfusionMatrix cm, float[] varimp, float[] varimpSD,  water.api.AUC validAUC);
   protected abstract TM makeModel( TM model, DTree ktrees[], DTree.TreeModel.TreeStats tstats);
 
   protected water.api.AUC makeAUC(ConfusionMatrix[] cms, float[] threshold) {
