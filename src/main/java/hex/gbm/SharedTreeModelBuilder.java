package hex.gbm;

import java.util.Arrays;

import water.*;
import water.Job.ValidatedJob;
import water.api.DocGen;
import water.fvec.Chunk;
import water.fvec.Frame;
import water.util.*;
import water.util.Log.Tag.Sys;

public abstract class SharedTreeModelBuilder extends ValidatedJob {
  static final int API_WEAVER = 1; // This file has auto-gen'd doc & json fields
  static public DocGen.FieldDoc[] DOC_FIELDS; // Initialized from Auto-Gen code.

  @API(help = "Number of trees", filter = Default.class, lmin=1, lmax=1000000)
  public int ntrees = 100;

  @API(help = "Maximum tree depth", filter = Default.class, lmin=0, lmax=10000)
  public int max_depth = 5;

  @API(help = "Fewest allowed observations in a leaf", filter = Default.class, lmin=1)
  public int min_rows = 10;

  @API(help = "Build a histogram of this many bins, then split at the best point", filter = Default.class, lmin=2, lmax=100000)
  public int nbins = 1024;

  // Overall prediction Mean Squared Error as I add trees
  transient protected double _errs[];

  @API(help = "Active feature columns")
  protected int _ncols;

  @API(help = "Rows in training dataset")
  protected long _nrows;

  @API(help = "Number of classes")
  protected int _nclass;

  @API(help = "Minimum class number, generally 0 or 1")
  protected int _ymin;

  @API(help = "Class distribution, ymin based")
  protected long _distribution[];

  @Override public float progress(){
    Value value = DKV.get(dest());
    DTree.TreeModel m = value != null ? (DTree.TreeModel) value.get() : null;
    return m == null ? 0 : (float)m.treeBits.length/(float)m.N;
  }

  @Override protected void logStart() {
    super.logStart();
    Log.info("    ntrees: " + ntrees);
    Log.info("    max_depth: " + max_depth);
    Log.info("    min_rows: " + min_rows);
    Log.info("    nbins: " + nbins);
  }

  // --------------------------------------------------------------------------
  // Driver for model-building.
  public void buildModel( ) {
    assert 0 <= ntrees && ntrees < 1000000; // Sanity check
    assert 1 <= min_rows;
    _ncols = _train.length;
    _nrows = source.numRows() - response.naCnt();
<<<<<<< HEAD
    _ymin = (int)response.min();
    _nclass = response.isInt() ? (char)(response.max()-_ymin+1) : 1;
=======
    _ymin = (int)response.min(); 
    assert (classification && response.isInt()) || // Classify Int or Enums
      (!classification && !response.isEnum());     // Regress  Int or Float
    _nclass = classification ? (char)(response.max()-_ymin+1) : 1; 
>>>>>>> 08a0a2f3
    _errs = new double[0];                // No trees yet
    assert 1 <= _nclass && _nclass <= 1000; // Arbitrary cutoff for too many classes
    final Key outputKey = dest();
    final Key dataKey = null;

    Frame fr = new Frame(_names, _train);
    fr.add("response",response);
    final Frame frm = new Frame(fr); // Model-Frame; no extra columns
    String names[] = frm.names();
    String domains[][] = frm.domains();

    String[] domain = response.domain();
    if( domain == null )        // No names?  Make some up.
      domains[_ncols] = domain = _nclass == 1 ? new String[] {"regressor"} : response.defaultLevels();

    // Find the class distribution
    _distribution = new ClassDist().doAll(response)._ys;

    // Also add to the basic working Frame these sets:
    //   nclass Vecs of current forest results (sum across all trees)
    //   nclass Vecs of working/temp data
    //   nclass Vecs of NIDs, allowing 1 tree per class

    // Current forest values: results of summing the prior M trees
    for( int i=0; i<_nclass; i++ )
      fr.add("Tree_"+domain[i], response.makeZero());

    // Initial work columns.  Set-before-use in the algos.
    for( int i=0; i<_nclass; i++ )
      fr.add("Work_"+domain[i], response.makeZero());

    // One Tree per class, each tree needs a NIDs.  For empty classes use a -1
    // NID signifying an empty regression tree.
    for( int i=0; i<_nclass; i++ )
      fr.add("NIDs_"+domain[i], response.makeCon(_distribution[i]==0?-1:0));

    // Tail-call position: this forks off in the background, and this call
    // returns immediately.  The actual model build is merely kicked off.
    buildModel(fr,names,domains,outputKey, dataKey, new Timer());
  }

  // Shared cleanup
  protected void cleanUp(Frame fr, Timer t_build) {
    Log.info(logTag(),"Modeling done in "+t_build);

    // Remove temp vectors; cleanup the Frame
    while( fr.numCols() > _ncols+1/*Do not delete the response vector*/ )
      UKV.remove(fr.remove(fr.numCols()-1)._key);
    remove();                   // Remove Job
  }

  // --------------------------------------------------------------------------
  // Convenvience accessor for a complex chunk layout.
  // Wish I could name the array elements nicer...
  private Chunk[] chk_check( Chunk chks[] ) {
    assert chks.length == _ncols+1/*response*/+_nclass/*prob dist so far*/+_nclass/*tmp*/+_nclass/*NIDs, one tree per class*/;
    return chks;
  }
  Chunk chk_resp( Chunk chks[]        ) { return chk_check(chks)[_ncols]; }
  Chunk chk_tree( Chunk chks[], int c ) { return chk_check(chks)[_ncols+1+c]; }
  Chunk chk_work( Chunk chks[], int c ) { return chk_check(chks)[_ncols+1+_nclass+c]; }
  Chunk chk_nids( Chunk chks[], int t ) { return chk_check(chks)[_ncols+1+_nclass+_nclass+t]; }

  // --------------------------------------------------------------------------
  // Fuse 2 conceptual passes into one:
  //
  // Pass 1: Score a prior partially-built tree model, and make new Node
  //         assignments to every row.  This involves pulling out the current
  //         assigned DecidedNode, "scoring" the row against that Node's
  //         decision criteria, and assigning the row to a new child
  //         UndecidedNode (and giving it an improved prediction).
  //
  // Pass 2: Build new summary DHistograms on the new child UndecidedNodes every
  //         row got assigned into.  Collect counts, mean, variance, min, max
  //         per bin, per column.
  //
  // The result is a set of DHistogram arrays; one DHistogram array for each
  // unique 'leaf' in the tree being histogramed in parallel.  These have node
  // ID's (nids) from 'leaf' to 'tree._len'.  Each DHistogram array is for all
  // the columns in that 'leaf'.
  //
  // The other result is a prediction "score" for the whole dataset, based on
  // the previous passes' DHistograms.
  class ScoreBuildHistogram extends MRTask2<ScoreBuildHistogram> {
    final DTree _trees[]; // Read-only, shared (except at the histograms in the Nodes)
    final int   _leafs[]; // Number of active leaves (per tree)
    // Histograms for every tree, split & active column
    DHistogram _hcs[/*tree/klass*/][/*tree-relative node-id*/][/*column*/];
    ScoreBuildHistogram(DTree trees[], int leafs[]) {
      assert trees.length==_nclass; // One tree per-class
      assert leafs.length==_nclass; // One count of leaves per-class
      _trees=trees;
      _leafs=leafs;
    }

    // Init all the internal tree fields after shipping over the wire
    @Override public void setupLocal( ) { for( DTree dt : _trees ) if( dt != null ) dt.init_tree(); }

    public DHistogram[] getFinalHisto( int k, int nid ) {
      DHistogram hs[] = _hcs[k][nid-_leafs[k]];
      if( hs == null ) return null; // Can happen if the split is all NA's
      // Having gather min/max/mean/class/etc on all the data, we can now
      // tighten the min & max numbers.
      for( int j=0; j<hs.length; j++ ) {
        DHistogram h = hs[j];    // Old histogram of column
        if( h != null ) h.tightenMinMax();
      }
      return hs;
    }

    @Override public void map( Chunk[] chks ) {
      // We need private (local) space to gather the histograms.
      // Make local clones of all the histograms that appear in this chunk.
      _hcs = new DHistogram[_nclass][][];

      // For all klasses
      for( int k=0; k<_nclass; k++ ) {
        final DTree tree = _trees[k];
        if( tree == null ) continue; // Ignore unused classes
        final int leaf   = _leafs[k];
        // A leaf-biased array of all active histograms
        final DHistogram hcs[][] = _hcs[k] = new DHistogram[tree._len-leaf][];
        final Chunk nids = chk_nids(chks,k);
        final Chunk wrks = chk_work(chks,k); // What we predict on

        // Pass 1: Score a prior partially-built tree model, and make new Node
        // assignments to every row.  This involves pulling out the current
        // assigned DecidedNode, "scoring" the row against that Node's decision
        // criteria, and assigning the row to a new child UndecidedNode (and
        // giving it an improved prediction).
        for( int i=0; i<nids._len; i++ ) {
          int nid = (int)nids.at80(i); // Get Node to decide from
          if( nid==-2 ) continue; // sampled away

          // Score row against current decisions & assign new split
          if( leaf > 0 ) {      // Prior pass exists?
            DTree.DecidedNode dn = tree.decided(nid);
            if( dn._split._col == -1 ) nids.set0(i,(nid = dn._pid)); // Might have a leftover non-split
            nid = tree.decided(nid).ns(chks,i); // Move down the tree 1 level
            if( nid != -1 ) nids.set0(i,nid);
          }

          // Pass 1.9
          if( nid < leaf ) continue; // row already predicts perfectly

          // We need private (local) space to gather the histograms.
          // Make local clones of all the histograms that appear in this chunk.
          DHistogram nhs[] = hcs[nid-leaf];
          if( nhs != null ) continue; // Already have histograms
          // Lazily manifest this histogram for tree-node 'nid'
          nhs = hcs[nid-leaf] = new DHistogram[_ncols];
          DHistogram ohs[] = tree.undecided(nid)._hs; // The existing column of Histograms
          int sCols[] = tree.undecided(nid)._scoreCols;
          if( sCols != null ) { // Sub-selecting just some columns?
            // For just the selected columns make Big Histograms
            for( int j=0; j<sCols.length; j++ ) { // Make private copies
              int idx = sCols[j];                 // Just the selected columns
              nhs[idx] = ohs[idx].bigCopy();
            }
            // For all the rest make small Histograms
            for( int j=0; j<nhs.length; j++ )
              if( ohs[j] != null && nhs[j]==null )
                nhs[j] = ohs[j].smallCopy();
          } else {              // Selecting all columns
            // Default: make big copies of all
            for( int j=0; j<nhs.length; j++ )
                if( ohs[j] != null )
                  nhs[j] = ohs[j].bigCopy();
          }
        }

        // Pass 2: Build new summary DHistograms on the new child
        // UndecidedNodes every row got assigned into.  Collect counts, mean,
        // variance, min, max per bin, per column.
        for( int row=0; row<nids._len; row++ ) { // For all rows
          int nid = (int)nids.at80(row);         // Get Node to decide from
          if( nid<leaf ) continue; // row already predicts perfectly or sampled away
          DHistogram nhs[] = hcs[nid-leaf];

          double y = wrks.at0(row);      // Response for this row
          for( int j=0; j<_ncols; j++) { // For all columns
            DHistogram nh = nhs[j];
            if( nh == null ) continue; // Not tracking this column?
            float col_data = (float)chks[j].at0(row);
            if( nh instanceof DBinHistogram ) // Big histogram
              ((DBinHistogram)nh).incr(row,col_data,y);
            else              nh .incr(col_data); // Small histogram
          }
        }
      }
    }

    @Override public void reduce( ScoreBuildHistogram sbh ) {
      // Merge histograms
      assert _hcs.length==_nclass; // One tree per class
      for( int k=0; k<_nclass; k++ ) {
        DHistogram hcs[/*leaf#*/][/*col*/] = _hcs[k];
        if( hcs == null ) _hcs[k] = sbh._hcs[k];
        else for( int i=0; i<hcs.length; i++ ) {
          DHistogram hs1[] = hcs[i], hs2[] = sbh._hcs[k][i];
          if( hs1 == null ) hcs[i] = hs2;
          else if( hs2 != null )
            for( int j=0; j<hs1.length; j++ )
              if( hs1[j] == null ) hs1[j] = hs2[j];
              else if( hs2[j] != null )
                hs1[j].add(hs2[j]);
        }
      }
    }
  }

  // --------------------------------------------------------------------------
  private class ClassDist extends MRTask2<ClassDist> {
    long _ys[];
    @Override public void map(Chunk ys) {
      _ys = new long[_nclass];
      for( int i=0; i<ys._len; i++ )
        if( !ys.isNA0(i) )
          _ys[(int)ys.at80(i)-_ymin]++;
    }
    @Override public void reduce( ClassDist that ) { Utils.add(_ys,that._ys); }
  }

  // --------------------------------------------------------------------------
  // Read the 'tree' columns, do model-specific math and put the results in the
  // ds[] array, and return the sum.  Dividing any ds[] element by the sum
  // turns the results into a probability distribution.
  protected abstract double score0( Chunk chks[], double ds[/*nclass*/], int row );

  // Score the *tree* columns, and produce a confusion matrix
  protected class Score extends MRTask2<Score> {
    long _cm[/*actual*/][/*predicted*/]; // Confusion matrix
    double _sum;                // Sum-squared-error
    @Override public void map( Chunk chks[] ) {
      Chunk ys = chk_resp(chks); // Response
      _cm = new long[_nclass][_nclass];
      double ds[] = new double[_nclass];
      // Score all Rows
      for( int row=0; row<ys._len; row++ ) {
        if( ys.isNA0(row) ) continue; // Ignore missing response vars
        int ycls = (int)ys.at80(row)-_ymin; // Response class from 0 to nclass-1
        assert 0 <= ycls && ycls < _nclass : "weird ycls="+ycls+", y="+ys.at0(row)+", ymin="+_ymin+" "+ys+_fr;
        double sum = score0(chks,ds,row);
        double err = Double.isInfinite(sum)
          ? (Double.isInfinite(ds[ycls]) ? 0 : 1)
          : 1.0-ds[ycls]/sum; // Error: distance from predicting ycls as 1.0
        assert !Double.isNaN(err) : ds[ycls] + " " + sum;
        _sum += err*err;               // Squared error
        assert !Double.isNaN(_sum);
        int best=0;                    // Pick highest prob for our prediction
        for( int c=1; c<_nclass; c++ )
          if( ds[best] < ds[c] ) best=c;
        _cm[ycls][best]++;      // Bump Confusion Matrix also
      }
    }
    @Override public void reduce( Score t ) { _sum += t._sum; Utils.add(_cm,t._cm); }

    public Score report( Sys tag, int ntree, DTree[] trees ) {
      assert !Double.isNaN(_sum);
      int lcnt=0;
      for( DTree t : trees ) if( t != null ) lcnt += t._len;
      long err=_nrows;
      for( int c=0; c<_nclass; c++ ) err -= _cm[c][c];
      Log.info(tag,"============================================================== ");
      Log.info(tag,"Mean Squared Error for forest is "+(_sum/_nrows));
      Log.info(tag,"Total of "+err+" errors on "+_nrows+" rows, with "+ntree+"x"+_nclass+" trees (average of "+((float)lcnt/_nclass)+" nodes)");
      System.out.println("CM= "+Arrays.deepToString(_cm));
      return this;
    }
  }

  protected abstract water.util.Log.Tag.Sys logTag();
  protected abstract void buildModel( Frame fr, String names[], String domains[][], Key outputKey, Key dataKey, Timer t_build );
}<|MERGE_RESOLUTION|>--- conflicted
+++ resolved
@@ -65,15 +65,10 @@
     assert 1 <= min_rows;
     _ncols = _train.length;
     _nrows = source.numRows() - response.naCnt();
-<<<<<<< HEAD
-    _ymin = (int)response.min();
-    _nclass = response.isInt() ? (char)(response.max()-_ymin+1) : 1;
-=======
     _ymin = (int)response.min(); 
     assert (classification && response.isInt()) || // Classify Int or Enums
       (!classification && !response.isEnum());     // Regress  Int or Float
     _nclass = classification ? (char)(response.max()-_ymin+1) : 1; 
->>>>>>> 08a0a2f3
     _errs = new double[0];                // No trees yet
     assert 1 <= _nclass && _nclass <= 1000; // Arbitrary cutoff for too many classes
     final Key outputKey = dest();
