package hex.gbm;

import static water.util.ModelUtils.getPrediction;
import hex.ConfusionMatrix;
import hex.rng.MersenneTwisterRNG;

import java.util.Arrays;
import java.util.Random;

import jsr166y.CountedCompleter;
import water.*;
import water.H2O.H2OCountedCompleter;
import water.Job.ValidatedJob;
import water.api.DocGen;
import water.fvec.*;
import water.util.*;
import water.util.Log.Tag.Sys;
<<<<<<< HEAD
=======
import water.util.*;

import java.util.Arrays;
import java.util.Random;

import static water.util.ModelUtils.getPrediction;
>>>>>>> a502f411

// Build (distributed) Trees.  Used for both Gradient Boosted Method and Random
// Forest, and really could be used for any decision-tree builder.
//
// While this is a wholly H2O-design, we found these papers afterwards that
// describes our design fairly well.
//   Parallel GBRT http://www.cse.wustl.edu/~kilian/papers/fr819-tyreeA.pdf
//   Streaming parallel decision tree http://jmlr.org/papers/volume11/ben-haim10a/ben-haim10a.pdf
// Note that our dynamic Histogram technique is different (surely faster, and
// probably less mathematically clean).  I'm sure a host of other smaller details
// differ also - but in the Big Picture the paper and our algorithm are similar.

public abstract class SharedTreeModelBuilder<TM extends DTree.TreeModel> extends ValidatedJob {
  static final int API_WEAVER = 1; // This file has auto-gen'd doc & json fields
  static public DocGen.FieldDoc[] DOC_FIELDS; // Initialized from Auto-Gen code.

  @API(help = "Number of trees", filter = Default.class, lmin=1, lmax=1000000, json=true)
  public int ntrees = 50;

  @API(help = "Maximum tree depth", filter = Default.class, lmin=1, lmax=10000, json=true)
  public int max_depth = 5;

  @API(help = "Fewest allowed observations in a leaf (in R called 'nodesize')", filter = Default.class, lmin=1, json=true)
  public int min_rows = 10;

  @API(help = "Build a histogram of this many bins, then split at the best point", filter = Default.class, lmin=2, lmax=10000, json=true)
  public int nbins = 20;

  @API(help = "Perform scoring after each iteration (can be slow)", filter = Default.class, json=true)
  public boolean score_each_iteration = false;

  @API(help = "Compute variable importance (true/false).", filter = Default.class )
  protected boolean importance = false; // compute variable importance

//  @API(help = "Active feature columns")
  protected int _ncols;

//  @API(help = "Rows in training dataset")
  protected long _nrows;

//  @API(help = "Number of classes")
  protected int _nclass;

  @API(help = "Class distribution")
  protected long _distribution[];

  private transient boolean _gen_enum; // True if we need to cleanup an enum response column at the end

  /** Maximal number of supported levels in response. */
  public static final int MAX_SUPPORTED_LEVELS = 1000;

  /** Marker for already decided row. */
  static public final int DECIDED_ROW = -1;
  /** Marker for sampled out rows */
  static public final int OUT_OF_BAG = -2;

  @Override public float progress(){
    Value value = DKV.get(dest());
    DTree.TreeModel m = value != null ? (DTree.TreeModel) value.get() : null;
    return m == null ? 0 : (float)m.treeBits.length/(float)m.N;
  }

  // Verify input parameters
  @Override protected void init() {
    super.init();
    // Check parameters
    assert 0 <= ntrees && ntrees < 1000000; // Sanity check
    // Should be handled by input
    //assert response.isEnum() : "Response is not enum";
    assert (classification && (response.isInt() || response.isEnum())) ||   // Classify Int or Enums
           (!classification && !response.isEnum()) : "Classification="+classification + " and response="+response.isInt();  // Regress  Int or Float

    if (source.numRows() - response.naCnt() <=0)
      throw new IllegalArgumentException("Dataset contains too many NAs!");

    _ncols = _train.length;
    _nrows = source.numRows() - response.naCnt();

    assert (_nrows>0) : "Dataset contains no rows - validation of input parameters is probably broken!";
    // Transform response to enum
    // TODO: moved to shared model job
    if( !response.isEnum() && classification ) {
      response = response.toEnum();
      _gen_enum = true;
    }
    _nclass = response.isEnum() ? (char)(response.domain().length) : 1;
    if (classification && _nclass <= 1)
      throw new IllegalArgumentException("Constant response column!");
    if (_nclass > MAX_SUPPORTED_LEVELS)
      throw new IllegalArgumentException("Too many levels in response column!");
  }

  // --------------------------------------------------------------------------
  // Driver for model-building.
  public void buildModel( ) {
    final Key outputKey = dest();
    String sd = input("source");
    final Key dataKey = (sd==null||sd.length()==0)?null:Key.make(sd);
    String sv = input("validation");
    final Key testKey = (sv==null||sv.length()==0)?dataKey:Key.make(sv);

    // Lock the input datasets against deletes
    source.read_lock(self());
    if( validation != null && !source._key.equals(validation._key) )
      validation.read_lock(self());

    // Prepare a frame for this tree algorithm run
    Frame fr = new Frame(_names, _train);
    fr.add(_responseName,response);
    final Frame frm = new Frame(fr); // Model-Frame; no extra columns
    String names[] = frm.names();
    String domains[][] = frm.domains();

    // For doing classification on Integer (not Enum) columns, we want some
    // handy names in the Model.  This really should be in the Model code.
    String[] domain = response.domain();
    if( domain == null && _nclass > 1 ) // No names?  Something is wrong since we converted response to enum already !
      assert false : "Response domain' names should be always presented in case of classification";
    if( domain == null ) domain = new String[] {"r"}; // For regression, give a name to class 0

    // Find the class distribution
    _distribution = _nclass > 1 ? new MRUtils.ClassDist(_nclass).doAll(response).dist() : null;

    // Also add to the basic working Frame these sets:
    //   nclass Vecs of current forest results (sum across all trees)
    //   nclass Vecs of working/temp data
    //   nclass Vecs of NIDs, allowing 1 tree per class

    // Current forest values: results of summing the prior M trees
    for( int i=0; i<_nclass; i++ )
      fr.add("Tree_"+domain[i], response.makeZero());

    // Initial work columns.  Set-before-use in the algos.
    for( int i=0; i<_nclass; i++ )
      fr.add("Work_"+domain[i], response.makeZero());

    // One Tree per class, each tree needs a NIDs.  For empty classes use a -1
    // NID signifying an empty regression tree.
    for( int i=0; i<_nclass; i++ )
      fr.add("NIDs_"+domain[i], response.makeCon(_distribution==null ? 0 : (_distribution[i]==0?-1:0)));

    // Timer  for model building
    Timer bm_timer =  new Timer();
    // Create an initial model
    TM model = makeModel(outputKey, dataKey, testKey, names, domains, getCMDomain());
    // Save the model ! (delete_and_lock has side-effect of saving model into DKV)
    model.delete_and_lock(self());
    // Prepare and cache adapted validation dataset if it is necessary
    prepareValidationWithModel(model);

    try {
      // Compute the model
      model = buildModel(model, fr, names, domains, bm_timer);
    //} catch (Throwable t) { t.printStackTrace();
    } finally {
      model.unlock(self());  // Update and unlock model
      cleanUp(fr,bm_timer);  // Shared cleanup
    }
  }

  // Tree model cleanup
  protected void cleanUp(Frame fr, Timer t_build) {
    //super.cleanUp(fr, t_build);
    Log.info(logTag(),"Modeling done in "+t_build);

    // Remove temp vectors; cleanup the Frame
    while( fr.numCols() > _ncols+1/*Do not delete the response vector*/ )
      UKV.remove(fr.remove(fr.numCols()-1)._key);
    // If we made a response column with toEnum, nuke it.
    if( _gen_enum ) UKV.remove(response._key);

    // Unlock the input datasets against deletes
    source.unlock(self());
    if( validation != null && !source._key.equals(validation._key) )
      validation.unlock(self());

    remove();                   // Remove Job
  }

  transient long _timeLastScoreStart, _timeLastScoreEnd, _firstScore;
  protected TM doScoring(TM model, Frame fTrain, DTree[] ktrees, int tid, DTree.TreeModel.TreeStats tstats, boolean finalScoring, boolean oob, boolean build_tree_per_node ) {
    long now = System.currentTimeMillis();
    if( _firstScore == 0 ) _firstScore=now;
    long sinceLastScore = now-_timeLastScoreStart;
    Score sc = null;
    // If validation is specified we use a model for scoring, so we need to update it!
    // First we save model with trees and then update it with resulting error
    // Double update - before scoring
    model = makeModel(model, ktrees, tstats);
    model.update(self());
    // Now model already contains tid-trees in serialized form
    if( score_each_iteration ||
        finalScoring ||
        (now-_firstScore < 4000) || // Score every time for 4 secs
        // Throttle scoring to keep the cost sane; limit to a 10% duty cycle & every 4 secs
        (sinceLastScore > 4000 && // Limit scoring updates to every 4sec
         (double)(_timeLastScoreEnd-_timeLastScoreStart)/sinceLastScore < 0.1) ) { // 10% duty cycle
      _timeLastScoreStart = now;
      // Perform scoring
      Response2CMAdaptor vadaptor = getValidAdaptor();
      sc = new Score().doIt(model, fTrain, vadaptor, oob, build_tree_per_node).report(logTag(),tid,ktrees);
      _timeLastScoreEnd = System.currentTimeMillis();
    }

    // Compute variable importance for this tree if necessary
    float[] varimp   = null;
    float[] varimpSD = null;
    if (importance && ktrees!=null) { // compute this tree votes but skip the first scoring call which is done over empty forest
      Timer vi_timer = new Timer();
      float[][] vi = doVarImpCalc(model, ktrees, tid-1, fTrain);
      varimp   = vi[0];
      varimpSD = vi[1];
      Log.info(Sys.DRF__, "Computation of variable importance with "+tid+"th-tree took: " + vi_timer.toString());
    }
    // Double update - after scoring
    model = makeModel(model,
                      sc==null ? Double.NaN : sc.mse(),
<<<<<<< HEAD
                      sc==null ? null : (_nclass>1? new ConfusionMatrix(sc._cm):null),
                      varimp,
                      varimpSD);
=======
                      sc==null ? null : (_nclass>1  ? new ConfusionMatrix(sc._cm) : null),
                      sc==null ? null : (_nclass==2 ? toCMArray(sc._cms) : null)
                     );
>>>>>>> a502f411
    model.update(self());
    return model;
  }

<<<<<<< HEAD
  protected abstract float[][] doVarImpCalc(TM model, DTree[] ktrees, int tid, Frame validationFrame);
=======
  ConfusionMatrix[] toCMArray(long[][][] cms) {
    int n = cms.length;
    ConfusionMatrix[] res = new ConfusionMatrix[n];
    for (int i = 0; i < n; i++) res[i] = new ConfusionMatrix(cms[i]);
    return res;
  }
>>>>>>> a502f411

  // --------------------------------------------------------------------------
  // Convenvience accessor for a complex chunk layout.
  // Wish I could name the array elements nicer...
  protected Chunk chk_resp( Chunk chks[]        ) { return chks[_ncols]; }
  protected Chunk chk_tree( Chunk chks[], int c ) { return chks[_ncols+1+c]; }
  protected Chunk chk_work( Chunk chks[], int c ) { return chks[_ncols+1+_nclass+c]; }
  protected Chunk chk_nids( Chunk chks[], int t ) { return chks[_ncols+1+_nclass+_nclass+t]; }

  protected final Vec vec_nids( Frame fr, int t) { return fr.vecs()[_ncols+1+_nclass+_nclass+t]; }
  protected final Vec vec_resp( Frame fr, int t) { return fr.vecs()[_ncols]; }

  protected double[] data_row( Chunk chks[], int row, double[] data) {
    assert data.length == _ncols;
    for(int f=0; f<_ncols; f++) data[f] = chks[f].at0(row);
    return data;
  }

  // --------------------------------------------------------------------------
  // Fuse 2 conceptual passes into one:
  //
  // Pass 1: Score a prior partially-built tree model, and make new Node
  //         assignments to every row.  This involves pulling out the current
  //         assigned DecidedNode, "scoring" the row against that Node's
  //         decision criteria, and assigning the row to a new child
  //         UndecidedNode (and giving it an improved prediction).
  //
  // Pass 2: Build new summary DHistograms on the new child UndecidedNodes
  //         every row got assigned into.  Collect counts, mean, variance, min,
  //         max per bin, per column.
  //
  // The result is a set of DHistogram arrays; one DHistogram array for
  // each unique 'leaf' in the tree being histogramed in parallel.  These have
  // node ID's (nids) from 'leaf' to 'tree._len'.  Each DHistogram array is
  // for all the columns in that 'leaf'.
  //
  // The other result is a prediction "score" for the whole dataset, based on
  // the previous passes' DHistograms.
  public class ScoreBuildHistogram extends MRTask2<ScoreBuildHistogram> {
    final int   _k;    // Which tree
    final DTree _tree; // Read-only, shared (except at the histograms in the Nodes)
    final int   _leaf; // Number of active leaves (per tree)
    // Histograms for every tree, split & active column
    final DHistogram _hcs[/*tree-relative node-id*/][/*column*/];
    final boolean _subset;      // True if working a subset of cols
    public ScoreBuildHistogram(H2OCountedCompleter cc, int k, DTree tree, int leaf, DHistogram hcs[][], boolean subset) {
      super(cc);
      _k   = k;
      _tree= tree;
      _leaf= leaf;
      _hcs = hcs;
      _subset = subset;
    }

    // Once-per-node shared init
    @Override public void setupLocal( ) {
      // Init all the internal tree fields after shipping over the wire
      _tree.init_tree();
      // Allocate local shared memory histograms
      for( int l=_leaf; l<_tree._len; l++ ) {
        DTree.UndecidedNode udn = _tree.undecided(l);
        DHistogram hs[] = _hcs[l-_leaf];
        int sCols[] = udn._scoreCols;
        if( sCols != null ) { // Sub-selecting just some columns?
          for( int j=0; j<sCols.length; j++) // For tracked cols
            hs[sCols[j]].init();
        } else {                // Else all columns
          for( int j=0; j<_ncols; j++) // For all columns
            if( hs[j] != null )        // Tracking this column?
              hs[j].init();
        }
      }
    }

    @Override public void map( Chunk[] chks ) {
      assert chks.length==_ncols+4;
      final Chunk tree = chks[_ncols+1];
      final Chunk wrks = chks[_ncols+2];
      final Chunk nids = chks[_ncols+3];

      // Pass 1: Score a prior partially-built tree model, and make new Node
      // assignments to every row.  This involves pulling out the current
      // assigned DecidedNode, "scoring" the row against that Node's decision
      // criteria, and assigning the row to a new child UndecidedNode (and
      // giving it an improved prediction).
      int nnids[] = new int[nids._len];
      if( _leaf > 0)            // Prior pass exists?
        score_decide(chks,nids,wrks,tree,nnids);
      else                      // Just flag all the NA rows
        for( int row=0; row<nids._len; row++ )
          if( isDecidedRow((int)nids.at0(row)) ) nnids[row] = -1;

      // Pass 2: accumulate all rows, cols into histograms
      if( _subset ) accum_subset(chks,nids,wrks,nnids);
      else          accum_all   (chks,     wrks,nnids);
    }

    @Override public void reduce( ScoreBuildHistogram sbh ) {
      // Merge histograms
      if( sbh._hcs == _hcs ) return; // Local histograms all shared; free to merge
      // Distributed histograms need a little work
      for( int i=0; i<_hcs.length; i++ ) {
        DHistogram hs1[] = _hcs[i], hs2[] = sbh._hcs[i];
        if( hs1 == null ) _hcs[i] = hs2;
        else if( hs2 != null )
          for( int j=0; j<hs1.length; j++ )
            if( hs1[j] == null ) hs1[j] = hs2[j];
            else if( hs2[j] != null )
              hs1[j].add(hs2[j]);
      }
    }

    // Pass 1: Score a prior partially-built tree model, and make new Node
    // assignments to every row.  This involves pulling out the current
    // assigned DecidedNode, "scoring" the row against that Node's decision
    // criteria, and assigning the row to a new child UndecidedNode (and
    // giving it an improved prediction).
    private void score_decide(Chunk chks[], Chunk nids, Chunk wrks, Chunk tree, int nnids[]) {
      for( int row=0; row<nids._len; row++ ) { // Over all rows
        int nid = (int)nids.at80(row);         // Get Node to decide from
        if( isDecidedRow(nid)) {               // already done
          nnids[row] = (nid-_leaf);
          continue;
        }
        // Score row against current decisions & assign new split
        boolean oob = isOOBRow(nid);
        if( oob ) nid = oob2Nid(nid); // sampled away - we track the position in the tree
        DTree.DecidedNode dn = _tree.decided(nid);
        if( dn._split._col == -1 ) { // Might have a leftover non-split
          nid = dn._pid;             // Use the parent split decision then
          int xnid = oob ? nid2Oob(nid) : nid;
          nids.set0(row, xnid);
          nnids[row] = xnid-_leaf;
          dn = _tree.decided(nid); // Parent steers us
        }
        assert !isDecidedRow(nid);
        nid = dn.ns(chks,row); // Move down the tree 1 level
        if( !isDecidedRow(nid) ) {
          int xnid = oob ? nid2Oob(nid) : nid;
          nids.set0(row, xnid);
          nnids[row] = xnid-_leaf;
        } else {
          nnids[row] = nid-_leaf;
        }
      }
    }

    // All rows, some cols, accumulate histograms
    private void accum_subset(Chunk chks[], Chunk nids, Chunk wrks, int nnids[]) {
      for( int row=0; row<nnids.length; row++ ) { // Over all rows
        int nid = nnids[row];                     // Get Node to decide from
        if( nid >= 0 ) {        // row already predicts perfectly or OOB
          assert !Double.isNaN(wrks.at0(row)); // Already marked as sampled-away
          DHistogram nhs[] = _hcs[nid];
          int sCols[] = _tree.undecided(nid+_leaf)._scoreCols; // Columns to score (null, or a list of selected cols)
          for( int j=0; j<sCols.length; j++) { // For tracked cols
            final int c = sCols[j];
            nhs[c].incr((float)chks[c].at0(row),wrks.at0(row)); // Histogram row/col
          }
        }
      }
    }

    // All rows, all cols, accumulate histograms.  This is the hot hot inner
    // loop of GBM, so we do some non-standard optimizations.  The rows in this
    // chunk are spread out amongst a modest set of NodeIDs/splits.  Normally
    // we would visit the rows in row-order, but this visits the NIDs in random
    // order.  The hot-part of this code updates the histograms racily (via
    // atomic updates) - once-per-row.  This optimized version updates the
    // histograms once-per-NID, but requires pre-sorting the rows by NID.
    private void accum_all(Chunk chks[], Chunk wrks, int nnids[]) {
      final DHistogram hcs[][] = _hcs;
      // Sort the rows by NID, so we visit all the same NIDs in a row
      // Find the count of unique NIDs in this chunk
      int nh[] = new int[hcs.length+1];
      for( int i : nnids ) if( i >= 0 ) nh[i+1]++;
      // Rollup the histogram of rows-per-NID in this chunk
      for( int i=0; i<hcs.length; i++ ) nh[i+1] += nh[i];
      // Splat the rows into NID-groups
      int rows[] = new int[nnids.length];
      for( int row=0; row<nnids.length; row++ )
        if( nnids[row] >= 0 )
          rows[nh[nnids[row]]++] = row;
      // rows[] has Chunk-local ROW-numbers now, in-order, grouped by NID.
      // nh[] lists the start of each new NID, and is indexed by NID+1.
      accum_all2(chks,wrks,nh,rows);
    }

    // For all columns, for all NIDs, for all ROWS...
    private void accum_all2(Chunk chks[], Chunk wrks, int nh[], int[] rows) {
      final DHistogram hcs[][] = _hcs;
      // Local temp arrays, no atomic updates.
      int    bins[] = new int   [nbins];
      double sums[] = new double[nbins];
      double ssqs[] = new double[nbins];
      // For All Columns
      for( int c=0; c<_ncols; c++) { // for all columns
        Chunk chk = chks[c];
        // For All NIDs
        for( int n=0; n<hcs.length; n++ ) {
          final DRealHistogram rh = ((DRealHistogram)hcs[n][c]);
          if( rh==null ) continue; // Ignore untracked columns in this split
          final int lo = n==0 ? 0 : nh[n-1];
          final int hi = nh[n];
          float min = rh._min2;
          float max = rh._maxIn;
          // While most of the time we are limited to nbins, we allow more bins
          // in a few cases (top-level splits have few total bins across all
          // the (few) splits) so it's safe to bin more; also categoricals want
          // to split one bin-per-level no matter how many levels).
          if( rh._bins.length >= bins.length ) { // Grow bins if needed
            bins = new int   [rh._bins.length];
            sums = new double[rh._bins.length];
            ssqs = new double[rh._bins.length];
          }

          // Gather all the data for this set of rows, for 1 column and 1 split/NID
          // Gather min/max, sums and sum-squares.
          for( int xrow=lo; xrow<hi; xrow++ ) {
            int row = rows[xrow];
            float col_data = (float)chk.at0(row);
            if( col_data < min ) min = col_data;
            if( col_data > max ) max = col_data;
            int b = rh.bin(col_data); // Compute bin# via linear interpolation
            bins[b]++;                // Bump count in bin
            double resp = wrks.at0(row);
            sums[b] += resp;
            ssqs[b] += resp*resp;
          }

          // Add all the data into the Histogram (atomically add)
          rh.setMin(min);       // Track actual lower/upper bound per-bin
          rh.setMax(max);
          for( int b=0; b<rh._bins.length; b++ ) { // Bump counts in bins
            if( bins[b] != 0 ) { Utils.AtomicIntArray.add(rh._bins,b,bins[b]); bins[b]=0; }
            if( ssqs[b] != 0 ) { rh.incr1(b,sums[b],ssqs[b]); sums[b]=ssqs[b]=0; }
          }
        }
      }
    }
  }


  // --------------------------------------------------------------------------
  // Build an entire layer of all K trees
  protected DHistogram[][][] buildLayer(final Frame fr, final DTree ktrees[], final int leafs[], final DHistogram hcs[][][], boolean subset, boolean build_tree_per_node) {
    // Build K trees, one per class.

    // Build up the next-generation tree splits from the current histograms.
    // Nearly all leaves will split one more level.  This loop nest is
    //           O( #active_splits * #bins * #ncols )
    // but is NOT over all the data.
    H2OCountedCompleter sb1ts[] = new H2OCountedCompleter[_nclass];
    Vec vecs[] = fr.vecs();
    for( int k=0; k<_nclass; k++ ) {
      final DTree tree = ktrees[k]; // Tree for class K
      if( tree == null ) continue;
      // Build a frame with just a single tree (& work & nid) columns, so the
      // nested MRTask2 ScoreBuildHistogram in ScoreBuildOneTree does not try
      // to close other tree's Vecs when run in parallel.
      Frame fr2 = new Frame(Arrays.copyOf(fr._names,_ncols+1), Arrays.copyOf(vecs,_ncols+1));
      fr2.add(fr._names[_ncols+1+k],vecs[_ncols+1+k]);
      fr2.add(fr._names[_ncols+1+_nclass+k],vecs[_ncols+1+_nclass+k]);
      fr2.add(fr._names[_ncols+1+_nclass+_nclass+k],vecs[_ncols+1+_nclass+_nclass+k]);
      // Start building one of the K trees in parallel
      H2O.submitTask(sb1ts[k] = new ScoreBuildOneTree(k,tree,leafs,hcs,fr2, subset, build_tree_per_node));
    }
    // Block for all K trees to complete.
    boolean did_split=false;
    for( int k=0; k<_nclass; k++ ) {
      final DTree tree = ktrees[k]; // Tree for class K
      if( tree == null ) continue;
      sb1ts[k].join();
      if( ((ScoreBuildOneTree)sb1ts[k])._did_split ) did_split=true;
    }
    // The layer is done.
    return did_split ? hcs : null;
  }

  private class ScoreBuildOneTree extends H2OCountedCompleter {
    final int _k;               // The tree
    final DTree _tree;
    final int _leafs[/*nclass*/];
    final DHistogram _hcs[/*nclass*/][][];
    final Frame _fr2;
    final boolean _build_tree_per_node;
    final boolean _subset;      // True if working a subset of cols
    boolean _did_split;
    ScoreBuildOneTree( int k, DTree tree, int leafs[], DHistogram hcs[][][], Frame fr2, boolean subset, boolean build_tree_per_node ) {
      _k    = k;
      _tree = tree;
      _leafs= leafs;
      _hcs  = hcs;
      _fr2  = fr2;
      _subset = subset;
      _build_tree_per_node = build_tree_per_node;
    }
    @Override public void compute2() {
      // Fuse 2 conceptual passes into one:
      // Pass 1: Score a prior DHistogram, and make new Node assignments
      // to every row.  This involves pulling out the current assigned Node,
      // "scoring" the row against that Node's decision criteria, and assigning
      // the row to a new child Node (and giving it an improved prediction).
      // Pass 2: Build new summary DHistograms on the new child Nodes every row
      // got assigned into.  Collect counts, mean, variance, min, max per bin,
      // per column.
      new ScoreBuildHistogram(this,_k,_tree,_leafs[_k],_hcs[_k],_subset).dfork(0,_fr2,_build_tree_per_node);
    }
    @Override public void onCompletion(CountedCompleter caller) {
      ScoreBuildHistogram sbh = (ScoreBuildHistogram)caller;
      //System.out.println(sbh.profString());

      final int leafk = _leafs[_k];
      int tmax = _tree.len();   // Number of total splits in tree K
      for( int leaf=leafk; leaf<tmax; leaf++ ) { // Visit all the new splits (leaves)
        DTree.UndecidedNode udn = _tree.undecided(leaf);
        //System.out.println((_nclass==1?"Regression":("Class "+_fr2.vecs()[_ncols]._domain[_k]))+",\n  Undecided node:"+udn);
        // Replace the Undecided with the Split decision
        DTree.DecidedNode dn = makeDecided(udn,sbh._hcs[leaf-leafk]);
        //System.out.println("--> Decided node: " + dn +
        //                   "  > Split: " + dn._split + " L/R:" + dn._split.rowsLeft()+" + "+dn._split.rowsRight());
        if( dn._split.col() == -1 ) udn.do_not_split();
        else _did_split = true;
      }
      _leafs[_k]=tmax;          // Setup leafs for next tree level
      int new_leafs = _tree.len()-tmax;
      _hcs[_k] = new DHistogram[new_leafs][/*ncol*/];
      for( int nl = tmax; nl<_tree.len(); nl ++ )
        _hcs[_k][nl-tmax] = _tree.undecided(nl)._hs;
      _tree.depth++;            // Next layer done
    }
  }

  // Builder-specific decision node
  protected abstract DTree.DecidedNode makeDecided( DTree.UndecidedNode udn, DHistogram hs[] );

  // --------------------------------------------------------------------------
  // Read the 'tree' columns, do model-specific math and put the results in the
  // fs[] array, and return the sum.  Dividing any fs[] element by the sum
  // turns the results into a probability distribution.
  protected abstract float score1( Chunk chks[], float fs[/*nclass*/], int row );

  // Score the *tree* columns, and produce a confusion matrix
  public class Score extends MRTask2<Score> {
    /* @OUT */ long    _cm[/*actual*/][/*predicted*/]; // Confusion matrix
    /* @OUT */ double  _sum;                           // Sum-squared-error
    /* @OUT */ long    _snrows;                        // Count of voted-on rows
    /* @OUT */ long    _cms[/*threshold*/][/*actual*/][/*predicted*/]; // Compute CM per threshold for binary classifiers
    /* @IN */  boolean _oob;
    /* @IN */  boolean _validation;
    /* @IN */  int     _cmlen;
    /* @IN */  boolean _cavr; // true if validation response needs to be adapted to CM domain
    //double _auc;               //Area under the ROC curve for _nclass == 2

    public double   sum()   { return _sum; }
    public long[][] cm ()   { return _cm;  }
    public long     nrows() { return _snrows; }
    public double   mse()   { return sum() / nrows(); }
   // public double   auc()   { return _auc; }

    /**
     * Compute CM & MSE on either the training or testing dataset.
     *
     * It expect already adapted validation dataset which is adapted to a model
     * and contains a response which is adapted to confusion matrix domain. Uff :)
     *
     * @param model a model which is used to perform computation
     * @param fr    a model training frame
     * @param vadaptor an adaptor which helps to adapt model/validation response to confusion matrix domain.
     * @param oob   perform out-of-bag validation on training frame
     * @param build_tree_per_node
     * @return this score object
     */
    public Score doIt(Model model, Frame fr, Response2CMAdaptor vadaptor, boolean oob, boolean build_tree_per_node) {
      assert !oob || vadaptor.getValidation()==null : "Validation frame cannot be specified if oob validation is demanded!"; // oob => validation==null
      assert _nclass == 1 || vadaptor.getCMDomain() != null : "CM domain has to be configured from classification!";

      _cmlen = _nclass > 1 ? vadaptor.getCMDomain().length : 1;
      _oob = oob;
      // Validation frame adapted to a model
      Frame adaptedValidation = vadaptor.getValidation();
      // No validation frame is specified, so perform computation on training data
      if( adaptedValidation == null ) return doAll(fr, build_tree_per_node);
      _validation = true;
      _cavr       = false;
      // Validation: need to score the set, getting a probability distribution for each class
      // Frame has nclass vectors (nclass, or 1 for regression), for classification it
      Frame res = model.score(adaptedValidation, false); // For classification: predicted values (~ values in res[0]) are in interval 0..domain().length-1, for regression just single column.
      Frame adapValidation = new Frame(adaptedValidation); // adapted validation dataset
      // All columns including response of validation frame are already adapted to model
      if (_nclass>1) { // Only for Classification
        for( int i=0; i<_nclass; i++ ) // Distribution of response classes
          adapValidation.add("ClassDist"+i,res.vecs()[i+1]);
        if (vadaptor.needsAdaptation2CM()) {
          Vec ar = vadaptor.adaptModelResponse2CM(res.vecs()[0]); // perform transformation of model results to be consistent with expected confusion matrix domain
          adapValidation.add("Prediction", ar); // add as a prediction
          adapValidation.add("ActualValidationResponse", vadaptor.getAdaptedValidationResponse2CM());
          _cavr = true; // signal that we have two predictions vectors in the frame.
          res.add("__dummyx__", ar); // add the vector to clean up list
        } else
          adapValidation.add("Prediction",res.vecs()[0]); // Predicted values
      } else { // Regression
        adapValidation.add("Prediction",res.vecs()[0]);
      }
      // Compute a CM & MSE
      try {
        doAll(adapValidation, build_tree_per_node);
      } finally {
        // Perform clean-up: remove temporary result
        res.delete();
      }
      return this;
    }

    @Override public void map( Chunk chks[] ) {
      Chunk ys = chk_resp(chks); // Response
      Chunk ays = _cavr ? chks[_ncols+1+_nclass+1] : ys; // Remember adapted response
      _cm = new long[_cmlen][_cmlen];
      float fs[] = new float[_nclass+1]; // Array to hold prediction and distribution given by the model.
      // For binary classifier allocate cms for individual thresholds
      _cms = new long[ModelUtils.DEFAULT_THRESHOLDS.length][2][2];
      // Score all Rows
      for( int row=0; row<ys._len; row++ ) {
        if( ays.isNA0(row) ) continue; // Ignore missing response vars only if it was actual NA
        float sum;
        if( _validation ) {     // Passed in a class distribution from scoring
          for( int i=0; i<_nclass; i++ )
            fs[i+1] = (float)chk_tree(chks,i).at0(row); // Get the class distros
          if (_nclass > 1 ) sum = 1.0f;  // Sum of a distribution is 1.0 for classification
          else              sum = fs[1]; // Sum is the same as prediction for regression.
        } else {               // Passed in the model-specific columns
          sum = score1(chks,fs,row);
        }
        float err;  int yact=0; // actual response from dataset
        if (_oob && inBagRow(chks, row)) continue; // score only on out-of-bag rows
        if( _nclass > 1 ) {    // Classification
          if( sum == 0 ) {       // This tree does not predict this row *at all*?
            err = 1.0f-1.0f/_nclass; // Then take ycls=0, uniform predictive power
          } else {
            if (_cavr && ys.isNA0(row)) { // Handle adapted validation response - actual response was adapted but does not contain NA - it is implicit misprediction,
              err = 1f;
            } else { // No adaptation of validation response
              yact = (int) ys.at80(row); // Pick an actual prediction adapted to model values <0, nclass-1)
              assert 0 <= yact && yact < _nclass : "weird ycls="+yact+", y="+ys.at0(row);
              err = Float.isInfinite(sum)
                ? (Float.isInfinite(fs[yact+1]) ? 0f : 1f)
                : 1.0f-fs[yact+1]/sum; // Error: distance from predicting ycls as 1.0
            }
          }
          assert !Double.isNaN(err) : "fs[cls]="+fs[yact+1] + ", sum=" + sum;
          // Overwrite response by adapted value to provide correct CM
          if (_cavr) yact = (int) ays.at80(row);
        } else {                // Regression
          err = (float)ys.at0(row) - sum;
        }
        _sum += err*err;               // Squared error
        assert !Double.isNaN(_sum);
        // Pick highest prob for our prediction.
        if (_nclass > 1) { // fill CM only for classification
          if(_nclass == 2) { // Binomial classification -> compute AUC, draw ROC
            for(int i = 0; i < _cms.length; i++)
              _cms[i][yact][( (1 - (fs[yact+1] / sum) ) >= ModelUtils.DEFAULT_THRESHOLDS[i]) ? 1 : 0]++;
          }
          int ypred = _validation ? (int) chks[_ncols+1+_nclass].at80(row) : getPrediction(fs, row);
          _cm[yact][ypred]++;      // actual v. predicted
        }
        _snrows++;
      }
    }

    @Override public void reduce( Score t ) {
      _sum += t._sum;
      Utils.add(_cm,t._cm);
      _snrows += t._snrows;
      if (_cms!=null)
        for (int i = 0; i < _cms.length; i++) Utils.add(_cms[i], t._cms[i]);
    }

    public Score report( Sys tag, int ntree, DTree[] trees ) {
      assert !Double.isNaN(_sum);
      Log.info(tag,"============================================================== ");
      int lcnt=0;
      if( trees!=null ) for( DTree t : trees ) if( t != null ) lcnt += t._len;
      long err=_snrows;
      for( int c=0; c<_nclass; c++ ) err -= _cm[c][c];
      Log.info(tag,"Mean Squared Error is "+(_sum/_snrows)+", with "+ntree+"x"+_nclass+" trees (average of "+((float)lcnt/_nclass)+" nodes)");
      if( _nclass > 1 )
        Log.info(tag,"Total of "+err+" errors on "+_snrows+" rows, CM= "+Arrays.deepToString(_cm));
      else
        Log.info("Reported on "+_snrows+" rows.");
      return this;
    }
  }

  @Override public String speedDescription() { return "time/tree"; }
  @Override public long speedValue() {
    Value value = DKV.get(dest());
    DTree.TreeModel m = value != null ? (DTree.TreeModel) value.get() : null;
    long numTreesBuiltSoFar = m == null ? 0 : m.treeBits.length;
    long sv = (numTreesBuiltSoFar <= 0) ? 0 : (runTimeMs() / numTreesBuiltSoFar);
    return sv;
  }

  protected abstract water.util.Log.Tag.Sys logTag();
  protected abstract TM buildModel( TM initialModel, Frame fr, String names[], String domains[][], Timer t_build );

  protected abstract TM makeModel( Key outputKey, Key dataKey, Key testKey, String names[], String domains[][], String[] cmDomain);
<<<<<<< HEAD
  protected abstract TM makeModel( TM model, double err, ConfusionMatrix cm, float[] varimp, float[] varimpSD);
=======
  protected abstract TM makeModel( TM model, double err, ConfusionMatrix cm, ConfusionMatrix[] auccms);
>>>>>>> a502f411
  protected abstract TM makeModel( TM model, DTree ktrees[], DTree.TreeModel.TreeStats tstats);

  protected boolean inBagRow(Chunk[] chks, int row) { return false; }
  protected final boolean isClassification() { return _nclass > 1; }

  static public final boolean isOOBRow(int nid)     { return nid <= OUT_OF_BAG; }
  static public final boolean isDecidedRow(int nid) { return nid == DECIDED_ROW; }
  static public final int     oob2Nid(int oobNid)   { return -oobNid + OUT_OF_BAG; }
  static public final int     nid2Oob(int nid)      { return -nid + OUT_OF_BAG; }

  // Helper to unify use of M-T RNG
  public static Random createRNG(long seed) {
    return new MersenneTwisterRNG(new int[] { (int)(seed>>32L),(int)seed });
  }

  // helper for debugging
  static protected void printGenerateTrees(DTree[] trees) {
    for( int k=0; k<trees.length; k++ )
      if( trees[k] != null )
        System.out.println(trees[k].root().toString2(new StringBuilder(),0));
  }
}<|MERGE_RESOLUTION|>--- conflicted
+++ resolved
@@ -15,15 +15,19 @@
 import water.fvec.*;
 import water.util.*;
 import water.util.Log.Tag.Sys;
-<<<<<<< HEAD
-=======
-import water.util.*;
+import water.util.MRUtils;
+import water.util.Utils;
 
 import java.util.Arrays;
 import java.util.Random;
 
 import static water.util.ModelUtils.getPrediction;
->>>>>>> a502f411
+import water.util.*;
+
+import java.util.Arrays;
+import java.util.Random;
+
+import static water.util.ModelUtils.getPrediction;
 
 // Build (distributed) Trees.  Used for both Gradient Boosted Method and Random
 // Forest, and really could be used for any decision-tree builder.
@@ -241,29 +245,23 @@
     // Double update - after scoring
     model = makeModel(model,
                       sc==null ? Double.NaN : sc.mse(),
-<<<<<<< HEAD
                       sc==null ? null : (_nclass>1? new ConfusionMatrix(sc._cm):null),
                       varimp,
-                      varimpSD);
-=======
-                      sc==null ? null : (_nclass>1  ? new ConfusionMatrix(sc._cm) : null),
+                      varimpSD,
                       sc==null ? null : (_nclass==2 ? toCMArray(sc._cms) : null)
-                     );
->>>>>>> a502f411
+                      );
     model.update(self());
     return model;
   }
 
-<<<<<<< HEAD
   protected abstract float[][] doVarImpCalc(TM model, DTree[] ktrees, int tid, Frame validationFrame);
-=======
+
   ConfusionMatrix[] toCMArray(long[][][] cms) {
     int n = cms.length;
     ConfusionMatrix[] res = new ConfusionMatrix[n];
     for (int i = 0; i < n; i++) res[i] = new ConfusionMatrix(cms[i]);
     return res;
   }
->>>>>>> a502f411
 
   // --------------------------------------------------------------------------
   // Convenvience accessor for a complex chunk layout.
@@ -771,11 +769,7 @@
   protected abstract TM buildModel( TM initialModel, Frame fr, String names[], String domains[][], Timer t_build );
 
   protected abstract TM makeModel( Key outputKey, Key dataKey, Key testKey, String names[], String domains[][], String[] cmDomain);
-<<<<<<< HEAD
-  protected abstract TM makeModel( TM model, double err, ConfusionMatrix cm, float[] varimp, float[] varimpSD);
-=======
-  protected abstract TM makeModel( TM model, double err, ConfusionMatrix cm, ConfusionMatrix[] auccms);
->>>>>>> a502f411
+  protected abstract TM makeModel( TM model, double err, ConfusionMatrix cm, float[] varimp, float[] varimpSD, ConfusionMatrix[] auccms);
   protected abstract TM makeModel( TM model, DTree ktrees[], DTree.TreeModel.TreeStats tstats);
 
   protected boolean inBagRow(Chunk[] chks, int row) { return false; }
