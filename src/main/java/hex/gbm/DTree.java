package hex.gbm;

import static hex.gbm.SharedTreeModelBuilder.createRNG;
import hex.ConfusionMatrix;
import hex.VariableImportance;
import hex.gbm.DTree.TreeModel.CompressedTree;
import hex.gbm.DTree.TreeModel.TreeVisitor;

import java.util.Arrays;
import java.util.Random;

import water.*;
import water.api.*;
import water.api.Request.API;
import water.fvec.Chunk;
import water.util.*;

/**
   A Decision Tree, laid over a Frame of Vecs, and built distributed.

   This class defines an explicit Tree structure, as a collection of {@code DTree}
   {@code Node}s.  The Nodes are numbered with a unique {@code _nid}.  Users
   need to maintain their own mapping from their data to a {@code _nid}, where
   the obvious technique is to have a Vec of {@code _nid}s (ints), one per each
   element of the data Vecs.

   Each {@code Node} has a {@code DHistogram}, describing summary data about the
   rows.  The DHistogram requires a pass over the data to be filled in, and we
   expect to fill in all rows for Nodes at the same depth at the same time.
   i.e., a single pass over the data will fill in all leaf Nodes' DHistograms
   at once.

   @author Cliff Click
*/
public class DTree extends Iced {
  final String[] _names; // Column names
  final int _ncols;      // Active training columns
  final char _nbins;     // Max number of bins to split over
  final char _nclass;    // #classes, or 1 for regression trees
  final int _min_rows;   // Fewest allowed rows in any split
  final long _seed;      // RNG seed; drives sampling seeds if necessary
  private Node[] _ns;    // All the nodes in the tree.  Node 0 is the root.
  int _len;              // Resizable array
  public DTree( String[] names, int ncols, char nbins, char nclass, int min_rows ) { this(names,ncols,nbins,nclass,min_rows,-1); }
  public DTree( String[] names, int ncols, char nbins, char nclass, int min_rows, long seed ) {
    _names = names; _ncols = ncols; _nbins=nbins; _nclass=nclass; _min_rows = min_rows; _ns = new Node[1]; _seed = seed; }

  public final Node root() { return _ns[0]; }
  // One-time local init after wire transfer
  void init_tree( ) { for( int j=0; j<_len; j++ ) _ns[j]._tree = this; }

  // Return Node i
  public final Node node( int i ) {
    if( i >= _len ) throw new ArrayIndexOutOfBoundsException(i);
    return _ns[i];
  }
  public final UndecidedNode undecided( int i ) { return (UndecidedNode)node(i); }
  public final   DecidedNode   decided( int i ) { return (  DecidedNode)node(i); }

  // Get a new node index, growing innards on demand
  private synchronized int newIdx(Node n) {
    if( _len == _ns.length ) _ns = Arrays.copyOf(_ns,_len<<1);
    _ns[_len] = n;
    return _len++;
  }
  // Return a deterministic chunk-local RNG.  Can be kinda expensive.
  // Override this in, e.g. Random Forest algos, to get a per-chunk RNG
  public Random rngForChunk( int cidx ) { throw H2O.fail(); }

  public final int len() { return _len; }
  public final void len(int len) { _len = len; }

  // Public stats about tree
  public int leaves;
  public int depth;

  // --------------------------------------------------------------------------
  // Abstract node flavor
  public static abstract class Node extends Iced {
    transient protected DTree _tree;    // Make transient, lest we clone the whole tree
    final protected int _pid;           // Parent node id, root has no parent and uses -1
    final protected int _nid;           // My node-ID, 0 is root
    Node( DTree tree, int pid, int nid ) {
      _tree = tree;
      _pid=pid;
      tree._ns[_nid=nid] = this;
    }
    Node( DTree tree, int pid ) {
      _tree = tree;
      _pid=pid;
      _nid = tree.newIdx(this);
    }

    // Recursively print the decision-line from tree root to this child.
    StringBuilder printLine(StringBuilder sb ) {
      if( _pid==-1 ) return sb.append("[root]");
      DecidedNode parent = _tree.decided(_pid);
      parent.printLine(sb).append(" to ");
      return parent.printChild(sb,_nid);
    }
    abstract public StringBuilder toString2(StringBuilder sb, int depth);
    abstract protected AutoBuffer compress(AutoBuffer ab);
    abstract protected int size();

    public final int nid() { return _nid; }
    public final int pid() { return _pid; }
  }

  // --------------------------------------------------------------------------
  // Records a column, a bin to split at within the column, and the MSE.
  public static class Split extends Iced {
    final int _col, _bin;       // Column to split, bin where being split
    final boolean _equal;       // Split is < or == ?
    final double _se0, _se1;    // Squared error of each subsplit
    final long    _n0,  _n1;    // Rows in each final split
    final double  _p0,  _p1;    // Predicted value for each split

    public Split( int col, int bin, boolean equal, double se0, double se1, long n0, long n1, double p0, double p1 ) {
      _col = col;  _bin = bin;  _equal = equal;
      _n0 = n0;  _n1 = n1;  _se0 = se0;  _se1 = se1;
      _p0 = p0;  _p1 = p1;
    }
    public final double se() { return _se0+_se1; }
    public final int   col() { return _col; }
    public final int   bin() { return _bin; }
    public final long  rowsLeft () { return _n0; }
    public final long  rowsRight() { return _n1; }

    // Split-at dividing point.  Don't use the step*bin+bmin, due to roundoff
    // error we can have that point be slightly higher or lower than the bin
    // min/max - which would allow values outside the stated bin-range into the
    // split sub-bins.  Always go for a value which splits the nearest two
    // elements.
    float splat(DHistogram hs[]) {
      DHistogram h = hs[_col];
      assert _bin > 0 && _bin < h.nbins();
      if( _equal ) { assert h.bins(_bin)!=0; return h.binAt(_bin); }
      // Find highest non-empty bin below the split
      int x=_bin-1;
      while( x >= 0 && h.bins(x)==0 ) x--;
      // Find lowest  non-empty bin above the split
      int n=_bin;
      while( n < h.nbins() && h.bins(n)==0 ) n++;
      // Lo is the high-side of the low non-empty bin, rounded to int for int columns
      // Hi is the low -side of the hi  non-empty bin, rounded to int for int columns

      // Example: Suppose there are no empty bins, and we are splitting an
      // integer column at 48.4 (more than nbins, so step != 1.0, perhaps
      // step==1.8).  The next lowest non-empty bin is from 46.6 to 48.4, and
      // we set lo=48.4.  The next highest non-empty bin is from 48.4 to 50.2
      // and we set hi=48.4.  Since this is an integer column, we round lo to
      // 48 (largest integer below the split) and hi to 49 (smallest integer
      // above the split).  Finally we average them, and split at 48.5.
      float lo = h.binAt(x+1);
      float hi = h.binAt(n  );
      if( h._isInt > 0 ) lo = h._step==1 ? lo-1 : (float)Math.floor(lo);
      if( h._isInt > 0 ) hi = h._step==1 ? hi   : (float)Math.ceil (hi);
      return (lo+hi)/2.0f;
    }

    // Split a DHistogram.  Return null if there is no point in splitting
    // this bin further (such as there's fewer than min_row elements, or zero
    // error in the response column).  Return an array of DHistograms (one
    // per column), which are bounded by the split bin-limits.  If the column
    // has constant data, or was not being tracked by a prior DHistogram
    // (for being constant data from a prior split), then that column will be
    // null in the returned array.
    public DHistogram[] split( int way, char nbins, int min_rows, DHistogram hs[], float splat ) {
      long n = way==0 ? _n0 : _n1;
      if( n < min_rows || n <= 1 ) return null; // Too few elements
      double se = way==0 ? _se0 : _se1;
      if( se <= 1e-30 ) return null; // No point in splitting a perfect prediction

      // Build a next-gen split point from the splitting bin
      int cnt=0;                  // Count of possible splits
      DHistogram nhists[] = new DHistogram[hs.length]; // A new histogram set
      for( int j=0; j<hs.length; j++ ) { // For every column in the new split
        DHistogram h = hs[j];            // old histogram of column
        if( h == null ) continue;        // Column was not being tracked?
        // min & max come from the original column data, since splitting on an
        // unrelated column will not change the j'th columns min/max.
        // Tighten min/max based on actual observed data for tracked columns
        float min, maxEx;
        if( h._bins == null ) { // Not tracked this last pass?
          min = h._min;         // Then no improvement over last go
          maxEx = h._maxEx;
        } else {                // Else pick up tighter observed bounds
          min = h.find_min();   // Tracked inclusive lower bound
          if( h.find_maxIn() == min ) continue; // This column will not split again
          maxEx = h.find_maxEx(); // Exclusive max
        }

        // Tighter bounds on the column getting split: exactly each new
        // DHistogram's bound are the bins' min & max.
        if( _col==j ) {
          if( _equal ) {        // Equality split; no change on unequals-side
            if( way == 1 ) continue; // but know exact bounds on equals-side - and this col will not split again
          } else {              // Less-than split
            if( h._bins[_bin]==0 )
              throw H2O.unimpl(); // Here I should walk up & down same as split() above.
            float split = splat;
            if( h._isInt > 0 ) split = (float)Math.ceil(split);
            if( way == 0 ) maxEx= split;
            else           min  = split;
          }
        }
        if( Utils.equalsWithinOneSmallUlp(min, maxEx) ) continue; // This column will not split again
        if( h._isInt > 0 && !(min+1 < maxEx ) ) continue; // This column will not split again
        if( min >  maxEx ) continue; // Happens for all-NA subsplits
        assert min < maxEx && n > 1 : ""+min+"<"+maxEx+" n="+n;
        nhists[j] = DHistogram.make(h._name,nbins,h._isInt,min,maxEx,n,h.isBinom());
        cnt++;                    // At least some chance of splitting
      }
      return cnt == 0 ? null : nhists;
    }

    public static StringBuilder ary2str( StringBuilder sb, int w, long xs[] ) {
      sb.append('[');
      for( long x : xs ) UndecidedNode.p(sb,x,w).append(",");
      return sb.append(']');
    }
    public static StringBuilder ary2str( StringBuilder sb, int w, float xs[] ) {
      sb.append('[');
      for( float x : xs ) UndecidedNode.p(sb,x,w).append(",");
      return sb.append(']');
    }
    public static StringBuilder ary2str( StringBuilder sb, int w, double xs[] ) {
      sb.append('[');
      for( double x : xs ) UndecidedNode.p(sb,(float)x,w).append(",");
      return sb.append(']');
    }
    @Override public String toString() {
      StringBuilder sb = new StringBuilder();
      sb.append("{"+_col+"/");
      UndecidedNode.p(sb,_bin,2);
      sb.append(", se0=").append(_se0);
      sb.append(", se1=").append(_se1);
      sb.append(", n0=" ).append(_n0 );
      sb.append(", n1=" ).append(_n1 );
      return sb.append("}").toString();
    }
  }

  // --------------------------------------------------------------------------
  // An UndecidedNode: Has a DHistogram which is filled in (in parallel
  // with other histograms) in a single pass over the data.  Does not contain
  // any split-decision.
  public static abstract class UndecidedNode extends Node {
    public transient DHistogram[] _hs;
    public final int _scoreCols[];      // A list of columns to score; could be null for all
    public UndecidedNode( DTree tree, int pid, DHistogram[] hs ) {
      super(tree,pid);
      assert hs.length==tree._ncols;
      _scoreCols = scoreCols(_hs=hs);
    }

    // Pick a random selection of columns to compute best score.
    // Can return null for 'all columns'.
    abstract public int[] scoreCols( DHistogram[] hs );

    // Make the parent of this Node use a -1 NID to prevent the split that this
    // node otherwise induces.  Happens if we find out too-late that we have a
    // perfect prediction here, and we want to turn into a leaf.
    public void do_not_split( ) {
      if( _pid == -1 ) return;
      DecidedNode dn = _tree.decided(_pid);
      for( int i=0; i<dn._nids.length; i++ )
        if( dn._nids[i]==_nid )
          { dn._nids[i] = -1; return; }
      throw H2O.fail();
    }

    @Override public String toString() {
      final int nclass = _tree._nclass;
      final String colPad="  ";
      final int cntW=4, mmmW=4, menW=5, varW=5;
      final int colW=cntW+1+mmmW+1+mmmW+1+menW+1+varW;
      StringBuilder sb = new StringBuilder();
      sb.append("Nid# ").append(_nid).append(", ");
      printLine(sb).append("\n");
      if( _hs == null ) return sb.append("_hs==null").toString();
      final int ncols = _hs.length;
      for( int j=0; j<ncols; j++ )
        if( _hs[j] != null )
          p(sb,_hs[j]._name+String.format(", %4.1f-%4.1f",_hs[j]._min,_hs[j]._maxEx),colW).append(colPad);
      sb.append('\n');
      for( int j=0; j<ncols; j++ ) {
        if( _hs[j] == null ) continue;
        p(sb,"cnt" ,cntW).append('/');
        p(sb,"min" ,mmmW).append('/');
        p(sb,"max" ,mmmW).append('/');
        p(sb,"mean",menW).append('/');
        p(sb,"var" ,varW).append(colPad);
      }
      sb.append('\n');

      // Max bins
      int nbins=0;
      for( int j=0; j<ncols; j++ )
        if( _hs[j] != null && _hs[j].nbins() > nbins ) nbins = _hs[j].nbins();

      for( int i=0; i<nbins; i++ ) {
        for( int j=0; j<ncols; j++ ) {
          DHistogram h = _hs[j];
          if( h == null ) continue;
          if( i < h.nbins() && h._bins != null ) {
            p(sb, h.bins(i),cntW).append('/');
            p(sb, h.binAt(i),mmmW).append('/');
            p(sb, h.binAt(i+1),mmmW).append('/');
            p(sb, h.mean(i),menW).append('/');
            p(sb, h.var (i),varW).append(colPad);
          } else {
            p(sb,"",colW).append(colPad);
          }
        }
        sb.append('\n');
      }
      sb.append("Nid# ").append(_nid);
      return sb.toString();
    }
    static private StringBuilder p(StringBuilder sb, String s, int w) {
      return sb.append(Log.fixedLength(s,w));
    }
    static private StringBuilder p(StringBuilder sb, long l, int w) {
      return p(sb,Long.toString(l),w);
    }
    static private StringBuilder p(StringBuilder sb, double d, int w) {
      String s = Double.isNaN(d) ? "NaN" :
        ((d==Float.MAX_VALUE || d==-Float.MAX_VALUE || d==Double.MAX_VALUE || d==-Double.MAX_VALUE) ? " -" :
         (d==0?" 0":Double.toString(d)));
      if( s.length() <= w ) return p(sb,s,w);
      s = String.format("% 4.2f",d);
      if( s.length() > w )
        s = String.format("%4.1f",d);
      if( s.length() > w )
        s = String.format("%4.0f",d);
      return p(sb,s,w);
    }

    @Override public StringBuilder toString2(StringBuilder sb, int depth) {
      for( int d=0; d<depth; d++ ) sb.append("  ");
      return sb.append("Undecided\n");
    }
    @Override protected AutoBuffer compress(AutoBuffer ab) { throw H2O.fail(); }
    @Override protected int size() { throw H2O.fail(); }
  }

  // --------------------------------------------------------------------------
  // Internal tree nodes which split into several children over a single
  // column.  Includes a split-decision: which child does this Row belong to?
  // Does not contain a histogram describing how the decision was made.
  public static abstract class DecidedNode extends Node {
    public final Split _split;         // Split: col, equal/notequal/less/greater, nrows, MSE
    public final float _splat;         // Split At point: lower bin-edge of split
    // _equals\_nids[] \   0   1
    // ----------------+----------
    //       F         |   <   >=
    //       T         |  !=   ==
    public final int _nids[];          // Children NIDS for the split LEFT, RIGHT

    transient byte _nodeType; // Complex encoding: see the compressed struct comments
    transient int _size = 0;  // Compressed byte size of this subtree

    // Make a correctly flavored Undecided
    public abstract UndecidedNode makeUndecidedNode(DHistogram hs[]);

    // Pick the best column from the given histograms
    public abstract Split bestCol( UndecidedNode u, DHistogram hs[] );

    public DecidedNode( UndecidedNode n, DHistogram hs[] ) {
      super(n._tree,n._pid,n._nid); // Replace Undecided with this DecidedNode
      _nids = new int[2];           // Split into 2 subsets
      _split = bestCol(n,hs);       // Best split-point for this tree
      if( _split._col == -1 ) {     // No good split?
        // Happens because the predictor columns cannot split the responses -
        // which might be because all predictor columns are now constant, or
        // because all responses are now constant.
        _splat = Float.NaN;
        Arrays.fill(_nids,-1);
        return;
      }
      _splat = _split.splat(hs); // Split-at value
      final char nbins   = _tree._nbins;
      final int min_rows = _tree._min_rows;

      for( int b=0; b<2; b++ ) { // For all split-points
        // Setup for children splits
        DHistogram nhists[] = _split.split(b,nbins,min_rows,hs,_splat);
        assert nhists==null || nhists.length==_tree._ncols;
        _nids[b] = nhists == null ? -1 : makeUndecidedNode(nhists)._nid;
      }
    }

    // Bin #.
    public int bin( Chunk chks[], int row ) {
      float d = (float)chks[_split._col].at0(row); // Value to split on for this row
      if( Float.isNaN(d) )               // Missing data?
        return 0;                        // NAs always to bin 0
      // Note that during *scoring* (as opposed to training), we can be exposed
      // to data which is outside the bin limits.
      return _split._equal ? (d != _splat ? 0 : 1) : (d < _splat ? 0 : 1);
    }

    public int ns( Chunk chks[], int row ) { return _nids[bin(chks,row)]; }

    public double pred( int nid ) { return nid==0 ? _split._p0 : _split._p1; }

    @Override public String toString() {
      if( _split._col == -1 ) return "Decided has col = -1";
      int col = _split._col;
      if( _split._equal )
        return
          _tree._names[col]+" != "+_splat+"\n"+
          _tree._names[col]+" == "+_splat+"\n";
      return
        _tree._names[col]+" < "+_splat+"\n"+
        _splat+" <="+_tree._names[col]+"\n";
    }

    StringBuilder printChild( StringBuilder sb, int nid ) {
      int i = _nids[0]==nid ? 0 : 1;
      assert _nids[i]==nid : "No child nid "+nid+"? " +Arrays.toString(_nids);
      sb.append("[").append(_tree._names[_split._col]);
      sb.append(_split._equal
                ? (i==0 ? " != " : " == ")
                : (i==0 ? " <  " : " >= "));
      sb.append(_splat).append("]");
      return sb;
    }

    @Override public StringBuilder toString2(StringBuilder sb, int depth) {
      for( int i=0; i<_nids.length; i++ ) {
        for( int d=0; d<depth; d++ ) sb.append("  ");
        sb.append(_nid).append(" ");
        if( _split._col < 0 ) sb.append("init");
        else {
          sb.append(_tree._names[_split._col]);
          sb.append(_split._equal
                    ? (i==0 ? " != " : " == ")
                    : (i==0 ? " <  " : " >= "));
          sb.append(_splat).append("\n");
        }
        if( _nids[i] >= 0 && _nids[i] < _tree._len )
          _tree.node(_nids[i]).toString2(sb,depth+1);
      }
      return sb;
    }

    // Size of this subtree; sets _nodeType also
    @Override public final int size(){
      if( _size != 0 ) return _size; // Cached size

      assert _nodeType == 0:"unexpected node type: " + _nodeType;
      if( _split._equal ) _nodeType |= (byte)4;

      int res = 7; // 1B node type + flags, 2B colId, 4B float split val

      Node left = _tree.node(_nids[0]);
      int lsz = left.size();
      res += lsz;
      if( left instanceof LeafNode ) _nodeType |= (byte)(24 << 0*2);
      else {
        int slen = lsz < 256 ? 0 : (lsz < 65535 ? 1 : (lsz<(1<<24) ? 2 : 3));
        _nodeType |= slen; // Set the size-skip bits
        res += (slen+1); //
      }

      Node rite = _tree.node(_nids[1]);
      if( rite instanceof LeafNode ) _nodeType |= (byte)(24 << 1*2);
      res += rite.size();
      assert (_nodeType&0x1B) != 27;
      assert res != 0;
      return (_size = res);
    }

    // Compress this tree into the AutoBuffer
    @Override public AutoBuffer compress(AutoBuffer ab) {
      int pos = ab.position();
      if( _nodeType == 0 ) size(); // Sets _nodeType & _size both
      ab.put1(_nodeType);          // Includes left-child skip-size bits
      assert _split._col != -1;    // Not a broken root non-decision?
      ab.put2((short)_split._col);
      ab.put4f(_splat);
      Node left = _tree.node(_nids[0]);
      if( (_nodeType&24) == 0 ) { // Size bits are optional for left leaves !
        int sz = left.size();
        if(sz < 256)            ab.put1(       sz);
        else if (sz < 65535)    ab.put2((short)sz);
        else if (sz < (1<<24))  ab.put3(       sz);
        else                    ab.put4(       sz); // 1<<31-1
      }
      // now write the subtree in
      left.compress(ab);
      Node rite = _tree.node(_nids[1]);
      rite.compress(ab);
      assert _size == ab.position()-pos:"reported size = " + _size + " , real size = " + (ab.position()-pos);
      return ab;
    }
  }

  public static abstract class LeafNode extends Node {
    public double _pred;
    public LeafNode( DTree tree, int pid ) { super(tree,pid); }
    public LeafNode( DTree tree, int pid, int nid ) { super(tree,pid,nid); }
    @Override public String toString() { return "Leaf#"+_nid+" = "+_pred; }
    @Override public final StringBuilder toString2(StringBuilder sb, int depth) {
      for( int d=0; d<depth; d++ ) sb.append("  ");
      sb.append(_nid).append(" ");
      return sb.append("pred=").append(_pred).append("\n");
    }

    public final double pred() { return _pred; }
    public final void pred(double pred) { _pred = pred; }
  }

  // --------------------------------------------------------------------------
  public static abstract class TreeModel extends water.Model {
    static final int API_WEAVER = 1; // This file has auto-gen'd doc & json fields
    static public DocGen.FieldDoc[] DOC_FIELDS; // Initialized from Auto-Gen code.
    @API(help="Expected max trees")                public final int N;
    @API(help="MSE rate as trees are added")       public final double [] errs;
    @API(help="Actual trees built (probably < N)") public final CompressedTree [/*N*/][/*nclass*/] treeBits;
    @API(help="Maximum tree depth")                public final int max_depth;
    @API(help = "Fewest allowed observations in a leaf") public final int min_rows;
    @API(help = "Bins in the histograms")          public final int nbins;

    // For classification models, we'll do a Confusion Matrix right in the
    // model (for now - really should be separate).
    @API(help="Testing key for cm and errs")                                          public final Key testKey;
    // Confusion matrix per each generated tree or null
    @API(help="Confusion Matrix computed on training dataset, cm[actual][predicted]") public final ConfusionMatrix cms[/*CM-per-tree*/];
    @API(help="Confusion matrix domain.")                                             public final String[]        cmDomain;
    @API(help="Unscaled variable importance for individual input variables.")         public final float []        varimp;
    @API(help="Standard deviation of variable importance for input variables.")       public final float []        varimpSD;
    @API(help="Tree statistics")                                                      public final TreeStats       treeStats;
    @API(help="CM for AUC computation")                                               public final ConfusionMatrix auccms[/*CM-per-threshold*/];

    public TreeModel(Key key, Key dataKey, Key testKey, String names[], String domains[][], String[] cmDomain, int ntrees, int max_depth, int min_rows, int nbins) {
      super(key,dataKey,names,domains);
      this.N = ntrees; this.errs = new double[0];
      this.testKey = testKey; this.cms = new ConfusionMatrix[0];
      this.max_depth = max_depth; this.min_rows = min_rows; this.nbins = nbins;
      treeBits = new CompressedTree[0][];
      treeStats = null;
      this.cmDomain = cmDomain!=null ? cmDomain : new String[0];;
      this.varimp = null;
      this.varimpSD = null;
      this.auccms = null;
    }
    // Simple copy ctor, null value of parameter means copy from prior-model
    private TreeModel(TreeModel prior, CompressedTree[][] treeBits, double[] errs, ConfusionMatrix[] cms, TreeStats tstats, float[] varimp, float[] varimpSD, ConfusionMatrix[] auccms) {
      super(prior._key,prior._dataKey,prior._names,prior._domains);
      this.N = prior.N; this.testKey = prior.testKey;
      this.max_depth = prior.max_depth;
      this.min_rows  = prior.min_rows;
      this.nbins     = prior.nbins;
      this.cmDomain  = prior.cmDomain;

      if (treeBits != null) this.treeBits  = treeBits; else this.treeBits  = prior.treeBits;
      if (errs     != null) this.errs      = errs;     else this.errs      = prior.errs;
      if (cms      != null) this.cms       = cms;      else this.cms       = prior.cms;
      if (tstats   != null) this.treeStats = tstats;   else this.treeStats = prior.treeStats;
      if (varimp   != null) this.varimp    = varimp;   else this.varimp    = prior.varimp;
      if (varimpSD != null) this.varimpSD  = varimpSD; else this.varimpSD  = prior.varimpSD;
      if (cms      != null) this.auccms    = auccms;   else this.auccms    = prior.auccms;
    }

    public TreeModel(TreeModel prior, DTree[] trees, double err, ConfusionMatrix cm, TreeStats tstats) {
      this(prior, append(prior.treeBits, trees), Utils.append(prior.errs, err), Utils.append(prior.cms, cm), tstats, null, null, null);
    }
    public TreeModel(TreeModel prior, DTree[] trees, TreeStats tstats) {
      this(prior, append(prior.treeBits, trees), null, null, tstats, null, null, null);
    }
<<<<<<< HEAD
    public TreeModel(TreeModel prior, double err, ConfusionMatrix cm, float[] varimp, float[] varimpSD) {
      this(prior, null, Utils.append(prior.errs, err), Utils.append(prior.cms, cm), null, varimp, varimpSD);
=======
    public TreeModel(TreeModel prior, double err, ConfusionMatrix cm, ConfusionMatrix[] auccms) {
      this(prior, null, Utils.append(prior.errs, err), Utils.append(prior.cms, cm), null, null, null, auccms);
>>>>>>> a502f411
    }

    public TreeModel(TreeModel prior, float[] varimp, float[] varimpSD) {
      this(prior, null, null, null, null, varimp, varimpSD, null);
    }

    private static final CompressedTree[][] append(CompressedTree[][] prior, DTree[] tree ) {
      if (tree==null) return prior;
      prior = Arrays.copyOf(prior, prior.length+1);
      CompressedTree ts[] = prior[prior.length-1] = new CompressedTree[tree.length];
      for( int c=0; c<tree.length; c++ )
        if( tree[c] != null )
            ts[c] = tree[c].compress();
      return prior;
    }

    // Number of trees actually in the model (instead of expected/planned)
    public int numTrees() { return treeBits.length; }
    // Most recent ConfusionMatrix
    @Override public ConfusionMatrix cm() {
      ConfusionMatrix[] cms = this.cms; // Avoid racey update; read it once
      if(cms != null && cms.length > 0){
        int n = cms.length-1;
        while(n > 0 && cms[n] == null)--n;
        return cms[n] == null?null:cms[n];
      } else return null;
    }
    @Override public VariableImportance varimp() { return varimp == null ? null : new VariableImportance(varimp, _names); }
    @Override public double mse() {
      if(errs != null && errs.length > 0){
        int n = errs.length-1;
        while(n > 0 && Double.isNaN(errs[n]))--n;
        return errs[n];
      } else return Double.NaN;
    }
    @Override protected float[] score0(double data[], float preds[]) {
      Arrays.fill(preds,0);
      for( int tidx=0; tidx<treeBits.length; tidx++ )
        score0(data, preds, tidx);
      return preds;
    }
    // Score per line per tree
    public void score0(double data[], float preds[], int treeIdx) {
      CompressedTree ts[] = treeBits[treeIdx];
      for( int c=0; c<ts.length; c++ )
        if( ts[c] != null )
          preds[ts.length==1?0:c+1] += ts[c].score(data);
    }

    public void generateHTML(String title, StringBuilder sb) {
      DocGen.HTML.title(sb,title);
      DocGen.HTML.paragraph(sb,"Model Key: "+_key);
      DocGen.HTML.paragraph(sb,"Max depth: "+max_depth+", Min rows: "+min_rows+", Nbins:"+nbins);
      generateModelDescription(sb);
      DocGen.HTML.paragraph(sb,water.api.Predict.link(_key,"Predict!"));
      String[] domain = cmDomain; // Domain of response col

      // Generate a display using the last scored Model.  Not all models are
      // scored immediately (since scoring can be a big part of model building).
      ConfusionMatrix cm = null;
      int last = cms.length-1;
      while( last > 0 && cms[last]==null ) last--;
      cm = 0 <= last && last < cms.length ? cms[last] : null;

      // Display the CM
      if( cm != null && domain != null ) {
        // Top row of CM
        assert cm._arr.length==domain.length;
        DocGen.HTML.section(sb,"Confusion Matrix");
        if( testKey == null ) {
          sb.append("<div class=\"alert\">Reported on ").append(title.contains("DRF") ? "out-of-bag" : "training").append(" data</div>");
        } else {
          RString rs = new RString("<div class=\"alert\">Reported on <a href='Inspect2.html?src_key=%$key'>%key</a></div>");
          rs.replace("key", testKey);
          DocGen.HTML.paragraph(sb,rs.toString());
        }

        DocGen.HTML.arrayHead(sb);
        sb.append("<tr class='warning'>");
        sb.append("<th>Actual / Predicted</th>"); // Row header
        for( int i=0; i<cm._arr.length; i++ )
          sb.append("<th>").append(domain[i]).append("</th>");
        sb.append("<th>Error</th>");
        sb.append("</tr>");

        // Main CM Body
        long tsum=0, terr=0;               // Total observations & errors
        for( int i=0; i<cm._arr.length; i++ ) { // Actual loop
          sb.append("<tr>");
          sb.append("<th>").append(domain[i]).append("</th>");// Row header
          long sum=0, err=0;                     // Per-class observations & errors
          for( int j=0; j<cm._arr[i].length; j++ ) { // Predicted loop
            sb.append(i==j ? "<td style='background-color:LightGreen'>":"<td>");
            sb.append(cm._arr[i][j]).append("</td>");
            sum += cm._arr[i][j];              // Per-class observations
            if( i != j ) err += cm._arr[i][j]; // and errors
          }
          sb.append(String.format("<th>%5.3f = %d / %d</th>", (double)err/sum, err, sum));
          tsum += sum;  terr += err; // Bump totals
        }
        sb.append("</tr>");

        // Last row of CM
        sb.append("<tr>");
        sb.append("<th>Totals</th>");// Row header
        for( int j=0; j<cm._arr.length; j++ ) { // Predicted loop
          long sum=0;
          for( int i=0; i<cm._arr.length; i++ ) sum += cm._arr[i][j];
          sb.append("<td>").append(sum).append("</td>");
        }
        sb.append(String.format("<th>%5.3f = %d / %d</th>", (double)terr/tsum, terr, tsum));
        sb.append("</tr>");
        DocGen.HTML.arrayTail(sb);
      }

      if( errs != null ) {
        DocGen.HTML.section(sb,"Mean Squared Error by Tree");
        DocGen.HTML.arrayHead(sb);
        sb.append("<tr><th>Trees</th>");
        last = isClassifier() ? last : errs.length-1; // for regressor reports all errors
        for( int i=last; i>=0; i-- )
          sb.append("<td>").append(i).append("</td>");
        sb.append("</tr>");
        sb.append("<tr><th class='warning'>MSE</th>");
        for( int i=last; i>=0; i-- )
          sb.append(!Double.isNaN(errs[i]) ? String.format("<td>%5.3f</td>",errs[i]) : "<td>---</td>");
        sb.append("</tr>");
        DocGen.HTML.arrayTail(sb);
      }
      // Show AUC for binary classifiers
      if (auccms != null) generateHTMLAUC(sb);

      // Show tree stats
      if (treeStats != null) generateHTMLTreeStats(sb);

      // Show variable importance
      if (varimp != null) generateHTMLVarImp(sb);
    }

    static final String NA = "---";
    protected void generateHTMLTreeStats(StringBuilder sb) {
      DocGen.HTML.section(sb,"Tree stats");
      DocGen.HTML.arrayHead(sb);
      sb.append("<tr><th>&nbsp;</th>").append("<th>Min</th><th>Mean</th><th>Max</th></tr>");

      boolean valid = treeStats.isValid();
      sb.append("<tr><th>Depth</th>")
            .append("<td>").append(valid ? treeStats.minDepth  : NA).append("</td>")
            .append("<td>").append(valid ? treeStats.meanDepth : NA).append("</td>")
            .append("<td>").append(valid ? treeStats.maxDepth  : NA).append("</td></tr>");
      sb.append("<th>Leaves</th>")
            .append("<td>").append(valid ? treeStats.minLeaves  : NA).append("</td>")
            .append("<td>").append(valid ? treeStats.meanLeaves : NA).append("</td>")
            .append("<td>").append(valid ? treeStats.maxLeaves  : NA).append("</td></tr>");
      DocGen.HTML.arrayTail(sb);
    }

    protected void generateHTMLVarImp(StringBuilder sb) {
      DocGen.HTML.section(sb,"Unscaled Variable Importance");
      DocGen.HTML.arrayHead(sb);
      sb.append("<tr><th>Variable</th>");
      for( int i=0; i<varimp.length; i++ )
        sb.append("<td>").append(_names[i]).append("</td>");
      sb.append("</tr>");
      sb.append("<tr><th class='warning'>Mean Decrease Accuracy</th>");
      for( int i=0; i<varimp.length; i++ )
        sb.append(String.format("<td>%5.4f</td>",varimp[i]));
      sb.append("</tr>");
      sb.append("<tr><th class='warning'>SD</th>");
      for( int i=0; i<varimpSD.length; i++ )
        sb.append(String.format("<td>%5.4f</td>",varimpSD[i]));
      sb.append("</tr>");
      DocGen.HTML.arrayTail(sb);
      // Generate a graph - horrible code
      DocGen.HTML.graph(sb, "graphvarimp", "g_varimp",
          DocGen.HTML.toJSArray(new StringBuilder(), Arrays.copyOf(_names, _names.length-1)),
          DocGen.HTML.toJSArray(new StringBuilder(), varimp)
          );
    }

    protected void generateHTMLAUC(StringBuilder sb) {
      AUC auc = new AUC(auccms, ModelUtils.DEFAULT_THRESHOLDS);
      auc.toHTML(sb);
    }

    public static class TreeStats extends Iced {
      static final int API_WEAVER = 1; // This file has auto-gen'd doc & json fields
      static public DocGen.FieldDoc[] DOC_FIELDS; // Initialized from Auto-Gen code.
      @API(help="Minimal tree depth.") public int minDepth = Integer.MAX_VALUE;
      @API(help="Maximum tree depth.") public int maxDepth = Integer.MIN_VALUE;
      @API(help="Average tree depth.") public float meanDepth;
      @API(help="Minimal num. of leaves.") public int minLeaves = Integer.MAX_VALUE;
      @API(help="Maximum num. of leaves.") public int maxLeaves = Integer.MIN_VALUE;
      @API(help="Average num. of leaves.") public float meanLeaves;

      transient long sumDepth  = 0;
      transient long sumLeaves = 0;
      transient int  numTrees = 0;
      public boolean isValid() { return minDepth <= maxDepth; }
      public void updateBy(DTree[] ktrees) {
        if (ktrees==null) return;
        for (int i=0; i<ktrees.length; i++) {
          DTree tree = ktrees[i];
          if( tree == null ) continue;
          if (minDepth > tree.depth) minDepth = tree.depth;
          if (maxDepth < tree.depth) maxDepth = tree.depth;
          if (minLeaves > tree.leaves) minLeaves = tree.leaves;
          if (maxLeaves < tree.leaves) maxLeaves = tree.leaves;
          sumDepth += tree.depth;
          sumLeaves += tree.leaves;
          numTrees++;
          meanDepth = ((float)sumDepth / numTrees);
          meanLeaves = ((float)sumLeaves / numTrees);
        }
      }
    }

    // --------------------------------------------------------------------------
    // Highly compressed tree encoding:
    //    tree: 1B nodeType, 2B colId, 4B splitVal, left-tree-size, left, right
    //    nodeType: (from lsb):
    //        2 bits ( 1,2) skip-tree-size-size,
    //        1 bit  ( 4) operator flag (0 --> <, 1 --> == ),
    //        1 bit  ( 8) left leaf flag,
    //        1 bit  (16) left leaf type flag, (unused)
    //        1 bit  (32) right leaf flag,
    //        1 bit  (64) right leaf type flag (unused)
    //    left, right: tree | prediction
    //    prediction: 4 bytes of float
    public static class CompressedTree extends Iced {
      final byte [] _bits;
      final int _nclass;
      final long _seed;
      public CompressedTree( byte [] bits, int nclass, long seed ) { _bits = bits; _nclass = nclass; _seed = seed; }
      public float score( final double row[] ) {
        AutoBuffer ab = new AutoBuffer(_bits);
        while(true) {
          int nodeType = ab.get1();
          int colId = ab.get2();
          if( colId == 65535 ) return scoreLeaf(ab);
          float splitVal = ab.get4f();

          boolean equal = ((nodeType&4)==4);
          // Compute the amount to skip.
          int lmask =  nodeType & 0x1B;
          int rmask = (nodeType & 0x60) >> 2;
          int skip = 0;
          switch(lmask) {
          case 0:  skip = ab.get1();  break;
          case 1:  skip = ab.get2();  break;
          case 2:  skip = ab.get3();  break;
          case 3:  skip = ab.get4();  break;
          case 8:  skip = _nclass < 256?1:2;  break; // Small leaf
          case 24: skip = 4;          break; // skip the prediction
          default: assert false:"illegal lmask value " + lmask+" at "+ab.position()+" in bitpile "+Arrays.toString(_bits);
          }

          // WARNING: Generated code has to be consistent with this code:
          //   - Double.NaN <  3.7f => return false => BUT left branch has to be selected (i.e., ab.position())
          //   - Double.NaN != 3.7f => return true  => left branch has to be select selected (i.e., ab.position())
          if( !Double.isNaN(row[colId]) ) { // NaNs always go to bin 0
            if( ( equal && ((float)row[colId]) == splitVal) ||
                (!equal && ((float)row[colId]) >= splitVal) ) {
              ab.position(ab.position()+skip); // Skip to the right subtree
              lmask = rmask;                   // And set the leaf bits into common place
            }
          } /* else Double.isNaN() is true => use left branch */
          if( (lmask&8)==8 ) return scoreLeaf(ab);
        }
      }

      private float scoreLeaf( AutoBuffer ab ) { return ab.get4f(); }

      public Random rngForChunk( int cidx ) {
        Random rand = createRNG(_seed);
        // Argh - needs polishment
        for( int i=0; i<cidx; i++ ) rand.nextLong();
        long seed = rand.nextLong();
        return createRNG(seed);
      }
    }

    /** Abstract visitor class for serialized trees.*/
    public static abstract class TreeVisitor<T extends Exception> {
      // Override these methods to get walker behavior.
      protected void pre ( int col, float fcmp, boolean equal ) throws T { }
      protected void mid ( int col, float fcmp, boolean equal ) throws T { }
      protected void post( int col, float fcmp, boolean equal ) throws T { }
      protected void leaf( float pred )                         throws T { }
      long  result( ) { return 0; } // Override to return simple results

      protected final TreeModel _tm;
      protected final CompressedTree _ct;
      private final AutoBuffer _ts;
      protected int _depth; // actual depth
      protected int _nodes; // number of visited nodes
      public TreeVisitor( TreeModel tm, CompressedTree ct ) {
        _tm = tm;
        _ts = new AutoBuffer((_ct=ct)._bits);
      }

      // Call either the single-class leaf or the full-prediction leaf
      private final void leaf2( int mask ) throws T {
        assert (mask==0 || ( (mask&8)== 8 && (mask&16)==16) ) : "Unknown mask: " + mask;   // Is a leaf or a special leaf on the top of tree
        leaf(_ts.get4f());
      }

      public final void visit() throws T {
        int nodeType = _ts.get1();
        int col = _ts.get2();
        if( col==65535 ) { leaf2(nodeType); return; }
        float fcmp = _ts.get4f();
        boolean equal = ((nodeType&4)==4);
        // Compute the amount to skip.
        int lmask =  nodeType & 0x1B;
        int rmask = (nodeType & 0x60) >> 2;
        int skip = 0;
        switch(lmask) {
        case 0:  skip = _ts.get1();  break;
        case 1:  skip = _ts.get2();  break;
        case 2:  skip = _ts.get3();  break;
        case 3:  skip = _ts.get4();  break;
        case 8:  skip = _ct._nclass < 256?1:2;  break; // Small leaf
        case 24: skip = _ct._nclass*4;  break; // skip the p-distribution
        default: assert false:"illegal lmask value " + lmask;
        }
        pre (col,fcmp,equal);   // Pre-walk
        _depth++;
        if( (lmask & 0x8)==8 ) leaf2(lmask);  else  visit();
        mid (col,fcmp,equal);   // Mid-walk
        if( (rmask & 0x8)==8 ) leaf2(rmask);  else  visit();
        _depth--;
        post(col,fcmp,equal);
        _nodes++;
      }
    }

    StringBuilder toString(final String res, CompressedTree ct, final StringBuilder sb ) {
      new TreeVisitor<RuntimeException>(this,ct) {
        @Override protected void pre( int col, float fcmp, boolean equal ) {
          for( int i=0; i<_depth; i++ ) sb.append("  ");
          sb.append(_names[col]).append(equal?"==":"< ").append(fcmp).append('\n');
        }
        @Override protected void leaf( float pred ) {
          for( int i=0; i<_depth; i++ ) sb.append("  ");
          sb.append(res).append("=").append(pred).append(";\n");
        }
      }.visit();
      return sb;
    }

    // For GBM: learn_rate.  For DRF: mtries, sample_rate, seed.
    abstract protected void generateModelDescription(StringBuilder sb);

    public void toJavaHtml( StringBuilder sb ) {
      if( treeStats == null ) return; // No trees yet
      sb.append("<br /><br /><div class=\"pull-right\"><a href=\"#\" onclick=\'$(\"#javaModel\").toggleClass(\"hide\");\'" +
                "class=\'btn btn-inverse btn-mini\'>Java Model</a></div><br /><div class=\"hide\" id=\"javaModel\">"       +
                "<pre style=\"overflow-y:scroll;\"><code class=\"language-java\">");

      if( numTrees() * treeStats.meanLeaves > 5000 ) {
        String modelName = JCodeGen.toJavaId(_key.toString());
        sb.append("/* Java code is too large to display, download it directly.\n");
        sb.append("   To obtain the code please invoke in your terminal:\n");
        sb.append("     curl http:/").append(H2O.SELF.toString()).append("/h2o-model.jar > h2o-model.jar\n");
        sb.append("     curl http:/").append(H2O.SELF.toString()).append("/2/").append(this.getClass().getSimpleName()).append("View.java?_modelKey=").append(_key).append(" > ").append(modelName).append(".java\n");
        sb.append("     javac -cp h2o-model.jar -J-Xmx2g -J-XX:MaxPermSize=128m ").append(modelName).append(".java\n");
        sb.append("     java -cp h2o-model.jar:. -Xmx2g -XX:MaxPermSize=256m -XX:ReservedCodeCacheSize=256m ").append(modelName).append('\n');
        sb.append("*/");
      } else
        DocGen.HTML.escape(sb,toJava());
      sb.append("</code></pre></div>");
    }

    @Override protected SB toJavaInit(SB sb, SB fileContextSB) {
      sb = super.toJavaInit(sb, fileContextSB);

      String modelName = JCodeGen.toJavaId(_key.toString());

      sb.ii(1);
      // Generate main method
      sb.i().p("/**").nl();
      sb.i().p(" * Sample program harness providing an example of how to call predict().").nl();
      sb.i().p(" */").nl();
      sb.i().p("public static void main(String[] args) throws Exception {").nl();
      sb.i(1).p("int iters = args.length > 0 ? Integer.valueOf(args[0]) : DEFAULT_ITERATIONS;").nl();
      sb.i(1).p(modelName).p(" model = new ").p(modelName).p("();").nl();
      sb.i(1).p("model.bench(iters, DataSample.DATA, new float[NCLASSES+1], NTREES);").nl();
      sb.i().p("}").nl();
      sb.di(1);
      sb.p(TO_JAVA_BENCH_FUNC);

      JCodeGen.toStaticVar(sb, "NTREES", numTrees(), "Number of trees in this model.");
      JCodeGen.toStaticVar(sb, "NTREES_INTERNAL", numTrees()*nclasses(), "Number of internal trees in this model (= NTREES*NCLASSES).");
      JCodeGen.toStaticVar(sb, "DEFAULT_ITERATIONS", 10000, "Default number of iterations.");
      // Generate a data in separated class since we do not want to influence size of constant pool of model class
      if( _dataKey != null ) {
        Value dataval = DKV.get(_dataKey);
        water.fvec.Frame frdata = ValueArray.asFrame(dataval);
        water.fvec.Frame frsub = frdata.subframe(_names);
        JCodeGen.toClass(fileContextSB, "// Sample of data used by benchmark\nclass DataSample", "DATA", frsub, 10, "Sample test data.");
      }
      return sb;
    }
    // Convert Tree model to Java
    @Override protected void toJavaPredictBody( final SB bodySb, final SB classCtxSb, final SB fileCtxSb) {
      // AD-HOC maximal number of trees in forest - in fact constant pool size for Forest class (all UTF String + references to static classes).
      // TODO: in future this parameter can be a parameter for generator, as well as maxIters
      final int maxfsize = 4000;
      int fidx = 0; // forest index
      int treesInForest = 0;
      SB forest = new SB();
      // divide trees into small forests per 100 trees
      /* DEBUG line */ bodySb.i().p("// System.err.println(\"Row (gencode.predict): \" + java.util.Arrays.toString(data));").nl();
      bodySb.i().p("java.util.Arrays.fill(preds,0f);").nl();
      for( int c=0; c<nclasses(); c++ ) {
        toJavaForestBegin(bodySb, forest, c, fidx++, maxfsize);
        for( int i=0; i < treeBits.length; i++ ) {
          CompressedTree cts[] = treeBits[i];
          if( cts[c] == null ) continue;
          forest.i().p("if (iters-- > 0) pred").p(" +=").p(" Tree_").p(i).p("_class_").p(c).p(".predict(data);").nl();
          // append representation of tree predictor
          toJavaTreePredictFct(fileCtxSb, cts[c], i, c);
          if (++treesInForest == maxfsize) {
            toJavaForestEnd(bodySb, forest, c, fidx);
            toJavaForestBegin(bodySb, forest, c, fidx++, maxfsize);
            treesInForest = 0;
          }
        }
        toJavaForestEnd(bodySb, forest, c, fidx);
        treesInForest = 0;
        fidx = 0;
      }
      fileCtxSb.p(forest);
      toJavaUnifyPreds(bodySb);
      toJavaFillPreds0(bodySb);
    }

    /** Generates code which unify preds[1,...NCLASSES] */
    protected void toJavaUnifyPreds(SB bodySb) {
    }
    /** Fill preds[0] based on already filled and unified preds[1,..NCLASSES]. */
    protected void toJavaFillPreds0(SB bodySb) {
      // Pick max index as a prediction
      if (isClassifier()) bodySb.i().p("preds[0] = water.util.ModelUtils.getPrediction(preds,data);").nl();
      else bodySb.i().p("preds[0] = preds[1];").nl();
    }

    /* Numeric type used in generated code to hold predicted value between the calls. */
    static final String PRED_TYPE = "float";

    private void toJavaForestBegin(SB predictBody, SB forest, int c, int fidx, int maxTreesInForest) {
      predictBody.i().p("// Call forest predicting class ").p(c).nl();
      predictBody.i().p("preds[").p(c+1).p("] +=").p(" Forest_").p(fidx).p("_class_").p(c).p(".predict(data, maxIters - "+fidx*maxTreesInForest+");").nl();
      forest.i().p("// Forest representing a subset of trees scoring class ").p(c).nl();
      forest.i().p("class Forest_").p(fidx).p("_class_").p(c).p(" {").nl().ii(1);
      forest.i().p("public static ").p(PRED_TYPE).p(" predict(double[] data, int maxIters) {").nl().ii(1);
      forest.i().p(PRED_TYPE).p(" pred  = 0;").nl();
      forest.i().p("int   iters = maxIters;").nl();
    }
    private void toJavaForestEnd(SB predictBody, SB forest, int c, int fidx) {
      forest.i().p("return pred;").nl();
      forest.i().p("}").di(1).nl(); // end of function
      forest.i().p("}").di(1).nl(); // end of forest classs
    }

    // Produce prediction code for one tree
    protected void toJavaTreePredictFct(final SB sb, final CompressedTree cts, int treeIdx, int classIdx) {
      // generate top-leve class definition
      sb.nl();
      sb.i().p("// Tree predictor for ").p(treeIdx).p("-tree and ").p(classIdx).p("-class").nl();
      sb.i().p("class Tree_").p(treeIdx).p("_class_").p(classIdx).p(" {").nl().ii(1);
      new TreeJCodeGen(this,cts, sb).generate();
      sb.i().p("}").nl(); // close the class
    }

    @Override protected String toJavaDefaultMaxIters() { return String.valueOf(this.N);  }
  }

  // Build a compressed-tree struct
  public TreeModel.CompressedTree compress() {
    int sz = root().size();
    if( root() instanceof LeafNode ) sz += 3; // Oops - tree-stump
    AutoBuffer ab = new AutoBuffer(sz);
    if( root() instanceof LeafNode ) // Oops - tree-stump
      ab.put1(0).put2((char)65535); // Flag it special so the decompress doesn't look for top-level decision
    root().compress(ab);      // Compress whole tree
    assert ab.position() == sz;
    return new TreeModel.CompressedTree(ab.buf(),_nclass,_seed);
  }

  // Static Java code which is generated :-(
  private static final SB TO_JAVA_MAX_INDEX_FUNC = new SB().
      nl().
      p("  /**").nl().
      p("   * Find the index of the largest value in an array.").nl().
      p("   *").nl().
      p("   * @param from array of predictions per output class").nl().
      p("   * @param start starting index to test from").nl().
      p("   * @returns The index of the largest value").nl().
      p("   */").nl().
      p("  public static int maxIndex(float[] from, int start) {").nl().
      p("    int result = start;").nl().
      p("    for (int i = start; i < from.length; ++i) {").nl().
      p("      if (from[i] > from[result]) {").nl().
      p("        result = i;").nl().
      p("      }").nl().
      p("    }").nl().
      p("    return result;").nl().
      p("  }").nl().
      nl();

  private static final SB TO_JAVA_BENCH_FUNC = new SB().
      nl().
      p("  /**").nl().
      p("   * Run a predict() benchmark with the generated model and some synthetic test data.").nl().
      p("   *").nl().
      p("   * @param iters number of iterations to run; each iteration predicts on every sample (i.e. row) in the test data").nl().
      p("   * @param data test data to predict on").nl().
      p("   * @param preds output predictions").nl().
      p("   * @param ntrees number of trees").nl().
      p("   */").nl().
      p("  public void bench(int iters, double[][] data, float[] preds, int ntrees) {").nl().
      p("    System.out.println(\"Iterations: \" + iters);").nl().
      p("    System.out.println(\"Data rows : \" + data.length);").nl().
      p("    System.out.println(\"Trees     : \" + ntrees + \"x\" + (preds.length-1));").nl().
      nl().
      p("    long startMillis;").nl().
      p("    long endMillis;").nl().
      p("    long deltaMillis;").nl().
      p("    double deltaSeconds;").nl().
      p("    double samplesPredicted;").nl().
      p("    double samplesPredictedPerSecond;").nl().
      p("    System.out.println(\"Starting timing phase of \"+iters+\" iterations...\");").nl().
      nl().
      p("    startMillis = System.currentTimeMillis();").nl().
      p("    for (int i=0; i<iters; i++) {").nl().
      p("      // Uncomment the nanoTime logic for per-iteration prediction times.").nl().
      p("      // long startTime = System.nanoTime();").nl().
      nl().
      p("      for (double[] row : data) {").nl().
      p("        predict(row, preds);").nl().
      p("        // System.out.println(java.util.Arrays.toString(preds) + \" : \" + (DOMAINS[DOMAINS.length-1]!=null?(DOMAINS[DOMAINS.length-1][(int)preds[0]]+\"~\"+DOMAINS[DOMAINS.length-1][(int)row[row.length-1]]):(preds[0] + \" ~ \" + row[row.length-1])) );").nl().
      p("      }").nl().
      nl().
      p("      // long ttime = System.nanoTime()-startTime;").nl().
      p("      // System.out.println(i+\". iteration took \" + (ttime) + \"ns: scoring time per row: \" + ttime/data.length +\"ns, scoring time per row and tree: \" + ttime/data.length/ntrees + \"ns\");").nl().
      nl().
      p("      if ((i % 1000) == 0) {").nl().
      p("        System.out.println(\"finished \"+i+\" iterations (of \"+iters+\")...\");").nl().
      p("      }").nl().
      p("    }").nl().
      p("    endMillis = System.currentTimeMillis();").nl().
      nl().
      p("    deltaMillis = endMillis - startMillis;").nl().
      p("    deltaSeconds = (double)deltaMillis / 1000.0;").nl().
      p("    samplesPredicted = data.length * iters;").nl().
      p("    samplesPredictedPerSecond = samplesPredicted / deltaSeconds;").nl().
      p("    System.out.println(\"finished in \"+deltaSeconds+\" seconds.\");").nl().
      p("    System.out.println(\"samplesPredicted: \" + samplesPredicted);").nl().
      p("    System.out.println(\"samplesPredictedPerSecond: \" + samplesPredictedPerSecond);").nl().
      p("  }").nl().
  nl();

  static class TreeJCodeGen extends TreeVisitor<RuntimeException> {
    public static final int MAX_NODES = (1 << 12) / 4; // limit of decision nodes
    final byte  _bits[]  = new byte [100];
    final float _fs  []  = new float[100];
    final SB    _sbs []  = new SB   [100];
    final int   _nodesCnt[] = new int  [100];
    SB _sb;
    SB _csb;

    int _subtrees = 0;

    public TreeJCodeGen(TreeModel tm, CompressedTree ct, SB sb) {
      super(tm, ct);
      _sb = sb;
      _csb = new SB();
    }

    // code preambule
    protected void preamble(SB sb, int subtree) throws RuntimeException {
      String subt = subtree>0?String.valueOf(subtree):"";
      sb.i().p("static final ").p(TreeModel.PRED_TYPE).p(" predict").p(subt).p("(double[] data) {").nl().ii(1); // predict method for one tree
      sb.i().p(TreeModel.PRED_TYPE).p(" pred = ");
    }

    // close the code
    protected void closure(SB sb) throws RuntimeException {
      sb.p(";").nl();
      sb.i(1).p("return pred;").nl().di(1);
      sb.i().p("}").nl().di(1);
    }

    @Override protected void pre( int col, float fcmp, boolean equal ) {
      if( _depth > 0 ) {
        int b = _bits[_depth-1];
        assert b > 0 : Arrays.toString(_bits)+"\n"+_sb.toString();
        if( b==1         ) _bits[_depth-1]=3;
        if( b==1 || b==2 ) _sb.p('\n').i(_depth).p("?");
        if( b==2         ) _sb.p(' ').pj(_fs[_depth-1]); // Dump the leaf containing float value
        if( b==2 || b==3 ) _sb.p('\n').i(_depth).p(":");
      }
      if (_nodes>MAX_NODES) {
        _sb.p("predict").p(_subtrees).p("(data)");
        _nodesCnt[_depth] = _nodes;
        _sbs[_depth] = _sb;
        _sb = new SB();
        _nodes = 0;
        preamble(_sb, _subtrees);
        _subtrees++;
      }
      // All NAs are going always to the left
      _sb.p(" (Double.isNaN(data[").p(col).p("]) || (float) data[").p(col).p(" /* ").p(_tm._names[col]).p(" */").p("] ").p(equal?"!= ":"< ").pj(fcmp); // then left and then right (left is !=)
      assert _bits[_depth]==0;
      _bits[_depth]=1;
    }
    @Override protected void leaf( float pred  ) {
      assert _depth==0 || _bits[_depth-1] > 0 : Arrays.toString(_bits); // it can be degenerated tree
      if( _depth==0) { // it is de-generated tree
        _sb.pj(pred);
      } else if( _bits[_depth-1] == 1 ) { // No prior leaf; just memoize this leaf
        _bits[_depth-1]=2; _fs[_depth-1]=pred;
      } else {          // Else==2 (prior leaf) or 3 (prior tree)
        if( _bits[_depth-1] == 2 ) _sb.p(" ? ").pj(_fs[_depth-1]).p(" ");
        else                       _sb.p('\n').i(_depth);
        _sb.p(": ").pj(pred);
      }
    }
    @Override protected void post( int col, float fcmp, boolean equal ) {
      _sb.p(')');
      _bits[_depth]=0;
      if (_sbs[_depth]!=null) {
        closure(_sb);
        _csb.p(_sb);
        _sb = _sbs[_depth];
        _nodes = _nodesCnt[_depth];
        _sbs[_depth] = null;
      }
    }
    public void generate() {
      preamble(_sb, _subtrees++);
      visit();
      closure(_sb);
      _sb.p(_csb);
    }
  }
}<|MERGE_RESOLUTION|>--- conflicted
+++ resolved
@@ -571,13 +571,9 @@
     public TreeModel(TreeModel prior, DTree[] trees, TreeStats tstats) {
       this(prior, append(prior.treeBits, trees), null, null, tstats, null, null, null);
     }
-<<<<<<< HEAD
-    public TreeModel(TreeModel prior, double err, ConfusionMatrix cm, float[] varimp, float[] varimpSD) {
-      this(prior, null, Utils.append(prior.errs, err), Utils.append(prior.cms, cm), null, varimp, varimpSD);
-=======
-    public TreeModel(TreeModel prior, double err, ConfusionMatrix cm, ConfusionMatrix[] auccms) {
-      this(prior, null, Utils.append(prior.errs, err), Utils.append(prior.cms, cm), null, null, null, auccms);
->>>>>>> a502f411
+
+    public TreeModel(TreeModel prior, double err, ConfusionMatrix cm, float[] varimp, float[] varimpSD, ConfusionMatrix[] auccms) {
+      this(prior, null, Utils.append(prior.errs, err), Utils.append(prior.cms, cm), null, varimp, varimpSD, auccms);
     }
 
     public TreeModel(TreeModel prior, float[] varimp, float[] varimpSD) {
