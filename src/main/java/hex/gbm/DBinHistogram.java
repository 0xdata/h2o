package hex.gbm;

import java.util.Arrays;
import water.*;
import water.fvec.*;
import water.util.Log;

/**
   A Histogram, computed in parallel over a Vec.
   <p>
   A {@code DBinHistogram} bins every value added to it, and computes a the vec
   min & max (for use in the next split), and response-Vec mean & variance for
   each bin.  {@code DBinHistogram}s are initialized with a min, max and
   number-of-elements to be added (all of which are generally available from a
   Vec).  Bins run from min to max in uniform sizes.  If the {@code
   DBinHistogram} can determine that fewer bins are needed (e.g. boolean
   columns run from 0 to 1, but only ever take on 2 values, so only 2 bins are
   needed), then fewer bins are used.
   <p>
   If we are successively splitting rows (e.g. in a decision tree), then a
   fresh {@code DBinHistogram} for each split will dynamically re-bin the data.
   Each successive split then, will logarithmically divide the data.  At the
   first split, outliers will end up in their own bins - but perhaps some
   central bins may be very full.  At the next split(s), the full bins will get
   split, and again until (with a log number of splits) each bin holds roughly
   the same amount of data.  This dynamic binning resolves a lot of problems
   with picking the proper bin count or limits - generally a few more tree
   levels will be the equal any fancy but fixed-size binning strategy.
   <p>
   If the response-Vec is actually a collection of Vecs (i.e., a vector) - as
   is the case when building a classification tree - then the Histogram
   actually collects the vector-mean & variance.
   <p>
   @author Cliff Click
*/
public class DBinHistogram extends DHistogram<DBinHistogram> {
  public final float   _step;        // Linear interpolation step per bin
  public final float   _bmin;        // Linear interpolation min  per bin
  public final char    _nbins;       // Number of bins
  public final char    _nclass;      // Number of classes
  public       long [] _bins;        // Number of rows in each bin
  public       float[] _mins, _maxs; // Min, Max, per-bin
  // Average response-vector for the rows in this split.
  // For RF, this will be 1.0 for the response variable and zero otherwise.
  // For GBM, these are the residuals by class. 
  // For Regression trees, there is but one "class".
  // For Classification trees, there can be many classes.
  // At points during data gather, this data is the sum of responses instead of
  // the mean, but it gets divided before numerical overflow issues arise.
  private      float[/*bin*/][/*class*/] _Ms; // Mean response, per-bin per-class
  private      float[/*bin*/][/*class*/] _Ss; // Variance, per-bin per-class

  // Fill in read-only sharable values
  public DBinHistogram( String name, final char nbins, char nclass, boolean isInt, float min, float max, long nelems ) {
    super(name,isInt,min,max);
    assert nelems > 0;
    assert max > min : "Caller ensures "+max+">"+min+", since if max==min== the column "+name+" is all constants";
    char xbins = (char)Math.max((char)Math.min(nbins,nelems),1); // Default bin count
    // See if we can show there are fewer unique elements than nbins.
    // Common for e.g. boolean columns, or near leaves.
    float step;
    if( isInt && max-min < xbins ) {
      xbins = (char)((long)max-(long)min+1L); // Shrink bins
      step = 1.0f;                            // Fixed stepsize
    } else {
      step = (max-min)/xbins; // Step size for linear interpolation
      if( step == 0 ) { assert max==min; step = 1.0f; }
      assert step > 0;
    }
    _nbins = xbins;
    _nclass = nclass;
    _bmin = min;                // Bin-Min
    _step = step;
  }
  boolean isRegression() { return _nclass==1; }

  // Copy from the original DBinHistogram, but return a smaller non-binning DHistogram.
  // The new DHistogram will only collect more refined min/max values.
  @Override public DHistogram smallCopy( ) {
    return new DHistogram(_name,_isInt/*,_min,_max*/);
  }

  // Copy from the original DBinHistogram, but then allocate private arrays
  @Override public DBinHistogram bigCopy( ) {
    assert _bins==null && _maxs == null; // Nothing filled-in yet
    DBinHistogram h=(DBinHistogram)clone();
    // Build bin stats
    h._bins = MemoryManager.malloc8 (_nbins);
    h._mins = MemoryManager.malloc4f(_nbins);
    h._maxs = MemoryManager.malloc4f(_nbins);
    // Set step & min/max for each bin
    Arrays.fill(h._mins, Float.MAX_VALUE);
    Arrays.fill(h._maxs,-Float.MAX_VALUE);
    h._Ms = new float[_nbins][];
    h._Ss = new float[_nbins][];
    return h;
  }

  // Interpolate d to find bin#
  int bin( float d ) {
    int idx1  = (int)((d-_bmin)/_step);
    int idx2  = Math.max(Math.min(idx1,_nbins-1),0); // saturate at bounds
    return idx2;
  }
  float binAt( int b ) { return _bmin+b*_step; }

  @Override int  nbins(     ) { return _nbins  ; }
  @Override long  bins(int b) { return _bins[b]; }
  @Override float mins(int b) { return _mins[b]; }
  @Override float maxs(int b) { return _maxs[b]; }
  float mean(int b, int cls) {
    if( _Ms[b] == null ) return 0;
    return _Ms[b][cls];
  }
  float var (int b, int cls) {
    return _bins[b] > 1 ? _Ss[b][cls]/(_bins[b]-1) : 0;
  }

  // Mean Squared Error: sum(X^2)-Mean^2*n = Var + Mean^2*n*(n-1)
  // But predicting the Mean, so MSE is Var.
  double mse   ( int b, int c ) { return _Ss[b] == null ? 0 : _Ss[b][c]/_bins[b]; }
  double mseVar( double mean, double var, long n ) { return n==0 ? 0 : var*(n-1)/n; }
  double mseSQ ( double sum , double ssq, long n ) { return ssq - sum*sum/n; }

  double mse( float Ms[], float Ss[], long n ) {
    double sum=0;
    for( int i=0; i<_nclass; i++ )
      if( n > 0 ) sum += (double)Ss[i]/n;
    return sum;
  }
  double mse( double Ms[], double Ss[], long n ) {
    double sum=0;
    for( int i=0; i<_nclass; i++ )
      if( n > 0 ) sum += Ss[i]/n;
    return sum;
  }


  // Variance of response-vector.  Sum of variances of the vector elements.
  float var( int b ) {
    float sum=0;
    for( int i=0; i<_nclass; i++ )
      sum += var(b,i);
    return sum;
  }

  // MSE of response-vector.  Sum of MSE of the vector elements.
  float mse( int b ) {
    float sum=0;
    for( int c=0; c<_nclass; c++ )
      sum += mse(b,c);
    return sum;
  }

  // Compute a "score" for a column; lower score "wins" (is a better split).
  // Score is the sum of MSE.
  float score( ) {
    float sum = 0;
    for( int i=0; i<_bins.length; i++ )
      sum += mse(i);
    return sum;
  }

  // Compute a "score" for a column; lower score "wins" (is a better split).
  // Score is the sum of the MSEs when the data is split at a single point.
  // mses[1] == MSE for splitting between bins  0  and 1.
  // mses[n] == MSE for splitting between bins n-1 and n.
  // Returns index of smallest MSE, ranges from 1 to nbins-1.
  //
  // Mean-Squared-Error of a prediction vector: the error is the Euclidean
  // distance (square-root of sum of distances squared), so the MSE is the mean
  // of the sum of distances-squared.  This is almost exactly the variance.  We
  // compute the squared error per class and sum them.
  DTree.Split scoreMSE( int col, String name ) {
    assert _nbins > 1;

    // Split zero bins to the left, all bins to the right
    // Left stack of bins
    double M0[] = new double[_nclass], S0[] = new double[_nclass];
    long n0 = 0;
    // Right stack of bins
    double M1[] = new double[_nclass], S1[] = new double[_nclass];
    long n1 = 0;
    for( int b=0; b<_nbins; b++ )
      n1 = add(M1,S1,n1,_Ms[b],_Ss[b],_bins[b]);

    // Make private hackable copies
    double M2[] = M1.clone();
    double S2[] = S1.clone();

    // Now roll the split-point across the bins.  There are 2 ways to do this:
    // split left/right based on being less than some value, or being equal/
    // not-equal to some value.  Equal/not-equal makes sense for catagoricals.
    // Do the less-than splits first.
    double mseAll=0;
    assert (mseAll = mse(M1,S1,n1))==mseAll || true;
    DTree.Split best = DTree.Split.make(col,-1,false,0L,0L,Double.MAX_VALUE,Double.MAX_VALUE,(float[])null,null);
    for( int b=0; b<_nbins; b++ ) {
      double mse0 = mse(M0,S0,n0);
      double mse1 = mse(M1,S1,n1);
      double mse = (mse0*n0+mse1*n1)/(n0+n1);
      if( mse < best.mse() || (best._bin<((_nbins+1)/2) && mse==best.mse()) )
        best = DTree.Split.make(col,b,false,n0,n1,mse0,mse1,M0,M1);
      // Move mean/var across split point
      n0 = add( M0, S0, n0, _Ms[b], _Ss[b], _bins[b]);
      n1 = sub( M1, S1, n1, _Ms[b], _Ss[b], _bins[b]);
    }
    // MSE for the final "split" should equal the first "split" - as both are
    // non-splits: either ALL data to the left or ALL data to the right.
    assert n1==0;
    assert mseAll == mse(M0,S0,n0);

    // Now look at equal/not-equal splits.  At each loop, remove the current
    // bin from M2/S2/n2 & check MSE - then restore M2/S2/n2.
    double M2orig[] = M2.clone();
    double S2orig[] = S2.clone();
    if( _isInt && _step == 1.0f ) { // Only for ints & enums
      long n2 = n0;
      for( int b=1; b<_nbins-1; b++ ) { // Notice tigher endpoints: ignore splits that are repeats of above
        long n3 = _bins[b];
        if( n3 == 0 ) continue; // Ignore zero-bin splits
        if( n3 == n2 ) {        // Bad split: all or nothing.
          best = DTree.Split.make(col,b,true,0L,n3,0.0,mseAll,null, M2);
          break;
        }
        // Subtract out the chosen bin from the totals
        n2 = sub(M2,S2,n2,_Ms[b],_Ss[b],n3);
        double mse2 = mse( M2   , S2   ,n2);
        double mse3 = mse(_Ms[b],_Ss[b],n3);
        double mse = (mse2*n2+mse3*n3)/(n2+n3);
        if( mse < best.mse() )
          best = DTree.Split.make(col,b,true,n2,n3,mse2,mse3,M2, _Ms[b]);
        // Restore M2/S2/n2
        n2 += n3;
        System.arraycopy(M2orig,0,M2,0,M2.length);
        System.arraycopy(S2orig,0,S2,0,S2.length);
        assert Math.abs(mseAll - mse(M2,S2,n2)) < 0.00001 : "mseAll="+mseAll+", mse at end="+mse(M2,S2,n2)+", bin="+b+", "+this;
      }
    }
<<<<<<< HEAD
    assert best._bin > 0 : "Must produce an actual split "+best;
=======
    assert best._bin > 0 : "Must actually pick a split "+best;
>>>>>>> 6d5b4642
    return best;
  }

  // Recursive mean & variance
  //    http://www.johndcook.com/standard_deviation.html
  //    http://en.wikipedia.org/wiki/Algorithms_for_calculating_variance
  long add( double Ms0[], double Ss0[], long n0, float Ms1[], float Ss1[], long n1 ) {
    if( Ms1 != null ) 
      for( int c = 0; c<_nclass; c++ ) {
        double m0 = Ms0[c],  m1 = Ms1[c];
        double s0 = Ss0[c],  s1 = Ss1[c];
        double delta=m1-m0;
        Ms0[c] = (n0*m0+n1*m1)/(n0+n1); // Mean
        Ss0[c] = s0+s1+delta*delta*n0*n1/(n0+n1); // 2nd moment
      }
    return n0+n1;
  }
  long sub( double Ms0[], double Ss0[], long n0, float Ms1[], float Ss1[], long n1 ) {
    if( Ms1 != null ) 
      for( int c = 0; c<_nclass; c++ ) {
        double m0 = Ms0[c],  m1 = Ms1[c];
        double s0 = Ss0[c],  s1 = Ss1[c];
        double delta=m1-m0;
        Ms0[c] = (n0*m0-n1*m1)/(n0-n1); // Mean
        Ss0[c] = s0-s1-delta*delta*n0*n1/(n0-n1); // 2nd moment
      }
    return n0-n1;
  }

  // Add one row to a bin found via simple linear interpolation.
  // Compute bin min/max.
  // Compute response-vector mean & variance.
  // Response-vector is specified as _nclass values in Chunks, from ychk to
  // ychk+_nclass-1.
  void incr( int row, float d, float work[] ) {
    int b = bin(d);             // Compute bin# via linear interpolation
    // Lazily allocate storage the first time a bin recieves any counts.
    float Ms[] = _Ms[b];
    float Ss[] = _Ss[b];
    if( Ms == null ) {
      _Ms[b] = Ms = MemoryManager.malloc4f(_nclass);
      _Ss[b] = Ss = MemoryManager.malloc4f(_nclass);
    }
    _bins[b]++;                 // Bump count in bin
    long k = _bins[b];          // Row count for bin b
    // Track actual lower/upper bound per-bin
    if( d < _mins[b] ) _mins[b] = d;
    if( d > _maxs[b] ) _maxs[b] = d;
    // Recursive mean & variance of response vector
    //    http://www.johndcook.com/standard_deviation.html
    for( int c=0; c<_nclass; c++ ) {
      float y = work[c];
      float oldM = Ms[c];   // Old mean
      float newM = Ms[c] = oldM + (y-oldM)/k;
      Ss[c] += (y-oldM)*(y-newM);
    }
  }


  // After having filled in histogram bins, compute tighter min/max bounds.
  @Override public void tightenMinMax() {
    int n = 0;
    while( n < _bins.length && _bins[n]==0 ) n++;   // First non-empty bin
    if( n == _bins.length ) return;                 // All bins are empty???
    _min = _mins[n];    // Take min from 1st  non-empty bin
    int x = _bins.length-1;     // Last bin
    while( _bins[x]==0 ) x--;   // Last non-empty bin
    _max = _maxs[x];    // Take max from last non-empty bin
  }

  // An initial set of DBinHistograms (one per column) for this column set
  public static DBinHistogram[] initialHist( Frame fr, int ncols, char nbins, char nclass ) {
    DBinHistogram hists[] = new DBinHistogram[ncols];
    Vec[] vs = fr.vecs();
    for( int j=0; j<ncols; j++ ) {
      Vec v = vs[j];
      hists[j] = (v.naCnt()==v.length() || v.min()==v.max()) ? null
        : new DBinHistogram(fr._names[j],nbins,nclass,v.isInt(),(float)v.min(),(float)v.max(),v.length());
    }
    return hists;
  }

  // "reduce" 'h' into 'this'.  Combine mean & variance using the
  // recursive-mean technique.  Compute min-of-mins and max-of-maxes, etc.
  @Override void add( DBinHistogram h ) {
    assert _nbins == h._nbins;
    super.add(h);
    for( int b=0; b<_bins.length; b++ ) {
      long k1 = _bins[b], k2 = h._bins[b];
      if( k1==0 && k2==0 ) continue;
      _bins[b]=k1+k2;
      if( h._mins[b] < _mins[b] ) _mins[b] = h._mins[b];
      if( h._maxs[b] > _maxs[b] ) _maxs[b] = h._maxs[b];
      assert _Ms[b] != null || k1 == 0;
      if( h._Ms[b] == null ) { assert k2 == 0; }
      else if( _Ms[b] == null ) { assert k1==0;  _Ms[b] = h._Ms[b];  _Ss[b] = h._Ss[b]; }
      else 
        for( int c = 0; c<_nclass; c++ ) {
          float m0 = _Ms[b][c],  m1 = h._Ms[b][c];
          float s0 = _Ss[b][c],  s1 = h._Ss[b][c];
          float delta=m1-m0;
          _Ms[b][c] = (k1*m0+k2*m1)/(k1+k2); // Mean
          _Ss[b][c] = s0+s1+delta*delta*k1*k2/(k1+k2); // 2nd moment
        }
    }
  }

  // Pretty-print a histogram
  @Override public String toString() {
    StringBuilder sb = new StringBuilder();
    sb.append(_name).append(":").append(_min).append("-").append(_max);
    if( _bins != null ) {
      for( int b=0; b<_nbins; b++ ) {
        sb.append(String.format("\ncnt=%d, min=%f, max=%f, mean/var=", _bins[b],_mins[b],_maxs[b]));
        for( int c=0; c<_nclass; c++ )
          sb.append(String.format(" %d - %6.2f/%6.2f,", c,
                                  _Ms[b]==null?Float.NaN:mean(b,c),
                                  _Ss[b]==null?Float.NaN:var (b,c)));
      }
      sb.append('\n');
    }
    return sb.toString();
  }

  @Override long byteSize() {
    long sum = super.byteSize();
    sum += 8+byteSize(_bins);
    sum += 8+byteSize(_mins);
    sum += 8+byteSize(_maxs);
    sum += 8+byteSize(_Ms);
    if( _Ms != null )           // Have class data at all?
      for( int i=0; i<_Ms.length; i++ )
        sum += byteSize(_Ms[i]);
    if( _Ss != null )           // Have class data at all?
      for( int i=0; i<_Ss.length; i++ )
        sum += byteSize(_Ss[i]);
    return sum;
  }
}<|MERGE_RESOLUTION|>--- conflicted
+++ resolved
@@ -237,11 +237,7 @@
         assert Math.abs(mseAll - mse(M2,S2,n2)) < 0.00001 : "mseAll="+mseAll+", mse at end="+mse(M2,S2,n2)+", bin="+b+", "+this;
       }
     }
-<<<<<<< HEAD
-    assert best._bin > 0 : "Must produce an actual split "+best;
-=======
     assert best._bin > 0 : "Must actually pick a split "+best;
->>>>>>> 6d5b4642
     return best;
   }
 
