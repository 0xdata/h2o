package hex.gbm;

import java.util.Arrays;
import water.*;
import water.fvec.*;
import water.util.Log;

/**
   A Histogram, computed in parallel over a Vec.
   <p>
   A {@code DBinHistogram} bins every value added to it, and computes a the vec
   min & max (for use in the next split), and response mean & variance for each
   bin.  {@code DBinHistogram}s are initialized with a min, max and number-of-
   elements to be added (all of which are generally available from a Vec).
   Bins run from min to max in uniform sizes.  If the {@code DBinHistogram} can
   determine that fewer bins are needed (e.g. boolean columns run from 0 to 1,
   but only ever take on 2 values, so only 2 bins are needed), then fewer bins
   are used.
   <p>
   If we are successively splitting rows (e.g. in a decision tree), then a
   fresh {@code DBinHistogram} for each split will dynamically re-bin the data.
   Each successive split will logarithmically divide the data.  At the first
   split, outliers will end up in their own bins - but perhaps some central
   bins may be very full.  At the next split(s), the full bins will get split,
   and again until (with a log number of splits) each bin holds roughly the
   same amount of data.  This dynamic binning resolves a lot of problems with
   picking the proper bin count or limits - generally a few more tree levels
   will be the equal any fancy but fixed-size binning strategy.
   <p>
   @author Cliff Click
*/
public class DBinHistogram extends DHistogram<DBinHistogram> {
  public final float   _step;        // Linear interpolation step per bin
  public final float   _bmin;        // Linear interpolation min  per bin
  public final char    _nbins;       // Number of bins
  public       long [] _bins;        // Number of rows in each bin
  public       float[] _mins, _maxs; // Min, Max, per-bin
  private      double[] _MSs;  // Mean response & 2nd moment, per-bin per-class

  // Fill in read-only sharable values
  public DBinHistogram( String name, final char nbins, byte isInt, float min, float max, long nelems ) {
    super(name,isInt,min,max);
    assert nelems > 0;
    assert nbins >= 1;
    assert max > min : "Caller ensures "+max+">"+min+", since if max==min== the column "+name+" is all constants";
    // See if we can show there are fewer unique elements than nbins.
    // Common for e.g. boolean columns, or near leaves.
    char xbins = nbins;
    float step;
    if( isInt>0 && max-min <= nbins ) {
      assert ((long)min)==min;
      xbins = (char)((long)max-(long)min+1L); // Shrink bins
      step = 1.0f;                            // Fixed stepsize
    } else {
      step = (max-min)/nbins; // Step size for linear interpolation
      if( step == 0 ) { assert max==min; step = 1.0f; }
      assert step > 0;
    }
    _nbins = xbins;
    _bmin = min;                // Bin-Min
    _step = step;
  }

  // Copy from the original DBinHistogram, but return a smaller non-binning DHistogram.
  // The new DHistogram will only collect more refined min/max values.
  @Override public DHistogram smallCopy( ) {
    return new DHistogram(_name,_isInt/*,_min,_max*/);
  }

  // Copy from the original DBinHistogram, but then allocate private arrays
  @Override public DBinHistogram bigCopy( ) {
    assert _bins==null && _maxs == null; // Nothing filled-in yet
    DBinHistogram h=(DBinHistogram)clone();
    // Build bin stats
    h._bins = MemoryManager.malloc8 (_nbins);
    h._mins = MemoryManager.malloc4f(_nbins);
    h._maxs = MemoryManager.malloc4f(_nbins);
    // Set step & min/max for each bin
    Arrays.fill(h._mins, Float.MAX_VALUE);
    Arrays.fill(h._maxs,-Float.MAX_VALUE);
    h._MSs = new double[_nbins*2];
    return h;
  }

  // Interpolate d to find bin#
  int bin( float col_data ) {
    if( Float.isNaN(col_data) ) return 0; // Always NAs to bin 0
    assert col_data <= _max : "Coldata out of range "+col_data+" "+this;
    int idx1  = (int)((col_data-_bmin)/_step);
    int idx2  = Math.max(Math.min(idx1,_nbins-1),0); // saturate at bounds
    return idx2;
  }
  float binAt( int b ) { return _bmin+b*_step; }

  @Override int  nbins(     ) { return _nbins  ; }
  @Override long  bins(int b) { return _bins[b]; }
  @Override float mins(int b) { return _mins[b]; }
  @Override float maxs(int b) { return _maxs[b]; }
  double mean(int b) { return _MSs[b*2+0]; }
  double seco(int b) { return _MSs[b*2+1]; }
  double var (int b) { return _bins[b] > 1 ? seco(b)/(_bins[b]-1) : 0; }

  // Compute a "score" for a column; lower score "wins" (is a better split).
  // Score is the sum of the MSEs when the data is split at a single point.
  // mses[1] == MSE for splitting between bins  0  and 1.
  // mses[n] == MSE for splitting between bins n-1 and n.
  // Recursive mean & variance:
  //    http://www.johndcook.com/standard_deviation.html
  //    http://en.wikipedia.org/wiki/Algorithms_for_calculating_variance
  DTree.Split scoreMSE( int col ) {
    assert _nbins > 1;

    // Compute mean/var for cumulative bins from 0 to nbins inclusive.
    double MS0[] = new double[2*(_nbins+1)];
    long   ns0[] = new long  [  (_nbins+1)];
    long   tot   = 0;
    for( int b=1; b<=_nbins; b++ ) {
      double m0 = MS0[2*(b-1)+0],  m1 =  _MSs[2*(b-1)+0];
      double s0 = MS0[2*(b-1)+1],  s1 =  _MSs[2*(b-1)+1];
      long   k0 = ns0[   b-1   ],  k1 = _bins[   b-1   ];
      if( k0==0 && k1==0 ) continue;
      double delta=m1-m0;
      MS0[2*b+0] = (k0*m0+k1*m1)/(k0+k1); // Mean
      MS0[2*b+1] = s0+s1+delta*delta*k0*k1/(k0+k1); // 2nd moment
      ns0[  b  ] = k0+k1;
      tot += k1;
    }
    // If we see zero variance, we must have a constant response in this
    // column.  Normally this situation is cut out before we even try to split, but we might
    // have NA's in THIS column... 
    if( MS0[2*_nbins+1] == 0 ) { assert isConstantResponse(); return null; }
    //assert Math.abs(MS0[2*_nbins+1]) > 1e-8 : "No variance, why split? "+Arrays.toString(MS0)+" col "+_name+" "+this;

    // Compute mean/var for cumulative bins from nbins to 0 inclusive.
    double MS1[] = new double[2*(_nbins+1)];
    long   ns1[] = new long  [  (_nbins+1)];
    for( int b=_nbins-1; b>=0; b-- ) {
      double m0 = MS1[2*(b+1)+0],  m1 =  _MSs[2*(b+0)+0];
      double s0 = MS1[2*(b+1)+1],  s1 =  _MSs[2*(b+0)+1];
      long   k0 = ns1[   b+1   ],  k1 = _bins[   b+0   ];
      if( k0==0 && k1==0 ) continue;
      double delta=m1-m0;
      MS1[2*(b-0)+0] = (k0*m0+k1*m1)/(k0+k1); // Mean
      MS1[2*(b-0)+1] = s0+s1+delta*delta*k0*k1/(k0+k1); // 2nd moment
      ns1[  (b-0)  ] = k0+k1;
      assert ns0[b]+ns1[b]==tot;
    }
    assert Math.abs(MS0[2*_nbins+1]-MS1[2*0+1]) < 1e-8 
      : Arrays.toString(MS0)+":"+Arrays.toString(MS1)+", "+
      Arrays.toString(ns0)+":"+Arrays.toString(ns1);

    // Now roll the split-point across the bins.  There are 2 ways to do this:
    // split left/right based on being less than some value, or being equal/
<<<<<<< HEAD
    // not-equal to some value.  Equal/not-equal makes sense for catagoricals
    // but both splits could work for any integral datatype.  Do the less-than
    // splits first.
    int best=0;                         // The no-split
    double best_se0=Double.MAX_VALUE;   // Best squared error
    double best_se1=Double.MAX_VALUE;   // Best squared error
    boolean equal=false;                // Ranged check
    for( int b=1; b<=_nbins-1; b++ ) {
      if( _bins[b] == 0 ) continue;        // Ignore empty splits
      double se = (MS0[2*b+1]+MS1[2*b+1]); // Squared Error (not MSE)
      if( (se < best_se0+best_se1) || // Strictly less error?
          // Or tied MSE, then pick split towards middle bins
          se == (best_se0+best_se1) && best < (_nbins>>1) ) {
        best_se0 = MS0[2*b+1]; 
        best_se1 = MS1[2*b+1]; 
        best = b;
      }
=======
    // not-equal to some value.  Equal/not-equal makes sense for catagoricals.
    // Do the less-than splits first.
    double mseAll=0;
    assert (mseAll = mse(M1,S1,n1))==mseAll || true;
    DTree.Split best = DTree.Split.make(col,-1,false,0L,0L,Double.MAX_VALUE,Double.MAX_VALUE,(float[])null,null);
    for( int b=0; b<_nbins; b++ ) {
      double mse0 = mse(M0,S0,n0);
      double mse1 = mse(M1,S1,n1);
      double mse = (mse0*n0+mse1*n1)/(n0+n1);
      if( mse < best.mse() || (best._bin<((_nbins+1)/2) && mse==best.mse()) )
        best = DTree.Split.make(col,b,false,n0,n1,mse0,mse1,M0,M1);
      // Move mean/var across split point
      n0 = add( M0, S0, n0, _Ms[b], _Ss[b], _bins[b]);
      n1 = sub( M1, S1, n1, _Ms[b], _Ss[b], _bins[b]);
>>>>>>> 0fdb2e21
    }

    // If the min==max, we can also try an equality-based split
    //System.out.println(Arrays.toString(MS0)+" : "+Arrays.toString(ns0));
    //System.out.println(Arrays.toString(MS1)+" : "+Arrays.toString(ns1));
    if( _isInt > 0 && _step == 1.0f ) { // For any integral (not float) column
      for( int b=1; b<=_nbins-1; b++ ) {
        if( _bins[b] == 0 ) continue;       // Ignore empty splits
        assert _mins[b] == _maxs[b] : "int col, step of 1.0 "+_mins[b]+".."+_maxs[b]+" "+this+" "+Arrays.toString(MS0)+":"+Arrays.toString(ns0);
        //System.out.println("mse0="+MS0[2*(b+0)+1]+", mseX="+_MSs[2*(b+0)+1]+", mse1="+MS1[2*(b+1)+1]);
        
        double m0 = MS0[2*(b+0)+0],  m1 = MS1[2*(b+1)+0];
        double s0 = MS0[2*(b+0)+1],  s1 = MS1[2*(b+1)+1];
        long   k0 = ns0[   b+0   ],  k1 = ns1[   b+1   ];
        if( k0==0 && k1==0 ) continue;
        double delta=m1-m0;
        double mi = (k0*m0+k1*m1)/(k0+k1); // Mean of included set
        double si = s0+s1+delta*delta*k0*k1/(k0+k1); // 2nd moment
        double se = si + _MSs[2*(b+0)+1]; // The included set, plus the excluded single bin
        
        if( se < best_se0+best_se1 ) {      // Strictly less error?
          //System.out.println("Equality best for bin="+b+" col="+_name+", was se0="+best_se0+", se1="+best_se1+" splitting @ "+best+", new se="+se+"="+si+"+"+_MSs[2*(b+0)+1]+" "+(ns0[b+0]+ns1[b+1])+" "+_bins[b+0]);
          best_se0 = si;
          best_se1 = _MSs[2*(b+0)+1];
          best = b;
          equal = true;           // Equality check
        }
      }
    }

    if( best==0 ) return null;  // No place to split
    assert best > 0 : "Must actually pick a split "+best;
    long n0 = !equal ? ns0[best] : ns0[best]+ns1[best+1];
    long n1 = !equal ? ns1[best] : _bins[best]          ;
    return new DTree.Split(col,best,equal,best_se0,best_se1,n0,n1);
  }

  // Add one row to a bin found via simple linear interpolation.
  // Compute bin min/max.
  // Compute response mean & variance.
  void incr( int row, float col_data, double y ) {
    int b = bin(col_data);      // Compute bin# via linear interpolation
    _bins[b]++;                 // Bump count in bin
    long k = _bins[b];          // Row count for bin b
    // Track actual lower/upper bound per-bin
    if( col_data < _mins[b] ) _mins[b] = col_data;
    if( col_data > _maxs[b] ) _maxs[b] = col_data;
    // Recursive mean & variance of response vector
    //    http://www.johndcook.com/standard_deviation.html
    double oldM = _MSs[2*b+0];  // Old mean
    double newM = _MSs[2*b+0] = oldM + (y-oldM)/k;
    _MSs[2*b+1] += (y-oldM)*(y-newM);
  }


  // After having filled in histogram bins, compute tighter min/max bounds.
  @Override public void tightenMinMax() {
    int n = 0;
    while( n < _bins.length && _bins[n]==0 ) n++;   // First non-empty bin
    if( n == _bins.length ) return;                 // All bins are empty???
    _min = _mins[n];    // Take min from 1st  non-empty bin
    int x = _bins.length-1;     // Last bin
    while( _bins[x]==0 ) x--;   // Last non-empty bin
    _max = _maxs[x];    // Take max from last non-empty bin
  }

  // An initial set of DBinHistograms (one per column) for this column set
  public static DBinHistogram[] initialHist( Frame fr, int ncols, char nbins ) {
    DBinHistogram hists[] = new DBinHistogram[ncols];
    Vec[] vs = fr.vecs();
    for( int j=0; j<ncols; j++ ) {
      Vec v = vs[j];
      hists[j] = (v.naCnt()==v.length() || v.min()==v.max()) ? null
        : new DBinHistogram(fr._names[j],nbins,(byte)(v.isEnum() ? 2 : (v.isInt()?1:0)),(float)v.min(),(float)v.max(),v.length());
    }
    return hists;
  }

  // "reduce" 'h' into 'this'.  Combine mean & variance using the
  // recursive-mean technique.  Compute min-of-mins and max-of-maxes, etc.
  @Override void add( DBinHistogram h ) {
    assert _nbins == h._nbins;
    super.add(h);
    for( int b=0; b<_bins.length; b++ ) {
      long k1 = _bins[b], k2 = h._bins[b];
      if( k1==0 && k2==0 ) continue;
      _bins[b]=k1+k2;
      if( h._mins[b] < _mins[b] ) _mins[b] = h._mins[b];
      if( h._maxs[b] > _maxs[b] ) _maxs[b] = h._maxs[b];
      double m0 = _MSs[2*b+0],  m1 = h._MSs[2*b+0];
      double s0 = _MSs[2*b+1],  s1 = h._MSs[2*b+1];
      double delta=m1-m0;
      _MSs[2*b+0] = (k1*m0+k2*m1)/(k1+k2); // Mean
      _MSs[2*b+1] = s0+s1+delta*delta*k1*k2/(k1+k2); // 2nd moment
    }
  }

  // Check for a constant response variable
  public boolean isConstantResponse() {
    double m = Double.NaN;
    for( int b=0; b<_nbins; b++ ) {
      if( _bins[b] == 0 ) continue;
      if( _MSs[2*b+1] != 0 ) return false;
      if( _MSs[2*b+0] != m ) 
        if( Double.isNaN(m) ) m=_MSs[2*b+0]; 
        else return false;
    }
    return true;
  }

  // Pretty-print a histogram
  @Override public String toString() {
    StringBuilder sb = new StringBuilder();
    sb.append(_name).append(":").append(_min).append("-").append(_max+", bmin="+_bmin+" step="+_step+" nbins="+(int)_nbins);
    if( _bins != null ) {
      for( int b=0; b<_nbins; b++ ) {
        sb.append(String.format("\ncnt=%d, min=%f, max=%f, mean/var=", _bins[b],_mins[b],_maxs[b]));
        sb.append(String.format("%6.2f/%6.2f,", mean(b), var(b)));
      }
      sb.append('\n');
    }
    return sb.toString();
  }

  @Override long byteSize() {
    long sum = super.byteSize();
    sum += 8+byteSize(_bins);
    sum += 8+byteSize(_mins);
    sum += 8+byteSize(_maxs);
    sum += 8+byteSize(_MSs);
    return sum;
  }
}<|MERGE_RESOLUTION|>--- conflicted
+++ resolved
@@ -151,7 +151,6 @@
 
     // Now roll the split-point across the bins.  There are 2 ways to do this:
     // split left/right based on being less than some value, or being equal/
-<<<<<<< HEAD
     // not-equal to some value.  Equal/not-equal makes sense for catagoricals
     // but both splits could work for any integral datatype.  Do the less-than
     // splits first.
@@ -165,52 +164,27 @@
       if( (se < best_se0+best_se1) || // Strictly less error?
           // Or tied MSE, then pick split towards middle bins
           se == (best_se0+best_se1) && best < (_nbins>>1) ) {
-        best_se0 = MS0[2*b+1]; 
-        best_se1 = MS1[2*b+1]; 
+        best_se0 = MS0[2*b+1];   best_se1 = MS1[2*b+1]; 
         best = b;
       }
-=======
-    // not-equal to some value.  Equal/not-equal makes sense for catagoricals.
-    // Do the less-than splits first.
-    double mseAll=0;
-    assert (mseAll = mse(M1,S1,n1))==mseAll || true;
-    DTree.Split best = DTree.Split.make(col,-1,false,0L,0L,Double.MAX_VALUE,Double.MAX_VALUE,(float[])null,null);
-    for( int b=0; b<_nbins; b++ ) {
-      double mse0 = mse(M0,S0,n0);
-      double mse1 = mse(M1,S1,n1);
-      double mse = (mse0*n0+mse1*n1)/(n0+n1);
-      if( mse < best.mse() || (best._bin<((_nbins+1)/2) && mse==best.mse()) )
-        best = DTree.Split.make(col,b,false,n0,n1,mse0,mse1,M0,M1);
-      // Move mean/var across split point
-      n0 = add( M0, S0, n0, _Ms[b], _Ss[b], _bins[b]);
-      n1 = sub( M1, S1, n1, _Ms[b], _Ss[b], _bins[b]);
->>>>>>> 0fdb2e21
     }
 
     // If the min==max, we can also try an equality-based split
-    //System.out.println(Arrays.toString(MS0)+" : "+Arrays.toString(ns0));
-    //System.out.println(Arrays.toString(MS1)+" : "+Arrays.toString(ns1));
     if( _isInt > 0 && _step == 1.0f ) { // For any integral (not float) column
       for( int b=1; b<=_nbins-1; b++ ) {
         if( _bins[b] == 0 ) continue;       // Ignore empty splits
         assert _mins[b] == _maxs[b] : "int col, step of 1.0 "+_mins[b]+".."+_maxs[b]+" "+this+" "+Arrays.toString(MS0)+":"+Arrays.toString(ns0);
-        //System.out.println("mse0="+MS0[2*(b+0)+1]+", mseX="+_MSs[2*(b+0)+1]+", mse1="+MS1[2*(b+1)+1]);
-        
         double m0 = MS0[2*(b+0)+0],  m1 = MS1[2*(b+1)+0];
         double s0 = MS0[2*(b+0)+1],  s1 = MS1[2*(b+1)+1];
         long   k0 = ns0[   b+0   ],  k1 = ns1[   b+1   ];
         if( k0==0 && k1==0 ) continue;
         double delta=m1-m0;
         double mi = (k0*m0+k1*m1)/(k0+k1); // Mean of included set
-        double si = s0+s1+delta*delta*k0*k1/(k0+k1); // 2nd moment
-        double se = si + _MSs[2*(b+0)+1]; // The included set, plus the excluded single bin
-        
-        if( se < best_se0+best_se1 ) {      // Strictly less error?
-          //System.out.println("Equality best for bin="+b+" col="+_name+", was se0="+best_se0+", se1="+best_se1+" splitting @ "+best+", new se="+se+"="+si+"+"+_MSs[2*(b+0)+1]+" "+(ns0[b+0]+ns1[b+1])+" "+_bins[b+0]);
-          best_se0 = si;
-          best_se1 = _MSs[2*(b+0)+1];
-          best = b;
-          equal = true;           // Equality check
+        double si = s0+s1+delta*delta*k0*k1/(k0+k1); // 2nd moment of included set
+        double sx = _MSs[2*(b+0)+1];                 // The excluded single bin
+        if( si+sx < best_se0+best_se1 ) { // Strictly less error?
+          best_se0 = si;   best_se1 = sx;
+          best = b;        equal = true; // Equality check
         }
       }
     }
