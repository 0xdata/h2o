--- conflicted
+++ resolved
@@ -109,12 +109,8 @@
     }
   }
 
-<<<<<<< HEAD
+  /* Attributes and functions of the PCA model */
   public static class PCAModel extends water.OldModel {
-=======
-  /* Attributes and functions of the PCA model */
-  public static class PCAModel extends water.Model {
->>>>>>> 4789982f
     String _error;
     Status _status;
     final int[] _colCatMap;
@@ -142,30 +138,6 @@
       return Key.make(KEY_PREFIX + Key.make());
     }
 
-<<<<<<< HEAD
-    //public PCAModel() {
-    //  _status = Status.NotStarted;
-    //  _colCatMap = null;
-    //  _sdev = null;
-    //  _propVar = null;
-    //  _eigVec = null;
-    //  _response = 0;
-    //  _pcaParams = null;
-    //  _num_pc = 1;
-    //}
-=======
-    public PCAModel() {
-      _status = Status.NotStarted;
-      _colCatMap = null;
-      _sdev = null;
-      _propVar = null;
-      _eigVec = null;
-      _response = 0;
-      _pcaParams = null;
-      _rank = 0;
-      _num_pc = 1;
-    }
->>>>>>> 4789982f
 
     public PCAModel(Status status, float progress, Key k, DataFrame data, double[] sdev, double[] propVar,
         double[][] eigVec, int rank, int response, int num_pc, PCAParams pcaps) {
