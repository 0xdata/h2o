package hex;

import java.util.Arrays;
import java.util.Comparator;

import org.apache.commons.lang.ArrayUtils;

import jsr166y.CountedCompleter;
import hex.DGLM.*;
import hex.DGLM.GLMModel.Status;
import hex.NewRowVecTask.DataFrame;
import hex.NewRowVecTask.JobCancelledException;
import water.*;
import water.H2O.H2OCountedCompleter;
import water.Job.ChunkProgressJob;
import water.api.Constants;

import com.google.gson.*;

import Jama.Matrix;
import Jama.SingularValueDecomposition;

public abstract class DPCA {
  public static class PCAJob extends ChunkProgressJob {
    public PCAJob(ValueArray data, Key dest) {
      super("PCA(" + data._key.toString() + ")", dest, data.chunks() * 2);
    }

    public boolean isDone() {
      return DKV.get(self()) == null;
    }

    @Override public float progress() {
      ChunkProgress progress = UKV.get(progressKey());
      return (progress != null ? progress.progress() : 0);
    }
  }

  public static class PCAParams extends Iced {
<<<<<<< HEAD
    public double _tol = 0.0;
=======
    public double _tol = 0;
>>>>>>> 9ef8adc3

    public PCAParams(double tol) {
      _tol = tol;
    }

    public JsonObject toJson() {
      JsonObject res = new JsonObject();
<<<<<<< HEAD
=======
      // res.addProperty("numPC", _num_pc);
>>>>>>> 9ef8adc3
      res.addProperty("tolerance", _tol);
      return res;
    }
  }

  public static class PCAModel extends water.Model {
    String _error;
    Status _status;
    final int[] _colCatMap;
    final int _response;
<<<<<<< HEAD

=======
    public final boolean _standardized;

    public final int _num_pc;
>>>>>>> 9ef8adc3
    public final PCAParams _pcaParams;
    public final double[] _sdev;
    public final double[] _propVar;
    public final double[][] _eigVec;
    public final double _num_pc;
    public final boolean _standardized;

    public Status status() {
      return _status;
    }

    public String error() {
      return _error;
    }

    public static final String NAME = PCAModel.class.getSimpleName();
    public static final String KEY_PREFIX = "__PCAModel_";

    public static final Key makeKey() {
      return Key.make(KEY_PREFIX + Key.make());
    }

    public PCAModel() {
      _status = Status.NotStarted;
      _colCatMap = null;
      _sdev = null;
      _propVar = null;
      _eigVec = null;
      _response = 0;
      _num_pc = 1;
      _standardized = true;
      _pcaParams = null;
      _num_pc = 1;
      _standardized = true;
    }

    public PCAModel(Status status, float progress, Key k, DataFrame data, double[] sdev, double[] propVar,
        double[][] eigVec, int response, int num_pc, PCAParams pcaps) {
<<<<<<< HEAD
      this(status, progress, k, data._ary, data._modelDataMap, data._colCatMap, sdev, propVar, eigVec, response, data._standardized, num_pc, pcaps);
=======
      this(status, progress, k, data._ary, data._modelDataMap, data._colCatMap, sdev, propVar, eigVec, response,
          data._standardized, num_pc, pcaps);
>>>>>>> 9ef8adc3
    }

    public PCAModel(Status status, float progress, Key k, ValueArray ary, int[] colIds, int[] colCatMap, double[] sdev,
        double[] propVar, double[][] eigVec, int response, boolean standardized, int num_pc, PCAParams pcap) {
      super(k, colIds, ary._key);
      _status = status;
      _colCatMap = colCatMap;
      _sdev = sdev;
      _propVar = propVar;
      _eigVec = eigVec;
      _response = response;
      _standardized = standardized;
      _num_pc = num_pc;
      _pcaParams = pcap;
      _num_pc = num_pc;
      _standardized = standardized;
    }

    public void store() {
      UKV.put(_selfKey, this);
    }

    @Override protected double score0(double[] data) {
      throw H2O.unimpl();
    }

    @Override public JsonObject toJson() {
      JsonObject res = new JsonObject();
      res.addProperty(Constants.VERSION, H2O.VERSION);
      res.addProperty(Constants.TYPE, PCAModel.class.getName());
      res.addProperty(Constants.MODEL_KEY, _selfKey.toString());
      res.add("PCAParams", _pcaParams.toJson());

      // Add standard deviation to output
      JsonObject sdev = new JsonObject();
      JsonObject prop = new JsonObject();
      for(int i = 0; i < _sdev.length; i++) {
        sdev.addProperty("PC" + i, _sdev[i]);
        prop.addProperty("PC" + i, _propVar[i]);
      }
      res.add("stdDev", sdev);
      res.add("propVar", prop);

      // Add eigenvectors to output
      // Singular values ordered in weakly descending order
      JsonArray eigvec = new JsonArray();
      for(int i = 0; i < _eigVec.length; i++) {
        JsonObject vec = new JsonObject();
        for(int j = 0; j < _eigVec[i].length; j++)
          vec.addProperty(_va._cols[j]._name, _eigVec[i][j]);
        eigvec.add(vec);
      }
      res.add("eigenvectors", eigvec);
      return res;
    };
  }

  static class reverseDouble implements Comparator<Double> {
    public int compare(Double a, Double b) {
        return b.compareTo(a);
<<<<<<< HEAD
      }
    }
=======
    }
  }
>>>>>>> 9ef8adc3

  private static int getNumPC(double[] sdev, double tol) {
    if(sdev == null) return 0;
    double cutoff = Math.pow(tol,2)*sdev[0];
    int ind = Arrays.binarySearch(ArrayUtils.toObject(sdev), cutoff, new reverseDouble());
<<<<<<< HEAD
    return Math.abs(ind + 1);
=======
    return Math.abs(ind+1);
>>>>>>> 9ef8adc3
  }

  public static PCAJob startPCAJob(Key dest, final DataFrame data, final PCAParams params) {
    if(dest == null) dest = PCAModel.makeKey();
    final PCAJob job = new PCAJob(data._ary, dest);
    final double[] sdev = null;
    final double[] propVar = null;
    final double[][] eigVec = null;

<<<<<<< HEAD
    UKV.put(job.dest(), new PCAModel(Status.ComputingModel, 0.0f, job.dest(), data, sdev, propVar, eigVec, 0, 0, params));
=======
    UKV.put(job.dest(), new PCAModel(Status.ComputingModel, 0.0f, job.dest(), data, sdev, propVar, eigVec, 0, 1, params));
>>>>>>> 9ef8adc3
    final H2OCountedCompleter fjtask = new H2OCountedCompleter() {
      @Override public void compute2() {
        try {
          buildModel(job, job.dest(), data, params);
          assert !job.cancelled();
          job.remove();
        } catch( JobCancelledException e ) {
          UKV.remove(job.dest());
        }
        tryComplete();
      }

      @Override public boolean onExceptionalCompletion(Throwable ex, CountedCompleter caller) {
        if( job != null ) job.onException(ex);
        return super.onExceptionalCompletion(ex, caller);
      }
    };
    H2O.submitTask(job.start(fjtask));
    return job;
  }

  public static PCAModel buildModel(Job job, Key resKey, DataFrame data, PCAParams params) throws JobCancelledException {
    if(resKey == null) resKey = PCAModel.makeKey();

    // Run SVD on Gram matrix
    GramMatrixFunc gramF = new GramMatrixFunc(data, new GLMParams(Family.gaussian), null);
    Gram gram = gramF.apply(job, data);
    Matrix myGram = new Matrix(gram.getXX());   // X'X/n where n = num rows
    int nfeat = myGram.getRowDimension();
    SingularValueDecomposition mySVD = myGram.svd();

    // Compute standard deviation from eigenvalues
    double[] Sval = mySVD.getSingularValues();
<<<<<<< HEAD
=======
    // int ncomp = Math.min(num_pc, Sval.length);
>>>>>>> 9ef8adc3
    int ncomp = getNumPC(Sval, params._tol);
    double[] sdev = new double[ncomp];
    double totVar = 0;
    for(int i = 0; i < ncomp; i++) {
      sdev[i] = Math.sqrt(Sval[i]);
      totVar += Sval[i];
    }

    // Extract eigenvectors
    Matrix eigV = mySVD.getV();
    double[][] eigVec = eigV.getMatrix(0,nfeat-1,0,ncomp-1).transpose().getArray();

    // Singular values ordered in weakly descending order
    double[] propVar = new double[ncomp];    // Proportion of total variance
    for(int i = 0; i < ncomp; i++) {
      // eigVec[i] = eigV.getMatrix(0,nfeat-1,i,i).getColumnPackedCopy();
      propVar[i] = Sval[i]/totVar;
    }

    PCAModel myModel = new PCAModel(Status.Done, 0.0f, resKey, data, sdev, propVar, eigVec, 0, ncomp, params);
    myModel.store();
    return myModel;
  }
}<|MERGE_RESOLUTION|>--- conflicted
+++ resolved
@@ -37,11 +37,7 @@
   }
 
   public static class PCAParams extends Iced {
-<<<<<<< HEAD
-    public double _tol = 0.0;
-=======
     public double _tol = 0;
->>>>>>> 9ef8adc3
 
     public PCAParams(double tol) {
       _tol = tol;
@@ -49,10 +45,6 @@
 
     public JsonObject toJson() {
       JsonObject res = new JsonObject();
-<<<<<<< HEAD
-=======
-      // res.addProperty("numPC", _num_pc);
->>>>>>> 9ef8adc3
       res.addProperty("tolerance", _tol);
       return res;
     }
@@ -63,18 +55,12 @@
     Status _status;
     final int[] _colCatMap;
     final int _response;
-<<<<<<< HEAD
-
-=======
-    public final boolean _standardized;
-
-    public final int _num_pc;
->>>>>>> 9ef8adc3
+
     public final PCAParams _pcaParams;
     public final double[] _sdev;
     public final double[] _propVar;
     public final double[][] _eigVec;
-    public final double _num_pc;
+    public final int _num_pc;
     public final boolean _standardized;
 
     public Status status() {
@@ -99,8 +85,6 @@
       _propVar = null;
       _eigVec = null;
       _response = 0;
-      _num_pc = 1;
-      _standardized = true;
       _pcaParams = null;
       _num_pc = 1;
       _standardized = true;
@@ -108,12 +92,7 @@
 
     public PCAModel(Status status, float progress, Key k, DataFrame data, double[] sdev, double[] propVar,
         double[][] eigVec, int response, int num_pc, PCAParams pcaps) {
-<<<<<<< HEAD
       this(status, progress, k, data._ary, data._modelDataMap, data._colCatMap, sdev, propVar, eigVec, response, data._standardized, num_pc, pcaps);
-=======
-      this(status, progress, k, data._ary, data._modelDataMap, data._colCatMap, sdev, propVar, eigVec, response,
-          data._standardized, num_pc, pcaps);
->>>>>>> 9ef8adc3
     }
 
     public PCAModel(Status status, float progress, Key k, ValueArray ary, int[] colIds, int[] colCatMap, double[] sdev,
@@ -125,8 +104,6 @@
       _propVar = propVar;
       _eigVec = eigVec;
       _response = response;
-      _standardized = standardized;
-      _num_pc = num_pc;
       _pcaParams = pcap;
       _num_pc = num_pc;
       _standardized = standardized;
@@ -174,23 +151,14 @@
   static class reverseDouble implements Comparator<Double> {
     public int compare(Double a, Double b) {
         return b.compareTo(a);
-<<<<<<< HEAD
-      }
-    }
-=======
-    }
-  }
->>>>>>> 9ef8adc3
+      }
+    }
 
   private static int getNumPC(double[] sdev, double tol) {
     if(sdev == null) return 0;
     double cutoff = Math.pow(tol,2)*sdev[0];
     int ind = Arrays.binarySearch(ArrayUtils.toObject(sdev), cutoff, new reverseDouble());
-<<<<<<< HEAD
-    return Math.abs(ind + 1);
-=======
     return Math.abs(ind+1);
->>>>>>> 9ef8adc3
   }
 
   public static PCAJob startPCAJob(Key dest, final DataFrame data, final PCAParams params) {
@@ -200,11 +168,7 @@
     final double[] propVar = null;
     final double[][] eigVec = null;
 
-<<<<<<< HEAD
     UKV.put(job.dest(), new PCAModel(Status.ComputingModel, 0.0f, job.dest(), data, sdev, propVar, eigVec, 0, 0, params));
-=======
-    UKV.put(job.dest(), new PCAModel(Status.ComputingModel, 0.0f, job.dest(), data, sdev, propVar, eigVec, 0, 1, params));
->>>>>>> 9ef8adc3
     final H2OCountedCompleter fjtask = new H2OCountedCompleter() {
       @Override public void compute2() {
         try {
@@ -238,10 +202,6 @@
 
     // Compute standard deviation from eigenvalues
     double[] Sval = mySVD.getSingularValues();
-<<<<<<< HEAD
-=======
-    // int ncomp = Math.min(num_pc, Sval.length);
->>>>>>> 9ef8adc3
     int ncomp = getNumPC(Sval, params._tol);
     double[] sdev = new double[ncomp];
     double totVar = 0;
