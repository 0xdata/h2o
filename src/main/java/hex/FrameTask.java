--- conflicted
+++ resolved
@@ -12,25 +12,6 @@
 public abstract class FrameTask<T extends FrameTask<T>> extends MRTask2<T>{
   final protected DataInfo _dinfo;
   final Job _job;
-<<<<<<< HEAD
-=======
-
-  protected int _nums = -1;
-  public final int nums(){return _nums;}
-  protected int _cats = -1;
-  public final int cats(){return _cats;}
-  // offsets of categorical variables
-  // each categorical with n levels is virtually expanded into a binary vector of length n-1.
-  // _catOffsets basically hold a sum of cardinalities of all preceding categorical variables
-  // to be able to address correct elements in the beta vector (which must be fully expanded).
-  protected int [] _catOffsets;
-  public final int [] catOffsets(){return _catOffsets;}
-  // data-regularization params
-  protected double [] _normSub; // means to be subtracted
-  public final double [] normSub(){return _normSub;}
-  protected double [] _normMul; // 1/sigma to multiply each numeric param with
-  public final double [] normMul(){return _normMul;}
->>>>>>> 04d50a99
   double    _ymu = Double.NaN; // mean of the response
   // size of the expanded vector of parameters
 
@@ -205,19 +186,11 @@
         nums[i-_dinfo._cats] = d;
       }
       if(outputs != null && outputs.length > 0){
-<<<<<<< HEAD
         if(!_dinfo._hasResponse) processRow(nums, ncats, cats,outputs);
         else processRow(nums, ncats, cats,chunks[chunks.length-1].at0(r),outputs);
       } else {
         if(!_dinfo._hasResponse) processRow(nums, ncats, cats);
         else processRow(nums, ncats, cats,chunks[chunks.length-1].at0(r));
-=======
-        if(!_hasResponse) processRow(nums, ncats, cats,outputs);
-        else processRow(nums, ncats, cats,response(chunks[chunks.length-1].at0(r)),outputs);
-      } else {
-        if(!_hasResponse) processRow(nums, ncats, cats);
-        else processRow(nums, ncats, cats,response(chunks[chunks.length-1].at0(r)));
->>>>>>> 04d50a99
       }
     }
     chunkDone();
