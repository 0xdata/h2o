package hex;

import water.H2O.H2OCountedCompleter;
import water.Iced;
import water.Job;
import water.Job.JobCancelledException;
import water.MRTask2;
import water.MemoryManager;
import water.fvec.Chunk;
import water.fvec.Frame;
import water.fvec.NewChunk;
import water.fvec.Vec;
import water.util.Log;
import water.util.Utils;

import java.util.ArrayList;
import java.util.Arrays;
import java.util.Random;

public abstract class FrameTask<T extends FrameTask<T>> extends MRTask2<T>{
  final protected DataInfo _dinfo;
  final Job _job;
  double    _ymu = Double.NaN; // mean of the response
  // size of the expanded vector of parameters

  protected float _useFraction = 1.0f;
  protected boolean _shuffle = false;

  public FrameTask(Job job, DataInfo dinfo) {
    this(job,dinfo,null);
  }
  public FrameTask(Job job, DataInfo dinfo, H2OCountedCompleter cmp) {
    super(cmp);
    _job = job;
    _dinfo = dinfo;
  }
  protected FrameTask(FrameTask ft){
    _dinfo = ft._dinfo;
    _job = ft._job;
    _useFraction = ft._useFraction;
    _shuffle = ft._shuffle;
  }
  public final double [] normMul(){return _dinfo._normMul;}
  public final double [] normSub(){return _dinfo._normSub;}
  public final double [] normRespMul(){return _dinfo._normMul;}
  public final double [] normRespSub(){return _dinfo._normSub;}

  /**
   * Method to process one row of the data for GLM functions.
   * Numeric and categorical values are passed separately, as is response.
   * Categoricals are passed as absolute indexes into the expanded beta vector, 0-levels are skipped
   * (so the number of passed categoricals will not be the same for every row).
   *
   * Categorical expansion/indexing:
   *   Categoricals are placed in the beginning of the beta vector.
   *   Each cat variable with n levels is expanded into n-1 independent binary variables.
   *   Indexes in cats[] will point to the appropriate coefficient in the beta vector, so e.g.
   *   assume we have 2 categorical columns both with values A,B,C, then the following rows will have following indexes:
   *      A,A - ncats = 0, we do not pass any categorical here
   *      A,B - ncats = 1, indexes = [2]
   *      B,B - ncats = 2, indexes = [0,2]
   *      and so on
   *
   * @param gid      - global id of this row, in [0,_adaptedFrame.numRows())
   * @param nums     - numeric values of this row
   * @param ncats    - number of passed (non-zero) categoricals
   * @param cats     - indexes of categoricals into the expanded beta-vector.
   * @param response - numeric value for the response
   */
  protected void processRow(long gid, double [] nums, int ncats, int [] cats, double [] response){throw new RuntimeException("should've been overriden!");}
  protected void processRow(long gid, double [] nums, int ncats, int [] cats, double [] response, NewChunk [] outputs){throw new RuntimeException("should've been overriden!");}


  public static class DataInfo extends Iced {
    public Frame _adaptedFrame;
    public final int _responses; // number of responses
    public final boolean _standardize;
    public final boolean _standardize_response;
    public final boolean _useAllFactorLevels;
    public final int _nums;
    public final int _cats;
    public final int [] _catOffsets;
    public final double [] _normMul;
    public final double [] _normSub;
    public final double [] _normRespMul;
    public final double [] _normRespSub;
    public final int _foldId;
    public final int _nfolds;

    private DataInfo(DataInfo dinfo, int foldId, int nfolds){
      assert dinfo._catLvls == null:"Should not be called with filtered levels (assuming the selected levels may change with fold id) ";
      _standardize = dinfo._standardize;
      _standardize_response = dinfo._standardize_response;
      _responses = dinfo._responses;
      _nums = dinfo._nums;
      _cats = dinfo._cats;
      _adaptedFrame = dinfo._adaptedFrame;
      _catOffsets = dinfo._catOffsets;
      _normMul = dinfo._normMul;
      _normSub = dinfo._normSub;
      _normRespMul = dinfo._normRespMul;
      _normRespSub = dinfo._normRespSub;
      _foldId = foldId;
      _nfolds = nfolds;
      _useAllFactorLevels = dinfo._useAllFactorLevels;
      _catLvls = null;
    }
    public DataInfo(Frame fr, int hasResponses, boolean useAllFactorLvls, double [] normSub, double [] normMul) {
      this(fr,hasResponses,useAllFactorLvls, normSub,normMul,null,null);
    }
    public DataInfo(Frame fr, int hasResponses, boolean useAllFactorLvls, double [] normSub, double [] normMul, double [] normRespSub, double [] normRespMul){
      this(fr,hasResponses,useAllFactorLvls,normSub != null && normMul != null, normRespSub != null && normRespMul != null);
      assert (normSub == null) == (normMul == null);
      assert (normRespSub == null) == (normRespMul == null);
      if(normSub != null && normMul != null){
        System.arraycopy(normSub, 0, _normSub, 0, normSub.length);
        System.arraycopy(normMul, 0, _normMul, 0, normMul.length);
      }
      if(normRespSub != null && normRespMul != null){
        System.arraycopy(normRespSub, 0, _normRespSub, 0, normRespSub.length);
        System.arraycopy(normRespMul, 0, _normRespMul, 0, normRespMul.length);
      }
    }

    final int [][] _catLvls;

    /**
     * Prepare a Frame (with a single response) to be processed by the FrameTask
     * 1) Place response at the end
     * 2) (Optionally) Remove columns with constant values or with greater than 20% NaNs
     * 3) Possibly turn integer categoricals into enums
     *
     * @param source A frame to be expanded and sanity checked
     * @param response (should be part of source)
     * @param toEnum Whether or not to turn categoricals into enums
     * @param dropConstantCols Whether or not to drop constant columns
     * @return Frame to be used by FrameTask
     */
    public static Frame prepareFrame(Frame source, Vec response, int[] ignored_cols, boolean toEnum, boolean dropConstantCols, boolean dropNACols) {
      Frame fr = new Frame(source._names.clone(), source.vecs().clone());
      if (ignored_cols != null) fr.remove(ignored_cols);
      final Vec[] vecs =  fr.vecs();

      // put response to the end (if not already)
      for(int i = 0; i < vecs.length-1; ++i) {
        if(vecs[i] == response){
          final String n = fr._names[i];
          if (toEnum && !vecs[i].isEnum()) fr.add(n, fr.remove(i).toEnum()); //convert int classes to enums
          else fr.add(n, fr.remove(i));
          break;
        }
      }
      // special case for when response was at the end already
      if (toEnum && !response.isEnum() && vecs[vecs.length-1] == response) {
        final String n = fr._names[vecs.length-1];
        fr.add(n, fr.remove(vecs.length-1).toEnum());
      }

      ArrayList<Integer> constantOrNAs = new ArrayList<Integer>();
      {
        ArrayList<Integer> constantCols = new ArrayList<Integer>();
        ArrayList<Integer> NACols = new ArrayList<Integer>();
        for(int i = 0; i < vecs.length-1; ++i) {
          // remove constant cols and cols with too many NAs
          final boolean dropconstant = dropConstantCols && vecs[i].min() == vecs[i].max();
          final boolean droptoomanyNAs = dropNACols && vecs[i].naCnt() > vecs[i].length()*1;
          if(dropconstant) {
            constantCols.add(i);
          } else if (droptoomanyNAs) {
            NACols.add(i);
          }
        }
        constantOrNAs.addAll(constantCols);
        constantOrNAs.addAll(NACols);

        // Report what is dropped
        String msg = "";
        if (constantCols.size() > 0) msg += "Dropping constant column(s): ";
        for (int i : constantCols) msg += fr._names[i] + " ";
        if (NACols.size() > 0) msg += "Dropping column(s) with too many missing values: ";
        for (int i : NACols) msg += fr._names[i] + " (" + String.format("%.2f", vecs[i].naCnt() * 100. / vecs[i].length()) + "%) ";
        for (String s : msg.split("\n")) Log.info(s);
      }
      if(!constantOrNAs.isEmpty()){
        int [] cols = new int[constantOrNAs.size()];
        for(int i = 0; i < cols.length; ++i)
          cols[i] = constantOrNAs.get(i);
        fr.remove(cols);
      }
      return fr;
    }

    public static Frame prepareFrame(Frame source, int[] ignored_cols, boolean toEnum, boolean dropConstantCols, boolean dropNACols) {
      Frame fr = new Frame(source._names.clone(), source.vecs().clone());
      if (ignored_cols != null) fr.remove(ignored_cols);
      final Vec[] vecs =  fr.vecs();

      ArrayList<Integer> constantOrNAs = new ArrayList<Integer>();
      {
        ArrayList<Integer> constantCols = new ArrayList<Integer>();
        ArrayList<Integer> NACols = new ArrayList<Integer>();
        for(int i = 0; i < vecs.length; ++i) {
          // remove constant cols and cols with too many NAs
          final boolean dropconstant = dropConstantCols && vecs[i].min() == vecs[i].max();
          final boolean droptoomanyNAs = dropNACols && vecs[i].naCnt() > vecs[i].length()*0.2;
          if(dropconstant) {
            constantCols.add(i);
          } else if (droptoomanyNAs) {
            NACols.add(i);
          }
        }
        constantOrNAs.addAll(constantCols);
        constantOrNAs.addAll(NACols);

        // Report what is dropped
        String msg = "";
        if (constantCols.size() > 0) msg += "Dropping constant column(s): ";
        for (int i : constantCols) msg += fr._names[i] + " ";
        if (NACols.size() > 0) msg += "Dropping column(s) with too many missing values: ";
        for (int i : NACols) msg += fr._names[i] + " (" + String.format("%.2f", vecs[i].naCnt() * 100. / vecs[i].length()) + "%) ";
        for (String s : msg.split("\n")) Log.info(s);
      }
      if(!constantOrNAs.isEmpty()){
        int [] cols = new int[constantOrNAs.size()];
        for(int i = 0; i < cols.length; ++i)
          cols[i] = constantOrNAs.get(i);
        fr.remove(cols);
      }
      return fr;
    }

    public static Frame prepareFrame(Frame source, Vec response, int[] ignored_cols, boolean toEnum, boolean dropConstantCols) {
      return prepareFrame(source, response, ignored_cols, toEnum, dropConstantCols, false);
    }

    public DataInfo(Frame fr, int nResponses, boolean useAllFactors, boolean standardize) {
      this(fr, nResponses, useAllFactors, standardize, false);
    }


    //new DataInfo(f,catLvls, _responses, _standardize, _standardize_response);
    private DataInfo(Frame fr, int [][] catLevels, int responses, boolean standardize, boolean standardizeResponse, int nfolds, int foldId){
      _adaptedFrame = fr;
      _catOffsets = MemoryManager.malloc4(catLevels.length+1);
      int s = 0;

      for(int i = 0; i < catLevels.length; ++i){
        _catOffsets[i] = s;
        s += catLevels[i].length;
      }
      _catLvls = catLevels;
      _catOffsets[_catOffsets.length-1] = s;
      _responses = responses;
      _cats = catLevels.length;
      _nums = fr.numCols()-_cats - responses;
      if((_standardize = standardize) && _nums > 0){
        _normMul = MemoryManager.malloc8d(_nums);
        _normSub = MemoryManager.malloc8d(_nums);
        for(int i = 0; i < _nums; ++i){
          Vec v = fr.vec(catLevels.length+i);
          _normMul[i] = (v.sigma() != 0)?1.0/v.sigma():1.0;
          _normSub[i] = v.mean();
        }
      } else {
        _normMul = null;
        _normSub = null;
      }
      if((_standardize_response = standardizeResponse) && responses > 0){
        _normRespMul = MemoryManager.malloc8d(responses);
        _normRespSub = MemoryManager.malloc8d(responses);
        for(int i = 0; i < responses; ++i){
          Vec v = fr.vec(fr.numCols()-responses+i);
          _normRespSub[i] = (v.sigma() != 0)?1.0/v.sigma():1.0;
          _normRespSub[i] = v.mean();
        }
      } else {
        _normRespMul = null;
        _normRespSub = null;
      }
      _useAllFactorLevels = false;
      _adaptedFrame.reloadVecs();
      _nfolds = nfolds;
      _foldId = foldId;
    }
    public DataInfo(Frame fr, int nResponses, boolean useAllFactorLevels, boolean standardize, boolean standardize_response){
      _nfolds = _foldId = 0;
      _standardize = standardize;
      _standardize_response = standardize_response;
      _responses = nResponses;
      _useAllFactorLevels = useAllFactorLevels;
      _catLvls = null;
      final Vec [] vecs = fr.vecs();
      final int n = vecs.length-_responses;
      if (n < 1) throw new IllegalArgumentException("Training data must have at least one column.");
      int [] nums = MemoryManager.malloc4(n);
      int [] cats = MemoryManager.malloc4(n);
      int nnums = 0, ncats = 0;
      for(int i = 0; i < n; ++i){
        if(vecs[i].isEnum())
          cats[ncats++] = i;
        else
          nums[nnums++] = i;
      }
      _nums = nnums;
      _cats = ncats;
      // sort the cats in the decreasing order according to their size
      for(int i = 0; i < ncats; ++i)
        for(int j = i+1; j < ncats; ++j)
          if(vecs[cats[i]].domain().length < vecs[cats[j]].domain().length){
            int x = cats[i];
            cats[i] = cats[j];
            cats[j] = x;
          }
      Vec [] vecs2 = vecs.clone();
      String [] names = fr._names.clone();
      _catOffsets = MemoryManager.malloc4(ncats+1);
      int len = _catOffsets[0] = 0;

      for(int i = 0; i < ncats; ++i){
        Vec v = (vecs2[i] = vecs[cats[i]]);
        names[i] = fr._names[cats[i]];
        _catOffsets[i+1] = (len += v.domain().length - (useAllFactorLevels?0:1));
      }
      if(standardize){
        _normSub = MemoryManager.malloc8d(nnums);
        _normMul = MemoryManager.malloc8d(nnums); Arrays.fill(_normMul, 1);
      } else _normSub = _normMul = null;
      for(int i = 0; i < nnums; ++i){
        Vec v = (vecs2[i+ncats] = vecs[nums[i]]);
        names[i+ncats] = fr._names[nums[i]];
        if(standardize){
          _normSub[i] = v.mean();
          _normMul[i] = v.sigma() != 0 ? 1.0/v.sigma() : 1.0;
        }
      }

      if(standardize_response){
        _normRespSub = MemoryManager.malloc8d(_responses);
        _normRespMul = MemoryManager.malloc8d(_responses); Arrays.fill(_normRespMul, 1);
      } else _normRespSub = _normRespMul = null;
      for(int i = 0; i < _responses; ++i){
        Vec v = (vecs2[nnums+ncats+i] = vecs[nnums+ncats+i]);
        if(standardize_response){
          _normRespSub[i] = v.mean();
          _normRespMul[i] = v.sigma() != 0 ? 1.0/v.sigma() : 1.0;
//          Log.info("normalization for response[" + i + ": mul " + _normRespMul[i] + ", sub " + _normRespSub[i]);
        }
      }
      _adaptedFrame = new Frame(names,vecs2);
      _adaptedFrame.reloadVecs();
    }

    public DataInfo filterExpandedColumns(int [] cols){
      int i = 0, j = 0, ignoredCnt = 0;
      //public DataInfo(Frame fr, int hasResponses, boolean useAllFactorLvls, double [] normSub, double [] normMul, double [] normRespSub, double [] normRespMul){
      int [][] catLvls = new int[_cats][];
      int [] ignoredCols = MemoryManager.malloc4(_nums + _cats);
      // first do categoricals...
      while(i < cols.length && cols[i] < _catOffsets[_catOffsets.length-1]){
        int [] levels = MemoryManager.malloc4(_catOffsets[j+1] - _catOffsets[j]);
        int k = 0;
        while(i < cols.length && cols[i] < _catOffsets[j+1])
          levels[k++] = cols[i++]-_catOffsets[j];
        if(k > 0)
          catLvls[j] = Arrays.copyOf(levels, k);
        ++j;
      }
      for(int k =0; k < catLvls.length; ++k)
        if(catLvls[k] == null)ignoredCols[ignoredCnt++] = k;
      if(ignoredCnt > 0){
        int [][] c = new int[_cats-ignoredCnt][];
        int y = 0;
        for(int x = 0; x < catLvls.length; ++x)
          if(catLvls[x] != null) c[y++] = catLvls[x];
        assert y == c.length;
        catLvls = c;
      }
      // now numerics
      int prev = j = 0;
      for(; i < cols.length; ++i){
        for(int k = prev; k < (cols[i]-numStart()); ++k ){
          ignoredCols[ignoredCnt++] = k+_cats;
          ++j;
        }
        prev = ++j;
      }
      for(int k = prev; k < _nums; ++k)
        ignoredCols[ignoredCnt++] = k+_cats;
      Frame f = new Frame(_adaptedFrame.names().clone(),_adaptedFrame.vecs().clone());
      if(ignoredCnt > 0) f.remove(Arrays.copyOf(ignoredCols,ignoredCnt));
      assert catLvls.length < f.numCols():"cats = " + catLvls.length + " numcols = " + f.numCols();
      return new DataInfo(f,catLvls, _responses, _standardize, _standardize_response, _nfolds, _foldId);
    }
    public String toString(){
      return "";
    }
    public DataInfo getFold(int foldId, int nfolds){
      return new DataInfo(this, foldId, nfolds);
    }
    public final int fullN(){return _nums + _catOffsets[_cats];}
    public final int largestCat(){return _cats > 0?_catOffsets[1]:0;}
    public final int numStart(){return _catOffsets[_cats];}
    public final String [] coefNames(){
      int k = 0;
      final int n = fullN();
      String [] res = new String[n];
      final Vec [] vecs = _adaptedFrame.vecs();
      for(int i = 0; i < _cats; ++i)
        for(int j = _useAllFactorLevels?0:1; j < vecs[i]._domain.length; ++j)
          res[k++] = _adaptedFrame._names[i] + "." + vecs[i]._domain[j];
      final int nums = n-k;
      for(int i = 0; i < nums; ++i)
        res[k+i] = _adaptedFrame._names[_cats+i];
      return res;
    }
  }

  @Override
  public T dfork(Frame fr){
    assert fr == _dinfo._adaptedFrame;
    return super.dfork(fr);
  }

  /**
   * Override this to initialize at the beginning of chunk processing.
   */
  protected void chunkInit(){}
  /**
   * Override this to do post-chunk processing work.
   */
  protected void chunkDone(){}


  /**
   * Extracts the values, applies regularization to numerics, adds appropriate offsets to categoricals,
   * and adapts response according to the CaseMode/CaseValue if set.
   */
  @Override public final void map(Chunk [] chunks, NewChunk [] outputs){
    if(_job != null && _job.self() != null && !Job.isRunning(_job.self()))throw new JobCancelledException();
    final int nrows = chunks[0]._len;
    final long offset = chunks[0]._start;
    chunkInit();
    double [] nums = MemoryManager.malloc8d(_dinfo._nums);
    int    [] cats = MemoryManager.malloc4(_dinfo._cats);
    double [] response = MemoryManager.malloc8d(_dinfo._responses);
    int start = 0;
    int end = nrows;

    boolean contiguous = false;
    Random skip_rng = null; //random generator for skipping rows

    //Example:
    // _useFraction = 0.8 -> 1 repeat with fraction = 0.8
    // _useFraction = 1.0 -> 1 repeat with fraction = 1.0
    // _useFraction = 1.1 -> 2 repeats with fraction = 0.55
    // _useFraction = 2.1 -> 3 repeats with fraction = 0.7
    // _useFraction = 3.0 -> 3 repeats with fraction = 1.0
    final int repeats = (int)Math.ceil(_useFraction);
    final float fraction = _useFraction / repeats;

    if (fraction < 1.0) {
      skip_rng = water.util.Utils.getDeterRNG(new Random().nextLong());
      if (contiguous) {
        final int howmany = (int)Math.ceil(fraction*nrows);
        if (howmany > 0) {
          start = skip_rng.nextInt(nrows - howmany);
          end = start + howmany;
        }
        assert(start < nrows);
        assert(end <= nrows);
      }
    }

    long[] shuf_map = null;
    if (_shuffle) {
      shuf_map = new long[end-start];
      for (int i=0;i<shuf_map.length;++i)
        shuf_map[i] = start + i;
      Utils.shuffleArray(shuf_map, new Random().nextLong());
    }
<<<<<<< HEAD
    OUTER:
    for(int rr = start; rr < end; ++rr){
      final int r = shuf_map != null ? (int)shuf_map[rr-start] : rr;
      if ((_dinfo._nfolds > 0 && (r % _dinfo._nfolds) == _dinfo._foldId)
              || (skip_rng != null && skip_rng.nextFloat() > _useFraction))continue;
      for(Chunk c:chunks)if(c.isNA0(r))continue OUTER; // skip rows with NAs!
      int i = 0, ncats = 0;
      for(; i < _dinfo._cats; ++i){
        int c = (int)chunks[i].at80(r);
        if(_dinfo._catLvls != null){ // some levels are ignored?
          c = Arrays.binarySearch(_dinfo._catLvls[i],c);
          if(c >= 0)
            cats[ncats++] = c + _dinfo._catOffsets[i];
        } else if(_dinfo._useAllFactorLevels)
          cats[ncats++] = c + _dinfo._catOffsets[i];
        else if(c != 0)
          cats[ncats++] = c + _dinfo._catOffsets[i]-1;
      }
      final int n = chunks.length-_dinfo._responses;
      for(;i < n;++i){
        double d = chunks[i].at0(r);
        if(_dinfo._normMul != null) d = (d - _dinfo._normSub[i-_dinfo._cats])*_dinfo._normMul[i-_dinfo._cats];
        nums[i-_dinfo._cats] = d;
      }
      for(i = 0; i < _dinfo._responses; ++i) {
        response[i] = chunks[chunks.length-_dinfo._responses + i].at0(r);
        if (_dinfo._normRespMul != null) response[i] = (response[i] - _dinfo._normRespSub[i])*_dinfo._normRespMul[i];
=======
    for(int rrr = 0; rrr < repeats; ++rrr) {
      OUTER:
      for (int rr = start; rr < end; ++rr) {
        final int r = shuf_map != null ? (int) shuf_map[rr - start] : rr;
        if ((_dinfo._nfolds > 0 && (r % _dinfo._nfolds) == _dinfo._foldId)
                || (skip_rng != null && skip_rng.nextFloat() > fraction)) continue;
        for (Chunk c : chunks) if (c.isNA0(r)) continue OUTER; // skip rows with NAs!
        int i = 0, ncats = 0;
        for (; i < _dinfo._cats; ++i) {
          int c = (int) chunks[i].at80(r);
          if (_dinfo._useAllFactorLevels)
            cats[ncats++] = c + _dinfo._catOffsets[i];
          else if (c != 0)
            cats[ncats++] = c + _dinfo._catOffsets[i] - 1;
        }
        final int n = chunks.length - _dinfo._responses;
        for (; i < n; ++i) {
          double d = chunks[i].at0(r);
          if (_dinfo._normMul != null) d = (d - _dinfo._normSub[i - _dinfo._cats]) * _dinfo._normMul[i - _dinfo._cats];
          nums[i - _dinfo._cats] = d;
        }
        for (i = 0; i < _dinfo._responses; ++i) {
          response[i] = chunks[chunks.length - _dinfo._responses + i].at0(r);
          if (_dinfo._normRespMul != null)
            response[i] = (response[i] - _dinfo._normRespSub[i]) * _dinfo._normRespMul[i];
        }
        if (outputs != null && outputs.length > 0)
          processRow(offset + r, nums, ncats, cats, response, outputs);
        else
          processRow(offset + r, nums, ncats, cats, response);
>>>>>>> 164a0a58
      }
      chunkDone();
    }
  }
}<|MERGE_RESOLUTION|>--- conflicted
+++ resolved
@@ -478,68 +478,37 @@
         shuf_map[i] = start + i;
       Utils.shuffleArray(shuf_map, new Random().nextLong());
     }
-<<<<<<< HEAD
+    for(int rrr = 0; rrr < repeats; ++rrr) {
     OUTER:
-    for(int rr = start; rr < end; ++rr){
-      final int r = shuf_map != null ? (int)shuf_map[rr-start] : rr;
-      if ((_dinfo._nfolds > 0 && (r % _dinfo._nfolds) == _dinfo._foldId)
-              || (skip_rng != null && skip_rng.nextFloat() > _useFraction))continue;
-      for(Chunk c:chunks)if(c.isNA0(r))continue OUTER; // skip rows with NAs!
-      int i = 0, ncats = 0;
-      for(; i < _dinfo._cats; ++i){
-        int c = (int)chunks[i].at80(r);
-        if(_dinfo._catLvls != null){ // some levels are ignored?
-          c = Arrays.binarySearch(_dinfo._catLvls[i],c);
-          if(c >= 0)
+      for(int rr = start; rr < end; ++rr){
+        final int r = shuf_map != null ? (int)shuf_map[rr-start] : rr;
+        if ((_dinfo._nfolds > 0 && (r % _dinfo._nfolds) == _dinfo._foldId)
+                || (skip_rng != null && skip_rng.nextFloat() > _useFraction))continue;
+        for(Chunk c:chunks)if(c.isNA0(r))continue OUTER; // skip rows with NAs!
+        int i = 0, ncats = 0;
+        for(; i < _dinfo._cats; ++i){
+          int c = (int)chunks[i].at80(r);
+          if(_dinfo._catLvls != null){ // some levels are ignored?
+            c = Arrays.binarySearch(_dinfo._catLvls[i],c);
+            if(c >= 0)
+              cats[ncats++] = c + _dinfo._catOffsets[i];
+          } else if(_dinfo._useAllFactorLevels)
             cats[ncats++] = c + _dinfo._catOffsets[i];
-        } else if(_dinfo._useAllFactorLevels)
-          cats[ncats++] = c + _dinfo._catOffsets[i];
-        else if(c != 0)
-          cats[ncats++] = c + _dinfo._catOffsets[i]-1;
-      }
-      final int n = chunks.length-_dinfo._responses;
-      for(;i < n;++i){
-        double d = chunks[i].at0(r);
-        if(_dinfo._normMul != null) d = (d - _dinfo._normSub[i-_dinfo._cats])*_dinfo._normMul[i-_dinfo._cats];
-        nums[i-_dinfo._cats] = d;
-      }
-      for(i = 0; i < _dinfo._responses; ++i) {
-        response[i] = chunks[chunks.length-_dinfo._responses + i].at0(r);
-        if (_dinfo._normRespMul != null) response[i] = (response[i] - _dinfo._normRespSub[i])*_dinfo._normRespMul[i];
-=======
-    for(int rrr = 0; rrr < repeats; ++rrr) {
-      OUTER:
-      for (int rr = start; rr < end; ++rr) {
-        final int r = shuf_map != null ? (int) shuf_map[rr - start] : rr;
-        if ((_dinfo._nfolds > 0 && (r % _dinfo._nfolds) == _dinfo._foldId)
-                || (skip_rng != null && skip_rng.nextFloat() > fraction)) continue;
-        for (Chunk c : chunks) if (c.isNA0(r)) continue OUTER; // skip rows with NAs!
-        int i = 0, ncats = 0;
-        for (; i < _dinfo._cats; ++i) {
-          int c = (int) chunks[i].at80(r);
-          if (_dinfo._useAllFactorLevels)
-            cats[ncats++] = c + _dinfo._catOffsets[i];
-          else if (c != 0)
-            cats[ncats++] = c + _dinfo._catOffsets[i] - 1;
-        }
-        final int n = chunks.length - _dinfo._responses;
-        for (; i < n; ++i) {
+          else if(c != 0)
+            cats[ncats++] = c + _dinfo._catOffsets[i]-1;
+        }
+        final int n = chunks.length-_dinfo._responses;
+        for(;i < n;++i){
           double d = chunks[i].at0(r);
-          if (_dinfo._normMul != null) d = (d - _dinfo._normSub[i - _dinfo._cats]) * _dinfo._normMul[i - _dinfo._cats];
-          nums[i - _dinfo._cats] = d;
-        }
-        for (i = 0; i < _dinfo._responses; ++i) {
-          response[i] = chunks[chunks.length - _dinfo._responses + i].at0(r);
-          if (_dinfo._normRespMul != null)
-            response[i] = (response[i] - _dinfo._normRespSub[i]) * _dinfo._normRespMul[i];
-        }
-        if (outputs != null && outputs.length > 0)
-          processRow(offset + r, nums, ncats, cats, response, outputs);
-        else
-          processRow(offset + r, nums, ncats, cats, response);
->>>>>>> 164a0a58
-      }
-      chunkDone();
-    }
+          if(_dinfo._normMul != null) d = (d - _dinfo._normSub[i-_dinfo._cats])*_dinfo._normMul[i-_dinfo._cats];
+          nums[i-_dinfo._cats] = d;
+        }
+        for(i = 0; i < _dinfo._responses; ++i) {
+          response[i] = chunks[chunks.length-_dinfo._responses + i].at0(r);
+          if (_dinfo._normRespMul != null) response[i] = (response[i] - _dinfo._normRespSub[i])*_dinfo._normRespMul[i];
+        }
+      }
+    }
+    chunkDone();
   }
 }