package hex;

import hex.Layer.ChunkSoftmax;
import hex.Layer.ChunksInput;
import hex.Layer.Input;
import hex.Layer.Softmax;
import hex.Layer.VecSoftmax;
import hex.Layer.VecsInput;
import water.*;
import water.H2O.H2OCountedCompleter;
import water.Job.ModelJob;
import water.Job.Progress;
import water.Job.ValidatedJob;
import water.api.*;
import water.api.Request.API;
import water.api.Request.Default;
import water.api.RequestBuilders.Response;
import water.fvec.*;
import water.util.RString;
import water.util.Utils;

/**
 * Neural network.
 *
 * @author cypof
 */
public class NeuralNet extends Model implements Progress {
  static final int API_WEAVER = 1;
  public static DocGen.FieldDoc[] DOC_FIELDS;
  public static final String DOC_GET = "Neural Network";
  public static final int EVAL_ROW_COUNT = 1000;

  public enum Activation {
    Tanh, Rectifier
  };

  @API(help = "Activation function", filter = Default.class)
  public Activation activation = Activation.Tanh;

  @API(help = "Hidden layer sizes", filter = Default.class)
  public int[] hidden = new int[] { 500 };

  @API(help = "Learning rate", filter = Default.class)
  public double rate = .01;

  @API(help = "L2 regularization", filter = Default.class)
  public double l2 = .0001;

  @API(help = "How many times the dataset should be iterated", filter = Default.class)
  public int epochs = 100;

  @API(help = "Layers")
  public Layer[] layers;

  @API(help = "Layer weights")
  public float[][] ws, bs;

  @API(help = "How many items have been processed")
  public long items;

  @API(help = "Training speed")
  public int items_per_second;

  @API(help = "Classification error on the training set (Estimation)")
  public double train_classification_error = 1;

<<<<<<< HEAD
  @API(help = "Square distance error on the training set (Estimation)")
  public double train_sqr_error;

  @API(help = "Classification error on the validation set (Estimation)")
  public double validation_classification_error = 1;

  @API(help = "Square distance error on the validation set (Estimation)")
  public double validation_sqr_error;

  @API(help = "Confusion matrix")
  public long[][] confusion_matrix;

  @Override protected H2OCountedCompleter fork() {
    Vec[] vecs = Utils.add(_train, response);
=======
  @Override protected void exec() {
    Vec[] vecs = _filteredSource.vecs().clone();
>>>>>>> fc3cc37d
    reChunk(vecs);
    final Vec[] train = new Vec[vecs.length - 1];
    System.arraycopy(vecs, 0, train, 0, train.length);
    final Vec trainResponse = vecs[vecs.length - 1];
    trainResponse.asEnum();

    final Vec[] valid;
    final Vec validResponse;
    if( _filteredValidation != null ) {
      valid = new Vec[_filteredValidation.vecs().length - 1];
      System.arraycopy(_filteredValidation.vecs(), 0, valid, 0, valid.length);
      validResponse = _filteredValidation.vecs()[_filteredValidation.vecs().length - 1];
      validResponse.asEnum();
    } else {
      valid = train;
      validResponse = trainResponse;
    }

    final Layer[] ls = new Layer[hidden.length + 2];
    ls[0] = new VecsInput(train);
    for( int i = 0; i < hidden.length; i++ ) {
      if( activation == Activation.Rectifier )
        ls[i + 1] = new Layer.Rectifier(hidden[i]);
      else
        ls[i + 1] = new Layer.Tanh(hidden[i]);
      ls[i + 1]._rate = (float) rate;
      ls[i + 1]._l2 = (float) l2;
    }
<<<<<<< HEAD
    if( classification )
      ls[ls.length - 1] = new VecSoftmax(response);
    else {
      // TODO Gaussian?
    }
=======
    ls[ls.length - 1] = new VecSoftmax(trainResponse);
>>>>>>> fc3cc37d
    ls[ls.length - 1]._rate = (float) rate;
    ls[ls.length - 1]._l2 = (float) l2;
    for( int i = 0; i < ls.length; i++ )
      ls[i].init(ls, i);

    final Key sourceKey = Key.make(input("source"));
    NeuralNetModel model = new NeuralNetModel(destination_key, sourceKey, _filteredSource, ls);
    UKV.put(destination_key, model);

    final Trainer trainer = new Trainer.MapReduce(ls, epochs, self());

    // Use a separate thread for monitoring (blocked most of the time)
    Thread thread = new Thread() {
      @Override public void run() {
        long lastTime = System.nanoTime();
        long lastItems = 0;
        while( running() ) {
          long time = System.nanoTime();
          double delta = (time - lastTime) / 1e9;
          long items = trainer.items();
          int ps = (int) ((items - lastItems) / delta);
          lastTime = time;
          lastItems = items;

<<<<<<< HEAD
          NeuralNetModel model = new NeuralNetModel(destination_key, sourceKey, frame, ls);
          long[][] cm = null;
          if( classification )
            cm = new long[response.domain().length][response.domain().length];
=======
          NeuralNetModel model = new NeuralNetModel(destination_key, sourceKey, _filteredSource, ls);
          long[][] cm = new long[trainResponse.domain().length][trainResponse.domain().length];
>>>>>>> fc3cc37d

          VecsInput stats = (VecsInput) ls[0];
          Layer[] clones = new Layer[ls.length];
          clones[0] = new VecsInput(valid, stats);
          clones[clones.length - 1] = new VecSoftmax(validResponse);
          for( int y = 1; y < clones.length - 1; y++ )
            clones[y] = ls[y].clone();
          for( int y = 0; y < clones.length; y++ )
            clones[y].init(clones, y, false, 0);
          Layer.copyWeights(ls, clones);

          Error train = NeuralNetScore.run(ls, EVAL_ROW_COUNT, cm);
          model.items = items;
          model.items_per_second = ps;
          model.train_classification_error = train.Value;
          model.train_sqr_error = train.SqrDist;
          model.confusion_matrix = cm;
          UKV.put(destination_key, model);

          try {
            Thread.sleep(2000);
          } catch( InterruptedException e ) {
            throw new RuntimeException(e);
          }
        }
      }
    };
    trainer.start();
    thread.start();
    return null;
  }

  @Override public float progress() {
    NeuralNetModel model = UKV.get(destination_key);
    if( model == null )
      return 0;
    return 0.1f + Math.min(1, model.items / (float) (epochs * source.anyVec().length()));
  }

  @Override protected Response redirect() {
    String n = NeuralNetProgress.class.getSimpleName();
    return new Response(Response.Status.redirect, this, -1, -1, n, "job", job_key, "dst_key", destination_key);
  }

  @Override protected float[] score0(Chunk[] chunks, int rowInChunk, double[] tmp, float[] preds) {
    layers[0] = new ChunksInput(Utils.remove(chunks, chunks.length - 1), ((VecsInput) layers[0]));
    layers[layers.length - 1] = new ChunkSoftmax(chunks[chunks.length - 1]);
    for( int y = 0; y < layers.length; y++ ) {
      layers[y]._w = ws[y];
      layers[y]._b = bs[y];
      layers[y].init(layers, y, false, 0);
    }
    ((Input) layers[0])._pos = rowInChunk;
    for( int i = 0; i < layers.length; i++ )
      layers[i].fprop();
    float[] out = layers[layers.length - 1]._a;
    assert out.length == preds.length;
    return out;
  }

  @Override protected float[] score0(double[] data, float[] preds) {
    throw new UnsupportedOperationException();
  }

  @Override public ConfusionMatrix cm() {
    return new ConfusionMatrix(confusion_matrix);
  }

  public static String link(Key k, String content) {
    RString rs = new RString("<a href='NeuralNet.query?%key_param=%$key'>%content</a>");
    rs.replace("key_param", "source");
    rs.replace("key", k.toString());
    rs.replace("content", content);
    return rs.toString();
  }

  @Override public String speedDescription() {
    return "items/s";
  }

  @Override public String speedValue() {
    NeuralNetModel model = UKV.get(destination_key);
    return "" + (model == null ? 0 : model.items_per_second);
  }

  public static class Error {
    double Value;
    double SqrDist;

    @Override public String toString() {
      return String.format("%.2f", (100 * Value)) + "% (d²:" + String.format("%.2e", SqrDist) + ")";
    }
  }

  public static class NeuralNetTrain extends ValidatedJob {
    NeuralNetTrain(Key selfKey, Key dataKey, Frame fr, Layer[] ls) {
      super(selfKey, dataKey, fr);

      layers = new Layer[ls.length];
      for( int y = 0; y < ls.length; y++ )
        layers[y] = ls[y].clone();

      ws = new float[ls.length][];
      bs = new float[ls.length][];
      for( int y = 1; y < layers.length; y++ ) {
        ws[y] = layers[y]._w;
        bs[y] = layers[y]._b;
      }
    }
  }

  public static class NeuralNetProgress extends Progress2 {
    @Override protected String name() {
      return DOC_GET;
    }

    @Override public boolean toHTML(StringBuilder sb) {
      NeuralNetModel model = UKV.get(Key.make(dst_key.value()));
      if( model != null ) {
        String train = String.format("%5.2f %%", 100 * model.train_classification_error);
        String valid = String.format("%5.2f %%", 100 * model.validation_classification_error);
        DocGen.HTML.section(sb, "Training classification error: " + train);
        DocGen.HTML.section(sb, "Training square error: " + model.train_sqr_error);
        DocGen.HTML.section(sb, "Validation classification error: N/A");// + valid);
        DocGen.HTML.section(sb, "Validation square error: N/A");// + model.train_sqr_error);
        DocGen.HTML.section(sb, "Items: " + model.items);
        DocGen.HTML.section(sb, "Items per second: " + model.items_per_second);

        //class='btn btn-danger btn-mini'
//        sb.append("<a href='Suspend.html?" + job + "'><button>Suspend</button></a>");
//        sb.append("&nbsp;&nbsp;");
//        sb.append("<a href='Resume.html?" + job + "'><button>Resume</button></a>");
//        sb.append("\n");

        if( model.confusion_matrix != null ) {
          String title = "Confusion Matrix (Training Data)";
          String[] classes = model.classNames();
          if( classes == null ) {
            classes = new String[model.confusion_matrix.length];
            for( int i = 0; i < model.confusion_matrix.length; i++ )
              classes[i] = "" + i;
          }
          NeuralNetScore.confusion(sb, title, classes, model.confusion_matrix);
        }
      }
      return true;
    }

    @Override protected Response jobDone(final Job job, final String dst) {
      return new Response(Response.Status.done, this, 0, 0, null);
    }

    public static String link(Key job, Key model, String content) {
      return "<a href='NeuralNetProgress.html?job=" + job + "&dst_key=" + model + "'>" + content + "</a>";
    }
  }

  public static class NeuralNetScore extends ModelJob {
    static final int API_WEAVER = 1;
    static public DocGen.FieldDoc[] DOC_FIELDS;
    static final String DOC_GET = "Neural network scoring";

    @API(help = "Model", required = true, filter = Default.class)
    public NeuralNetModel model;

    @API(help = "Rows to consider for scoring, 0 (default) means the whole frame", filter = Default.class)
    public long max_rows;

    @API(help = "Classification error")
    public double classification_error;

    @API(help = "Square distance error")
    public double sqr_error;

    @API(help = "Confusion matrix")
    public long[][] confusion_matrix;

    public NeuralNetScore() {
      description = DOC_GET;
    }

    @Override protected void exec() {
      Frame[] frs = model.adapt(source, false, true);
      Vec[] vecs = new Vec[frs[0].vecs().length - 1];
      System.arraycopy(frs[0].vecs(), 0, vecs, 0, vecs.length);

      Layer[] clones = new Layer[model.layers.length];
      clones[0] = new VecsInput(vecs);
      for( int y = 1; y < clones.length - 1; y++ )
        clones[y] = model.layers[y].clone();
      clones[clones.length - 1] = new VecSoftmax(frs[0].vecs()[frs[0].vecs().length - 1]);
      for( int y = 0; y < clones.length; y++ ) {
        clones[y]._w = model.ws[y];
        clones[y]._b = model.bs[y];
        clones[y].init(clones, y, false, 0);
      }
      int classes = response.domain().length;
      confusion_matrix = new long[classes][classes];
      Error error = run(clones, max_rows, confusion_matrix);
      classification_error = error.Value;
      sqr_error = error.SqrDist;
      if( frs[1] != null )
        frs[1].remove();
    }

    public static Error run(Layer[] ls, long max_rows, long[][] confusion) {
      Input input = (Input) ls[0];
      Error error = new Error();
      long len = input._len;
      if( max_rows != 0 )
        len = Math.min(len, max_rows);
      int correct = 0;
      for( input._pos = 0; input._pos < len; input._pos++ )
        if( correct(ls, error, confusion) )
          correct++;
      error.Value = (len - (double) correct) / len;
      return error;
    }

    private static boolean correct(Layer[] ls, Error error, long[][] confusion) {
      Softmax output = (Softmax) ls[ls.length - 1];
      for( int i = 0; i < ls.length; i++ )
        ls[i].fprop();
      float[] out = ls[ls.length - 1]._a;
      error.SqrDist = 0;
      for( int i = 0; i < out.length; i++ ) {
        float t = i == output.label() ? 1 : 0;
        float d = t - out[i];
        error.SqrDist += d * d;
      }
      float max = Float.MIN_VALUE;
      int idx = -1;
      for( int i = 0; i < out.length; i++ ) {
        if( out[i] > max ) {
          max = out[i];
          idx = i;
        }
      }
      if( confusion != null )
        confusion[output.label()][idx]++;
      return idx == output.label();
    }

    @Override public boolean toHTML(StringBuilder sb) {
      DocGen.HTML.section(sb, "Classification error: " + String.format("%5.2f %%", 100 * classification_error));
      DocGen.HTML.section(sb, "Square error: " + sqr_error);
      confusion(sb, "Confusion Matrix", response.domain(), confusion_matrix);
      return true;
    }

    static void confusion(StringBuilder sb, String title, String[] classes, long[][] confusionMatrix) {
      sb.append("<h3>" + title + "</h3>");
      sb.append("<table class='table table-striped table-bordered table-condensed'>");
      sb.append("<tr><th>Actual \\ Predicted</th>");
      for( String c : classes )
        sb.append("<th>" + c + "</th>");
      sb.append("<th>Error</th></tr>");
      long[] totals = new long[classes.length];
      long sumTotal = 0;
      long sumError = 0;
      for( int crow = 0; crow < classes.length; ++crow ) {
        long total = 0;
        long error = 0;
        sb.append("<tr><th>" + classes[crow] + "</th>");
        for( int ccol = 0; ccol < classes.length; ++ccol ) {
          long num = confusionMatrix[crow][ccol];
          total += num;
          totals[ccol] += num;
          if( ccol == crow ) {
            sb.append("<td style='background-color:LightGreen'>");
          } else {
            sb.append("<td>");
            error += num;
          }
          sb.append(num);
          sb.append("</td>");
        }
        sb.append("<td>");
        sb.append(String.format("%5.3f = %d / %d", (double) error / total, error, total));
        sb.append("</td></tr>");
        sumTotal += total;
        sumError += error;
      }
      sb.append("<tr><th>Totals</th>");
      for( int i = 0; i < totals.length; ++i )
        sb.append("<td>" + totals[i] + "</td>");
      sb.append("<td><b>");
      sb.append(String.format("%5.3f = %d / %d", (double) sumError / sumTotal, sumError, sumTotal));
      sb.append("</b></td></tr>");
      sb.append("</table>");
    }
  }

  static int cores() {
    int cores = 0;
    for( H2ONode node : H2O.CLOUD._memary )
      cores += node._heartbeat._num_cpus;
    return cores;
  }

  /**
   * Makes sure small datasets are spread over enough chunks to parallelize training. Neural nets
   * can require lots of processing even for small data.
   */
  public static void reChunk(Vec[] vecs) {
    final int splits = cores() * 2; // More in case of unbalance
    if( vecs[0].nChunks() < splits ) {
      // A new random VectorGroup
      Key keys[] = new Vec.VectorGroup().addVecs(vecs.length);
      for( int v = 0; v < vecs.length; v++ ) {
        AppendableVec vec = new AppendableVec(keys[v]);
        long rows = vecs[0].length();
        Chunk cache = null;
        for( int split = 0; split < splits; split++ ) {
          long off = rows * (split + 0) / splits;
          long lim = rows * (split + 1) / splits;
          NewChunk chunk = new NewChunk(vec, split);
          for( long r = off; r < lim; r++ ) {
            if( cache == null || r < cache._start || r >= cache._start + cache._len )
              cache = vecs[v].chunk(r);
            if( !cache.isNA(r) ) {
              if( vecs[v]._domain != null )
                chunk.addEnum((int) cache.at8(r));
              else if( vecs[v].isInt() )
                chunk.addNum(cache.at8(r), 0);
              else
                chunk.addNum(cache.at(r));
            } else {
              if( vecs[v].isInt() )
                chunk.addNA();
              else {
                // Don't use addNA() for doubles, as NewChunk uses separate array
                chunk.addNum(Double.NaN);
              }
            }
          }
          chunk.close(split, null);
        }
        Vec t = vec.close(null);
        t._domain = vecs[v]._domain;
        vecs[v] = t;
      }
    }
  }
}<|MERGE_RESOLUTION|>--- conflicted
+++ resolved
@@ -8,9 +8,6 @@
 import hex.Layer.VecsInput;
 import water.*;
 import water.H2O.H2OCountedCompleter;
-import water.Job.ModelJob;
-import water.Job.Progress;
-import water.Job.ValidatedJob;
 import water.api.*;
 import water.api.Request.API;
 import water.api.Request.Default;
@@ -64,7 +61,6 @@
   @API(help = "Classification error on the training set (Estimation)")
   public double train_classification_error = 1;
 
-<<<<<<< HEAD
   @API(help = "Square distance error on the training set (Estimation)")
   public double train_sqr_error;
 
@@ -78,11 +74,7 @@
   public long[][] confusion_matrix;
 
   @Override protected H2OCountedCompleter fork() {
-    Vec[] vecs = Utils.add(_train, response);
-=======
-  @Override protected void exec() {
     Vec[] vecs = _filteredSource.vecs().clone();
->>>>>>> fc3cc37d
     reChunk(vecs);
     final Vec[] train = new Vec[vecs.length - 1];
     System.arraycopy(vecs, 0, train, 0, train.length);
@@ -111,15 +103,11 @@
       ls[i + 1]._rate = (float) rate;
       ls[i + 1]._l2 = (float) l2;
     }
-<<<<<<< HEAD
     if( classification )
-      ls[ls.length - 1] = new VecSoftmax(response);
+        ls[ls.length - 1] = new VecSoftmax(trainResponse);
     else {
       // TODO Gaussian?
     }
-=======
-    ls[ls.length - 1] = new VecSoftmax(trainResponse);
->>>>>>> fc3cc37d
     ls[ls.length - 1]._rate = (float) rate;
     ls[ls.length - 1]._l2 = (float) l2;
     for( int i = 0; i < ls.length; i++ )
@@ -144,15 +132,10 @@
           lastTime = time;
           lastItems = items;
 
-<<<<<<< HEAD
-          NeuralNetModel model = new NeuralNetModel(destination_key, sourceKey, frame, ls);
+          NeuralNetModel model = new NeuralNetModel(destination_key, sourceKey, _filteredSource, ls);
           long[][] cm = null;
           if( classification )
-            cm = new long[response.domain().length][response.domain().length];
-=======
-          NeuralNetModel model = new NeuralNetModel(destination_key, sourceKey, _filteredSource, ls);
-          long[][] cm = new long[trainResponse.domain().length][trainResponse.domain().length];
->>>>>>> fc3cc37d
+            cm = new long[trainResponse.domain().length][trainResponse.domain().length];
 
           VecsInput stats = (VecsInput) ls[0];
           Layer[] clones = new Layer[ls.length];
