package hex;

import hex.Layer.*;
import jsr166y.CountedCompleter;
import water.*;
import water.H2O.H2OCountedCompleter;
import water.Job.ValidatedJob;
import water.api.*;
import water.fvec.*;
import water.util.D3Plot;
import water.util.Log;
import water.util.RString;
import water.util.Utils;

import java.util.Arrays;
import java.util.Random;
import java.util.concurrent.atomic.AtomicLong;

import static hex.NeuralNet.ExecutionMode.*;


/**
 * Neural network.
 *
 * @author cypof
 */
public class NeuralNet extends ValidatedJob {
  static final int API_WEAVER = 1;
  public static DocGen.FieldDoc[] DOC_FIELDS;
  public static final String DOC_GET = "Neural Network";

  @API(help = "Execution Mode", filter = Default.class, json = true)
  public ExecutionMode mode = ExecutionMode.SingleNode;

  @API(help = "Activation function", filter = Default.class, json = true)
  public Activation activation = Activation.Tanh;

  @API(help = "Input layer dropout ratio", filter = Default.class, dmin = 0, dmax = 1, json = true)
  public double input_dropout_ratio = 0.2;

  @API(help = "Hidden layer sizes, e.g. 1000, 1000. Grid search: (100, 100), (200, 200)", filter = Default.class, json = true)
  public int[] hidden = new int[] { 200, 200 };

  @API(help = "Learning rate (higher => less stable, lower => slower convergence)", filter = Default.class, dmin = 0, dmax = 1, json = true)
  public double rate = .005;

  @API(help = "Learning rate annealing: rate / (1 + rate_annealing * samples)", filter = Default.class, dmin = 0, dmax = 1, json = true)
  public double rate_annealing = 1 / 1e6;

  @API(help = "L1 regularization, can add stability", filter = Default.class, dmin = 0, dmax = 1, json = true)
  public double l1 = 0.0;

  @API(help = "L2 regularization, can add stability", filter = Default.class, dmin = 0, dmax = 1, json = true)
  public double l2 = 0.0;

  @API(help = "Initial momentum at the beginning of training", filter = Default.class, dmin = 0, json = true)
  public double momentum_start = .5;

  @API(help = "Number of training samples for which momentum increases", filter = Default.class, lmin = 0, json = true)
  public long momentum_ramp = 1000000;

  @API(help = "Final momentum after the ramp is over", filter = Default.class, dmin = 0, json = true)
  public double momentum_stable = 1.0;

  @API(help = "How many times the dataset should be iterated (streamed), can be less than 1.0", filter = Default.class, dmin = 0, json = true)
  public double epochs = 10;

  @API(help = "Seed for random numbers (reproducible results for single-threaded only, cf. Hogwild)", filter = Default.class, json = true)
  public long seed = new Random().nextLong();

  @API(help = "Enable expert mode", filter = Default.class, json = false)
  public boolean expert_mode = false;

  @API(help = "Initial Weight Distribution", filter = Default.class, json = true)
  public InitialWeightDistribution initial_weight_distribution = InitialWeightDistribution.UniformAdaptive;

  @API(help = "Uniform: -value...value, Normal: stddev)", filter = Default.class, dmin = 0, json = true)
  public double initial_weight_scale = 1.0;

  @API(help = "Loss function", filter = Default.class, json = true)
  public Loss loss = Loss.CrossEntropy;

  @API(help = "Constraint for squared sum of incoming weights per unit (values ~15 are OK as regularizer)", filter = Default.class, json = true)
  public double max_w2 = Double.MAX_VALUE;

  @API(help = "Number of samples to train with non-distributed mode for improved stability", filter = Default.class, lmin = 0, json = true)
  public long warmup_samples = 0l;

  @API(help = "Number of training set samples for scoring (0 for all)", filter = Default.class, lmin = 0, json = false)
  public long score_training = 1000l;

  @API(help = "Number of validation set samples for scoring (0 for all)", filter = Default.class, lmin = 0, json = false)
  public long score_validation = 0l;

  @API(help = "Minimum interval (in seconds) between scoring", filter = Default.class, dmin = 0, json = false)
  public double score_interval = 2;

  @API(help = "Enable diagnostics for hidden layers", filter = Default.class, json = false)
  public boolean diagnostics = true;

  @Override
  protected void registered(RequestServer.API_VERSION ver) {
    super.registered(ver);
    for (Argument arg : _arguments) {
      if ( arg._name.equals("activation") || arg._name.equals("initial_weight_distribution")
              || arg._name.equals("mode") || arg._name.equals("expert_mode")) {
         arg.setRefreshOnChange();
      }
    }
  }

  @Override protected void queryArgumentValueSet(Argument arg, java.util.Properties inputArgs) {
    super.queryArgumentValueSet(arg, inputArgs);
    if (arg._name.equals("ignored_cols")) arg.disable("Not currently supported.");
    if (arg._name.equals("input_dropout_ratio") &&
            (activation != Activation.RectifierWithDropout && activation != Activation.TanhWithDropout)
            ) {
      arg.disable("Only with Dropout.", inputArgs);
    }
    if(arg._name.equals("initial_weight_scale") &&
            (initial_weight_distribution == InitialWeightDistribution.UniformAdaptive)
            ) {
      arg.disable("Using sqrt(6 / (# units + # units of previous layer)) for Uniform distribution.", inputArgs);
    }
    if( arg._name.equals("mode") ) {
      if (H2O.CLOUD._memary.length > 1) {
        //TODO: re-enable this
//        arg.disable("Using MapReduce since cluster size > 1.", inputArgs);
//        mode = ExecutionMode.MapReduce;

        //Temporary solution
        arg.disable("Distributed MapReduce mode is not yet fully supported. Will run in single-node mode, wasting "
                + (H2O.CLOUD._memary.length - 1) + " cluster node(s).", inputArgs);
        mode = ExecutionMode.SingleNode;
      }
    }
    if( arg._name.equals("warmup_samples") && mode == MapReduce && H2O.CLOUD._memary.length > 1) {
      arg.disable("Not yet implemented for distributed MapReduce execution modes, using a value of 0.");
      warmup_samples = 0;
    }
    if(arg._name.equals("loss") && !classification) {
      arg.disable("Using MeanSquare loss for regression.", inputArgs);
      loss = Loss.MeanSquare;
    }
    if (arg._name.equals("score_validation") && validation == null) {
      arg.disable("Only if a validation set is specified.");
    }
    if (arg._name.equals("loss") || arg._name.equals("max_w2") || arg._name.equals("warmup_samples")
            || arg._name.equals("score_training") || arg._name.equals("score_validation")
            || arg._name.equals("initial_weight_distribution") || arg._name.equals("initial_weight_scale")
            || arg._name.equals("score_interval") || arg._name.equals("diagnostics")) {
      if (!expert_mode)  arg.disable("Only in expert mode.");
    }
  }


  public enum ExecutionMode {
    SingleThread, SingleNode, MapReduce
  }

  public enum InitialWeightDistribution {
    UniformAdaptive, Uniform, Normal
  }

  /**
   * Activation functions
   * Tanh, Rectifier and RectifierWithDropout have been tested.  TanhWithDropout and Maxout are experimental.
   */
  public enum Activation {
    Tanh, TanhWithDropout, Rectifier, RectifierWithDropout, Maxout
  }

  /**
   * Loss functions
   * CrossEntropy is recommended
   */
  public enum Loss {
    MeanSquare, CrossEntropy
  }

  // Hack: used to stop the monitor thread
  public static volatile boolean running = true;

  public NeuralNet() {
    description = DOC_GET;
  }

  @Override public Job fork() {
    init();
    H2OCountedCompleter job = new H2OCountedCompleter() {
      @Override public void compute2() {
        startTrain();
      }

      @Override public boolean onExceptionalCompletion(Throwable ex, CountedCompleter caller) {
        Job job = Job.findJob(job_key);
        if( job != null )
          job.cancel(Utils.getStackAsString(ex));
        return super.onExceptionalCompletion(ex, caller);
      }
    };
    start(job);
    H2O.submitTask(job);
    return this;
  }

  void startTrain() {
    RNG.seed = new AtomicLong(seed);
    running = true;
//    Vec[] vecs = Utils.append(_train, response);
//    reChunk(vecs);
//    final Vec[] train = new Vec[vecs.length - 1];
//    System.arraycopy(vecs, 0, train, 0, train.length);
//    final Vec trainResp = classification ? vecs[vecs.length - 1].toEnum() : vecs[vecs.length - 1];

    final Vec[] train = _train;
    final Vec trainResp = classification ? response.toEnum() : response;

    final Layer[] ls = new Layer[hidden.length + 2];
    ls[0] = new VecsInput(train, null, input_dropout_ratio);
    for( int i = 0; i < hidden.length; i++ ) {
      switch( activation ) {
        case Tanh:
          ls[i + 1] = new Layer.Tanh(hidden[i]);
          break;
        case TanhWithDropout:
          ls[i + 1] = new Layer.TanhDropout(hidden[i]);
          break;
        case Rectifier:
          ls[i + 1] = new Layer.Rectifier(hidden[i]);
          break;
        case RectifierWithDropout:
          ls[i + 1] = new Layer.RectifierDropout(hidden[i]);
          break;
        case Maxout:
          ls[i + 1] = new Layer.Maxout(hidden[i]);
          break;
      }
    }

    if( classification )
      ls[ls.length - 1] = new VecSoftmax(trainResp, null, loss);
    else
      ls[ls.length - 1] = new VecLinear(trainResp, null);

    //copy parameters from NeuralNet, and set previous/input layer links
    for( int i = 0; i < ls.length; i++ )
      ls[i].init(ls, i, this);

    final Key sourceKey = Key.make(input("source"));
    final Frame frame = new Frame(_names, train);
    frame.add(_responseName, trainResp);
    final Errors[] trainErrors0 = new Errors[] { new Errors() };
    final Errors[] validErrors0 = validation == null ? null : new Errors[] { new Errors() };

    NeuralNetModel model = new NeuralNetModel(destination_key, sourceKey, frame, ls, this);
    model.training_errors = trainErrors0;
    model.validation_errors = validErrors0;

    UKV.put(destination_key, model);

    final Frame[] adapted = validation == null ? null : model.adapt(validation, false);
    final Trainer trainer;

    final long num_rows = source.numRows();

    if (mode == SingleThread) {
      Log.info("Entering single-threaded execution mode");
      trainer = new Trainer.Direct(ls, epochs, self());
    } else {
      // one node works on the first batch of points serially for improved stability
      if (warmup_samples > 0) {
        Log.info("Training the first " + warmup_samples + " samples in serial for improved stability.");
        Trainer warmup = new Trainer.Direct(ls, (double)warmup_samples/num_rows, self());
        warmup.start();
        warmup.join();
        //TODO: for MapReduce send weights from master VM to all other VMs
      }
      if (mode == SingleNode) {
        Log.info("Entering single-node (multi-threaded Hogwild) execution mode.");
        trainer = new Trainer.Threaded(ls, epochs, self(), -1);
      } else if (mode == MapReduce) {
        if (warmup_samples > 0 && mode == MapReduce) {
          Log.info("Multi-threaded warmup with " + warmup_samples + " samples.");
          Trainer warmup = new Trainer.Threaded(ls, (double)warmup_samples/num_rows, self(), -1);
          warmup.start();
          warmup.join();
          //TODO: for MapReduce send weights from master VM to all other VMs
        }
        Log.info("Entering multi-node (MapReduce + multi-threaded Hogwild) execution mode.");
        trainer = new Trainer.MapReduce(ls, epochs, self());
      } else throw new RuntimeException("invalid execution mode.");
    }

    Log.info("Running for " + epochs + " epochs.");

    final NeuralNet nn = this;

    // Use a separate thread for monitoring (blocked most of the time)
    Thread monitor = new Thread() {
      Errors[] trainErrors = trainErrors0, validErrors = validErrors0;

      @Override public void run() {
        try {
          Vec[] valid = null;
          Vec validResp = null;
          if( validation != null ) {
            assert adapted != null;
            final Vec[] vs = adapted[0].vecs();
            valid = Arrays.copyOf(vs, vs.length - 1);
            System.arraycopy(adapted[0].vecs(), 0, valid, 0, valid.length);
            validResp = vs[vs.length - 1];
          }
          //score the model every 2 seconds (or less often, if it takes longer to score)
          final long num_samples_total = (long)(Math.ceil(num_rows * epochs));
          long num = -1, last_eval = runTimeMs();
          do {
            final long interval = (long)(score_interval * 1000); //time between evaluations
            long time_taken = runTimeMs() - last_eval;
            if (num >= 0 && time_taken < interval) {
              Thread.sleep(interval - time_taken);
            }
            last_eval = runTimeMs();
            num = eval(valid, validResp);

            if (num >= num_samples_total) break;
            if (mode != MapReduce) {
              if (cancelled() || !running) break;
            } else {
              if (!running) break; //MapReduce calls cancel() early, we are waiting for running = false
            }
          } while (true);

          // remove validation data
          if( adapted != null && adapted[1] != null )
            adapted[1].delete();
          Log.info("Training finished.");
        } catch( Exception ex ) {
          cancel(ex);
        }
      }

      private long eval(Vec[] valid, Vec validResp) {
        long[][] cm = null;
        if( classification ) {
          int classes = ls[ls.length - 1].units;
          cm = new long[classes][classes];
        }
        NeuralNetModel model = new NeuralNetModel(destination_key, sourceKey, frame, ls, nn);

        // score model on training set
        Errors e = eval(train, trainResp, score_training, valid == null ? cm : null);
        e.score_training = score_training == 0 ? train[0].length() : score_training;
        trainErrors = Utils.append(trainErrors, e);
        model.unstable |= Double.isNaN(e.mean_square) || Double.isNaN(e.cross_entropy);
        model.training_errors = trainErrors;

        // score model on validation set
        if( valid != null ) {
          e = eval(valid, validResp, score_validation, cm);
          e.score_validation = score_validation == 0 ? valid[0].length() : score_validation;
          validErrors = Utils.append(validErrors, e);
          model.unstable |= Double.isNaN(e.mean_square) || Double.isNaN(e.cross_entropy);
        }
        model.validation_errors = validErrors;

        model.confusion_matrix = cm;
<<<<<<< HEAD
        UKV.put(model._key, model);
=======
        UKV.put(model._selfKey, model);

        // terminate model building if we detect that a model is unstable
        if (model.unstable) NeuralNet.running = false;

>>>>>>> ce4eb240
        return e.training_samples;
      }

      private Errors eval(Vec[] vecs, Vec resp, long n, long[][] cm) {
        Errors e = NeuralNet.eval(ls, vecs, resp, n, cm);
        e.training_samples = trainer.processed();
        e.training_time_ms = runTimeMs();
        return e;
      }
    };
    trainer.start();
    monitor.start();
    trainer.join();

    // Gracefully terminate the job submitted via H2O web API
    if (mode != MapReduce) {
      running = false; //tell the monitor thread to finish too
      try {
        monitor.join();
      } catch (InterruptedException e) {
        e.printStackTrace();
      }
    } else {
      while (running) { //MapReduce will inform us that running = false
        try {
          Thread.sleep(1);
        } catch (InterruptedException e) {
          e.printStackTrace();
        }
      }
    }

    // remove this job -> stop H2O interface from refreshing
    H2OCountedCompleter task = _fjtask;
    if( task != null )
      task.tryComplete();
    this.remove();

  }

  @Override public float progress() {
    NeuralNetModel model = UKV.get(destination_key);
    if( model != null && source != null) {
      Errors e = model.training_errors[model.training_errors.length - 1];
      return Math.min(1f, 0.1f + Math.min(1, e.training_samples / (float) (epochs * source.numRows())));
    }
    return 0;
  }

  public static Errors eval(Layer[] ls, Vec[] vecs, Vec resp, long n, long[][] cm) {
    Output output = (Output) ls[ls.length - 1];
    if( output instanceof VecSoftmax )
      output = new VecSoftmax(resp, (VecSoftmax) output, output.loss);
    else
      output = new VecLinear(resp, (VecLinear) output);
    return eval(ls, new VecsInput(vecs, (VecsInput) ls[0]), output, n, cm);
  }

  private static Errors eval(Layer[] ls, Input input, Output output, long n, long[][] cm) {
    Layer[] clones = new Layer[ls.length];
    clones[0] = input;
    for( int y = 1; y < clones.length - 1; y++ )
      clones[y] = ls[y].clone();
    clones[clones.length - 1] = output;
    for( int y = 0; y < clones.length; y++ )
      clones[y].init(clones, y, false);
    Layer.shareWeights(ls, clones);
    return eval(clones, n, cm);
  }

  public static Errors eval(Layer[] ls, long n, long[][] cm) {
    Errors e = new Errors();
    Input input = (Input) ls[0];
    long len = input._len;

    // TODO: choose random subset instead of first n points (do this once per run)
    if( n != 0 )
      len = Math.min(len, n);

    // classification
    if( ls[ls.length - 1] instanceof Softmax ) {
      int correct = 0;
      e.mean_square = 0;
      e.cross_entropy = 0;
      for( input._pos = 0; input._pos < len; input._pos++ ) {
        if( ((Softmax) ls[ls.length - 1]).target() == -2 ) //NA
          continue;
        if( correct(ls, e, cm) )
          correct++;
      }
      e.classification = (len - (double) correct) / len;
      e.mean_square /= len;
      e.cross_entropy /= len; //want to report the averaged cross-entropy
    }
    // regression
    else {
      e.mean_square = 0;
      for( input._pos = 0; input._pos < len; input._pos++ )
        if( !Double.isNaN(ls[ls.length - 1]._a[0]) )
          error(ls, e);
      e.classification = Double.NaN;
      e.mean_square /= len;
    }
    input._pos = 0;
    return e;
  }

  // classification scoring
  static boolean correct(Layer[] ls, Errors e, long[][] confusion) {
    Softmax output = (Softmax) ls[ls.length - 1];
    if( output.target() == -1 )
      return false;
    for (Layer l : ls) l.fprop(false);
    double[] out = ls[ls.length - 1]._a;
    int target = output.target();
    for( int o = 0; o < out.length; o++ ) {
      final boolean hitpos = (o == target);
      final double t = hitpos ? 1 : 0;
      final double d = t - out[o];
      e.mean_square += d * d;
      e.cross_entropy += hitpos ? -Math.log(out[o]) : 0;
    }
    double max = out[0];
    int idx = 0;
    for( int o = 1; o < out.length; o++ ) {
      if( out[o] > max ) {
        max = out[o];
        idx = o;
      }
    }
    if( confusion != null ) {
      if (output.target() != Layer.missing_int_value) confusion[output.target()][idx]++;
    }
    return idx == output.target();
  }

  // regression scoring
  static void error(Layer[] ls, Errors e) {
    Linear linear = (Linear) ls[ls.length - 1];
    for (Layer l : ls) l.fprop(false);
    double[] output = ls[ls.length - 1]._a;
    double[] target = linear.target();
    e.mean_square = 0;
    for( int o = 0; o < output.length; o++ ) {
      final double d = target[o] - output[o];
      e.mean_square += d * d;
    }
  }

  @Override protected Response redirect() {
    return NeuralNetProgressPage.redirect(this, self(), dest());
  }

  public static String link(Key k, String content) {
    NeuralNet req = new NeuralNet();
    RString rs = new RString("<a href='" + req.href() + ".query?%key_param=%$key'>%content</a>");
    rs.replace("key_param", "source");
    rs.replace("key", k.toString());
    rs.replace("content", content);
    return rs.toString();
  }

  @Override public String speedDescription() {
    return "time/epoch";
  }

  @Override public long speedValue() {
    Value value = DKV.get(dest());
    NeuralNetModel m = value != null ? (NeuralNetModel) value.get() : null;
    long sv = 0;
    if( m != null ) {
      Errors[] e = m.training_errors;
      double epochsSoFar = e[e.length - 1].training_samples / (double) source.numRows();
      sv = (epochsSoFar <= 0) ? 0 : (long) (e[e.length - 1].training_time_ms / epochsSoFar);
    }
    return sv;
  }

  public static class Errors extends Iced {
    static final int API_WEAVER = 1;
    static public DocGen.FieldDoc[] DOC_FIELDS;

    @API(help = "How many rows the algorithm has processed")
    public long training_samples;

    @API(help = "How long the algorithm ran in ms")
    public long training_time_ms;

    @API(help = "Classification error")
    public double classification = 1;

    @API(help = "Mean square error")
    public double mean_square = Double.POSITIVE_INFINITY;

    @API(help = "Cross entropy")
    public double cross_entropy = Double.POSITIVE_INFINITY;

    @API(help = "Number of training set samples for scoring")
    public long score_training;

    @API(help = "Number of validation set samples for scoring")
    public long score_validation;


    @Override public String toString() {
        return String.format("%.2f", (100 * classification))
              + "% (MSE:" + String.format("%.2e", mean_square)
              + ", MCE:" + String.format("%.2e", cross_entropy)
              + ")";
    }
  }

  public static class NeuralNetModel extends Model {
    static final int API_WEAVER = 1;
    static public DocGen.FieldDoc[] DOC_FIELDS;

    @API(help = "Model parameters")
    public NeuralNet parameters;

    //@API(help = "Layers")
    public Layer[] layers;

    //@API(help = "Layer weights")
    public float[][] weights;

    //@API(help = "Layer biases")
    public double[][] biases;

    @API(help = "Errors on the training set")
    public Errors[] training_errors;

    @API(help = "Errors on the validation set")
    public Errors[] validation_errors;

    @API(help = "Confusion matrix")
    public long[][] confusion_matrix;

    @API(help = "Mean bias")
    public double[] mean_bias;

    @API(help = "RMS bias")
    public double[] rms_bias;

    @API(help = "Mean weight")
    public double[] mean_weight;

    @API(help = "RMS weight")
    public double[] rms_weight;

    @API(help = "Unstable")
    public boolean unstable = false;

    NeuralNetModel(Key selfKey, Key dataKey, Frame fr, Layer[] ls, NeuralNet p) {
      super(selfKey, dataKey, fr);
      parameters = p;
      layers = ls;
      weights = new float[ls.length][];
      biases = new double[ls.length][];
      for( int y = 1; y < layers.length; y++ ) {
        weights[y] = layers[y]._w;
        biases[y] = layers[y]._b;
      }

      if (parameters.diagnostics) {
        // compute stats on all nodes
        mean_bias = new double[ls.length];
        rms_bias = new double[ls.length];
        mean_weight = new double[ls.length];
        rms_weight = new double[ls.length];
        for( int y = 1; y < layers.length; y++ ) {
          final Layer l = layers[y];
          final int len = l._a.length;

          // compute mean values
          mean_bias[y] = rms_bias[y] = 0;
          mean_weight[y] = rms_weight[y] = 0;
          for(int u = 0; u < len; u++) {
            mean_bias[y] += biases[y][u];
            for( int i = 0; i < l._previous._a.length; i++ ) {
              int w = u * l._previous._a.length + i;
              mean_weight[y] += weights[y][w];
            }
          }

          mean_bias[y] /= len;
          mean_weight[y] /= len * l._previous._a.length;

          // compute rms values
          for(int u = 0; u < len; ++u) {
            final double db = biases[y][u] - mean_bias[y];
            rms_bias[y] += db * db;

            for( int i = 0; i < l._previous._a.length; i++ ) {
              int w = u * l._previous._a.length + i;
              final double dw = weights[y][w] - mean_weight[y];
              rms_weight[y] += dw * dw;
            }

          }
          rms_bias[y] = Math.sqrt(rms_bias[y]/len);
          rms_weight[y] = Math.sqrt(rms_weight[y]/len/l._previous._a.length);

          unstable |= Double.isNaN(mean_bias[y])   || Double.isNaN(rms_bias[y])
                  || Double.isNaN(mean_weight[y]) || Double.isNaN(rms_weight[y]);

<<<<<<< HEAD
    @Override public ConfusionMatrix cm() {
      long[][] cm = confusion_matrix;
      if( cm != null )
        return new ConfusionMatrix(cm);
      return null;
    }

    public Response redirect(Request req) {
      String redirectName = new NeuralNetProgress().href();
      return Response.redirect(req, redirectName, "destination_key", _key);
    }
  }

  public static class NeuralNetProgress extends Progress2 {
    static final int API_WEAVER = 1;
    static public DocGen.FieldDoc[] DOC_FIELDS;

    private NeuralNet job;
    private NeuralNetModel model;

    @API(help = "Model parameters")
    public NeuralNet parameters;

    @API(help = "Errors on the training set")
    public Errors[] training_errors;

    @API(help = "Errors on the validation set")
    public Errors[] validation_errors;

    @API(help = "Dataset headers")
    public String[] class_names;

    @API(help = "Confusion matrix")
    public long[][] confusion_matrix;

    @Override protected String name() {
      return DOC_GET;
    }

    @Override protected Response serve() {
      job = job_key == null ? null : (NeuralNet) Job.findJob(job_key);
      model = UKV.get(destination_key);
      if( model != null ) {
        parameters = model.parameters;
        training_errors = model.training_errors;
        validation_errors = model.validation_errors;
        class_names = model.classNames();
        confusion_matrix = model.confusion_matrix;
        if (model.unstable && job != null) {
          Log.info("Aborting job due to numerical instability (exponential growth).");
          job.cancel();
=======
          // Abort the run if weights or biases are unreasonably large (Note that all input values are normalized upfront)
          // This can happen with Rectifier units when L1/L2/max_w2 are all set to 0, especially when using more than 1 hidden layer.
          final double thresh = 1e10;
          unstable |= mean_bias[y] > thresh   || rms_bias[y] > thresh
                  || mean_weight[y] > thresh  || rms_weight[y] > thresh;
>>>>>>> ce4eb240
        }
      }
    }
    public void toJavaHtml(StringBuilder sb) {
      //DocGen.HTML.title(sb, "The Java Neural Net model is not implemented yet.");
    }

    public boolean generateHTML(String title, StringBuilder sb) {
      final String mse_format = "%2.6f";
      final String cross_entropy_format = "%2.6f";
<<<<<<< HEAD
      if( model != null ) {

        DocGen.HTML.paragraph(sb, "Model Key: " + model._key);
        sb.append("<div class='alert'>Actions: " + water.api.Predict.link(model._key, "Score on dataset") + ", "
                + NeuralNet.link(model._dataKey, "Compute new model") + "</div>");

        // Plot training error
        {
          float[] train_err = new float[training_errors.length];
          float[] train_samples = new float[training_errors.length];
          for (int i=0; i<train_err.length; ++i) {
            train_err[i] = (float)training_errors[i].classification;
            train_samples[i] = training_errors[i].training_samples;
          }
          new D3Plot(train_samples, train_err, "training samples", "classification error",
                  "Classification Error on Training Set").generate(sb);
=======

      DocGen.HTML.title(sb,title);
      DocGen.HTML.paragraph(sb, "Model Key: " + _selfKey);
      sb.append("<div class='alert'>Actions: " + water.api.Predict.link(_selfKey, "Score on dataset") + ", "
              + NeuralNet.link(_dataKey, "Compute new model") + "</div>");

      // Plot training error
      {
        float[] train_err = new float[training_errors.length];
        float[] train_samples = new float[training_errors.length];
        for (int i=0; i<train_err.length; ++i) {
          train_err[i] = (float)training_errors[i].classification;
          train_samples[i] = training_errors[i].training_samples;
>>>>>>> ce4eb240
        }
        new D3Plot(train_samples, train_err, "training samples", "classification error",
                "Classification Error on Training Set").generate(sb);
      }

      // Plot validation error
      if (validation_errors != null) {
        float[] valid_err = new float[validation_errors.length];
        float[] valid_samples = new float[validation_errors.length];
        for (int i=0; i<valid_err.length; ++i) {
          valid_err[i] = (float)validation_errors[i].classification;
          valid_samples[i] = validation_errors[i].training_samples;
        }
        new D3Plot(valid_samples, valid_err, "training samples", "classification error",
                "Classification Error on Validation Set").generate(sb);
      }


      final boolean classification = isClassifier();
      final String cmTitle = "Confusion Matrix" + (validation_errors == null ? " (Training Data)" : "");

      // stats for training and validation
      final Errors train = training_errors[training_errors.length - 1];
      final Errors valid = validation_errors != null ? validation_errors[validation_errors.length - 1] : null;

      if (classification) {
        DocGen.HTML.section(sb, "Training classification error: " + formatPct(train.classification));
      }
      DocGen.HTML.section(sb, "Training mean square error: " + String.format(mse_format, train.mean_square));
      if (classification) {
        DocGen.HTML.section(sb, "Training cross entropy: " + String.format(cross_entropy_format, train.cross_entropy));
        if( valid != null ) {
          DocGen.HTML.section(sb, "Validation classification error: " + formatPct(valid.classification));
        }
      }
      if( validation_errors != null ) {
        DocGen.HTML.section(sb, "Validation mean square error: " + String.format(mse_format, valid.mean_square));
        if (classification) {
          DocGen.HTML.section(sb, "Validation mean cross entropy: " + String.format(cross_entropy_format, valid.cross_entropy));
        }
        if (valid.training_time_ms > 0)
          DocGen.HTML.section(sb, "Training speed: " + valid.training_samples * 1000 / valid.training_time_ms + " samples/s");
      }
      else {
        if (train.training_time_ms > 0)
          DocGen.HTML.section(sb, "Training speed: " + train.training_samples * 1000 / train.training_time_ms + " samples/s");
      }
      if (parameters != null && parameters.diagnostics) {
        DocGen.HTML.section(sb, "Status of Hidden and Output Layers");
        sb.append("<table class='table table-striped table-bordered table-condensed'>");
        sb.append("<tr>");
        sb.append("<th>").append("#").append("</th>");
        sb.append("<th>").append("Units").append("</th>");
        sb.append("<th>").append("Activation").append("</th>");
        sb.append("<th>").append("Rate").append("</th>");
        sb.append("<th>").append("L1").append("</th>");
        sb.append("<th>").append("L2").append("</th>");
        sb.append("<th>").append("Momentum").append("</th>");
        sb.append("<th>").append("Weight (Mean, RMS)").append("</th>");
        sb.append("<th>").append("Bias (Mean, RMS)").append("</th>");
        sb.append("</tr>");
        for (int i=1; i<layers.length; ++i) {
          sb.append("<tr>");
          sb.append("<td>").append("<b>").append(i).append("</b>").append("</td>");
          sb.append("<td>").append("<b>").append(layers[i].units).append("</b>").append("</td>");
          sb.append("<td>").append(layers[i].getClass().getSimpleName().replace("Vec","").replace("Chunk", "")).append("</td>");
          sb.append("<td>").append(String.format("%.5g", layers[i].rate(train.training_samples))).append("</td>");
          sb.append("<td>").append(layers[i].l1).append("</td>");
          sb.append("<td>").append(layers[i].l2).append("</td>");
          final String format = "%g";
          sb.append("<td>").append(layers[i].momentum(train.training_samples)).append("</td>");
          sb.append("<td>(").append(String.format(format, mean_weight[i])).
                  append(", ").append(String.format(format, rms_weight[i])).append(")</td>");
          sb.append("<td>(").append(String.format(format, mean_bias[i])).
                  append(", ").append(String.format(format, rms_bias[i])).append(")</td>");
          sb.append("</tr>");
        }
        sb.append("</table>");
      }
      if (unstable) {
        final String msg = "Job was aborted due to observed numerical instability (exponential growth)."
                + "  Try a bounded activation function or regularization with L1, L2 or max_w2 and/or use a smaller learning rate or faster annealing.";
        DocGen.HTML.section(sb, "=======================================================================================");
        DocGen.HTML.section(sb, msg);
        DocGen.HTML.section(sb, "=======================================================================================");
      }
      if( confusion_matrix != null && confusion_matrix.length < 100 ) {
        assert(classification);
        String[] classes = classNames();
        NeuralNetScore.confusion(sb, cmTitle, classes, confusion_matrix);
      }
      sb.append("<h3>" + "Progress" + "</h3>");
      String training = "Number of training set samples for scoring: " + train.score_training;
      if (train.score_training > 0) {
        if (train.score_training < 1000) training += " (low, scoring might be inaccurate -> consider increasing this number in the expert mode)";
        if (train.score_training > 10000) training += " (large, scoring can be slow -> consider reducing this number in the expert mode or scoring manually)";
      }
      DocGen.HTML.section(sb, training);
      if (valid != null) {
        String validation = "Number of validation set samples for scoring: " + valid.score_validation;
        if (valid.score_validation > 0) {
          if (valid.score_training < 1000) training += " (low, scoring might be inaccurate -> consider increasing this number in the expert mode)";
          if (valid.score_training > 10000) training += " (large, scoring can be slow -> consider reducing this number in the expert mode or scoring manually)";
        }
        DocGen.HTML.section(sb, validation);
      }
      sb.append("<table class='table table-striped table-bordered table-condensed'>");
      sb.append("<tr>");
      sb.append("<th>Training Time</th>");
      sb.append("<th>Training Samples</th>");
      sb.append("<th>Training MSE</th>");
      if (classification) {
        sb.append("<th>Training MCE</th>");
        sb.append("<th>Training Classification Error</th>");
      }
      sb.append("<th>Validation MSE</th>");
      if (classification) {
        sb.append("<th>Validation MCE</th>");
        sb.append("<th>Validation Classification Error</th>");
      }
      sb.append("</tr>");
      for( int i = training_errors.length - 1; i >= 0; i-- ) {
        sb.append("<tr>");
        sb.append("<td>" + PrettyPrint.msecs(training_errors[i].training_time_ms, true) + "</td>");
        if( validation_errors != null ) {
          sb.append("<td>" + String.format("%,d", validation_errors[i].training_samples) + "</td>");
        } else {
          sb.append("<td>" + String.format("%,d", training_errors[i].training_samples) + "</td>");
        }
        sb.append("<td>" + String.format(mse_format, training_errors[i].mean_square) + "</td>");
        if (classification) {
          sb.append("<td>" + String.format(cross_entropy_format, training_errors[i].cross_entropy) + "</td>");
          sb.append("<td>" + formatPct(training_errors[i].classification) + "</td>");
        }
        if( validation_errors != null ) {
          sb.append("<td>" + String.format(mse_format, validation_errors[i].mean_square) + "</td>");
          if (classification) {
            sb.append("<td>" + String.format(cross_entropy_format, validation_errors[i].cross_entropy) + "</td>");
            sb.append("<td>" + formatPct(validation_errors[i].classification) + "</td>");
          }
        } else
          sb.append("<td></td><td></td><td></td>");
        sb.append("</tr>");
      }
      sb.append("</table>");
      return true;
    }

    private static String formatPct(double pct) {
      String s = "N/A";
      if( !Double.isNaN(pct) )
        s = String.format("%5.2f %%", 100 * pct);
      return s;
    }

    @Override protected float[] score0(Chunk[] chunks, int rowInChunk, double[] tmp, float[] preds) {
      Layer[] clones = new Layer[layers.length];
      clones[0] = new ChunksInput(Utils.remove(chunks, chunks.length - 1), (VecsInput) layers[0]);
      for( int y = 1; y < layers.length - 1; y++ )
        clones[y] = layers[y].clone();
      Layer output = layers[layers.length - 1];
      if( output instanceof VecSoftmax )
        clones[clones.length - 1] = new ChunkSoftmax(chunks[chunks.length - 1], (VecSoftmax) output);
      else
        clones[clones.length - 1] = new ChunkLinear(chunks[chunks.length - 1], (VecLinear) output);
      for( int y = 0; y < clones.length; y++ ) {
        clones[y]._w = weights[y];
        clones[y]._b = biases[y];
        clones[y].init(clones, y, false);
      }
      ((Input) clones[0])._pos = rowInChunk;
      for (Layer clone : clones) clone.fprop(false);
      double[] out = clones[clones.length - 1]._a;
      assert out.length == preds.length;
      // convert to float
      float[] out2 = new float[out.length];
      for (int i=0; i<out.length; ++i) out2[i] = (float)out[i];
      return out2;
    }

    @Override protected float[] score0(double[] data, float[] preds) {
      throw new UnsupportedOperationException();
    }

    @Override public ConfusionMatrix cm() {
      long[][] cm = confusion_matrix;
      if( cm != null )
        return new ConfusionMatrix(cm);
      return null;
    }

  }

  public static class NeuralNetScore extends ModelJob {
    static final int API_WEAVER = 1;
    static public DocGen.FieldDoc[] DOC_FIELDS;
    static final String DOC_GET = "Neural network scoring";

    @API(help = "Model", required = true, filter = Default.class)
    public NeuralNetModel model;

    @API(help = "Rows to consider for scoring, 0 (default) means the whole frame", filter = Default.class)
    public long max_rows;

    @API(help = "Classification error")
    public double classification_error;

    @API(help = "Mean square error")
    public double mean_square_error;

    @API(help = "Cross entropy")
    public double cross_entropy;

    @API(help = "Confusion matrix")
    public long[][] confusion_matrix;

    public NeuralNetScore() {
      description = DOC_GET;
    }

    @Override protected Response serve() {
      init();
      Frame[] frs = model.adapt(source, false);
      int classes = model.layers[model.layers.length - 1].units;
      confusion_matrix = new long[classes][classes];
      Layer[] clones = new Layer[model.layers.length];
      for( int y = 0; y < model.layers.length; y++ ) {
        clones[y] = model.layers[y].clone();
        clones[y]._w = model.weights[y];
        clones[y]._b = model.biases[y];
      }
      Vec[] vecs = frs[0].vecs();
      Vec[] data = Utils.remove(vecs, vecs.length - 1);
      Vec resp = vecs[vecs.length - 1];
      Errors e = eval(clones, data, resp, max_rows, confusion_matrix);
      classification_error = e.classification;
      mean_square_error = e.mean_square;
      cross_entropy = e.cross_entropy;
      if( frs[1] != null )
        frs[1].delete();
      return Response.done(this);
    }

    @Override public boolean toHTML(StringBuilder sb) {
      final boolean classification = model.isClassifier();
      if (classification) {
        DocGen.HTML.section(sb, "Classification error: " + String.format("%5.2f %%", 100 * classification_error));
      }
      DocGen.HTML.section(sb, "Mean square error: " + mean_square_error);
      if (classification) {
        DocGen.HTML.section(sb, "Mean cross entropy: " + cross_entropy);

        String[] domain = null;
        if (response.domain() != null) {
          domain = response.domain();
        } else {
          // find the names for the categories from the model's domains, after finding the correct column
          int idx = source.find(response);
          if( idx == -1 ) {
            Vec vm = response.masterVec();
            if( vm != null ) idx = source.find(vm);
          }
          if (idx != -1) domain = model._domains[idx];
        }
        confusion(sb, "Confusion Matrix", domain, confusion_matrix);
      }
      return true;
    }

    static void confusion(StringBuilder sb, String title, String[] classes, long[][] confusionMatrix) {
      //sb.append("<h3>" + title + "</h3>");
      sb.append("<table class='table table-striped table-bordered table-condensed'>");
      sb.append("<tr><th>Actual \\ Predicted</th>");
      if( classes == null ) {
        classes = new String[confusionMatrix.length];
        for( int i = 0; i < classes.length; i++ )
          classes[i] = "" + i;
      }
      for( String c : classes )
        sb.append("<th>" + c + "</th>");
      sb.append("<th>Error</th></tr>");
      long[] totals = new long[classes.length];
      long sumTotal = 0;
      long sumError = 0;
      for( int crow = 0; crow < classes.length; ++crow ) {
        long total = 0;
        long error = 0;
        sb.append("<tr><th>" + classes[crow] + "</th>");
        for( int ccol = 0; ccol < classes.length; ++ccol ) {
          long num = confusionMatrix[crow][ccol];
          total += num;
          totals[ccol] += num;
          if( ccol == crow ) {
            sb.append("<td style='background-color:LightGreen'>");
          } else {
            sb.append("<td>");
            error += num;
          }
          sb.append(num);
          sb.append("</td>");
        }
        sb.append("<td>");
        sb.append(String.format("%5.3f = %d / %d", (double) error / total, error, total));
        sb.append("</td></tr>");
        sumTotal += total;
        sumError += error;
      }
      sb.append("<tr><th>Totals</th>");
      for( int i = 0; i < totals.length; ++i )
        sb.append("<td>" + totals[i] + "</td>");
      sb.append("<td><b>");
      sb.append(String.format("%5.3f = %d / %d", (double) sumError / sumTotal, sumError, sumTotal));
      sb.append("</b></td></tr>");
      sb.append("</table>");
    }
  }

  static int cores() {
    int cores = 0;
    for( H2ONode node : H2O.CLOUD._memary )
      cores += node._heartbeat._num_cpus;
    return cores;
  }

  /**
   * Makes sure small datasets are spread over enough chunks to parallelize training.
   */
  public static void reChunk(Vec[] vecs) {
    final int splits = cores() * 2; // More in case of unbalance
    if( vecs[0].nChunks() < splits ) {
      // A new random VectorGroup
      Key keys[] = new Vec.VectorGroup().addVecs(vecs.length);
      for( int v = 0; v < vecs.length; v++ ) {
        AppendableVec vec = new AppendableVec(keys[v]);
        long rows = vecs[0].length();
        Chunk cache = null;
        for( int split = 0; split < splits; split++ ) {
          long off = rows * split / splits;
          long lim = rows * (split + 1) / splits;
          NewChunk chunk = new NewChunk(vec, split);
          for( long r = off; r < lim; r++ ) {
            if( cache == null || r < cache._start || r >= cache._start + cache._len )
              cache = vecs[v].chunk(r);
            if( !cache.isNA(r) ) {
              if( vecs[v]._domain != null )
                chunk.addEnum((int) cache.at8(r));
              else if( vecs[v].isInt() )
                chunk.addNum(cache.at8(r), 0);
              else
                chunk.addNum(cache.at(r));
            } else {
              if( vecs[v].isInt() )
                chunk.addNA();
              else {
                // Don't use addNA() for doubles, as NewChunk uses separate array
                chunk.addNum(Double.NaN);
              }
            }
          }
          chunk.close(split, null);
        }
        Vec t = vec.close(null);
        t._domain = vecs[v]._domain;
        vecs[v] = t;
      }
    }
  }

  // Make a differently seeded random generator every time someone asks for one
  public static class RNG {
    // Atomicity is not really needed here (since in multi-threaded operation, the weights are simultaneously updated),
    // but it is still done for posterity since it's cheap (and to be able to count the number of actual getRNG() calls)
    public static AtomicLong seed = new AtomicLong(new Random().nextLong());

    public static Random getRNG() {
      return water.util.Utils.getDeterRNG(seed.getAndIncrement());
    }
  }
}<|MERGE_RESOLUTION|>--- conflicted
+++ resolved
@@ -20,10 +20,10 @@
 
 
 /**
- * Neural network.
- *
- * @author cypof
- */
+* Neural network.
+*
+* @author cypof
+*/
 public class NeuralNet extends ValidatedJob {
   static final int API_WEAVER = 1;
   public static DocGen.FieldDoc[] DOC_FIELDS;
@@ -125,8 +125,8 @@
     if( arg._name.equals("mode") ) {
       if (H2O.CLOUD._memary.length > 1) {
         //TODO: re-enable this
-//        arg.disable("Using MapReduce since cluster size > 1.", inputArgs);
-//        mode = ExecutionMode.MapReduce;
+// arg.disable("Using MapReduce since cluster size > 1.", inputArgs);
+// mode = ExecutionMode.MapReduce;
 
         //Temporary solution
         arg.disable("Distributed MapReduce mode is not yet fully supported. Will run in single-node mode, wasting "
@@ -149,7 +149,7 @@
             || arg._name.equals("score_training") || arg._name.equals("score_validation")
             || arg._name.equals("initial_weight_distribution") || arg._name.equals("initial_weight_scale")
             || arg._name.equals("score_interval") || arg._name.equals("diagnostics")) {
-      if (!expert_mode)  arg.disable("Only in expert mode.");
+      if (!expert_mode) arg.disable("Only in expert mode.");
     }
   }
 
@@ -163,17 +163,17 @@
   }
 
   /**
-   * Activation functions
-   * Tanh, Rectifier and RectifierWithDropout have been tested.  TanhWithDropout and Maxout are experimental.
-   */
+* Activation functions
+* Tanh, Rectifier and RectifierWithDropout have been tested. TanhWithDropout and Maxout are experimental.
+*/
   public enum Activation {
     Tanh, TanhWithDropout, Rectifier, RectifierWithDropout, Maxout
   }
 
   /**
-   * Loss functions
-   * CrossEntropy is recommended
-   */
+* Loss functions
+* CrossEntropy is recommended
+*/
   public enum Loss {
     MeanSquare, CrossEntropy
   }
@@ -207,11 +207,11 @@
   void startTrain() {
     RNG.seed = new AtomicLong(seed);
     running = true;
-//    Vec[] vecs = Utils.append(_train, response);
-//    reChunk(vecs);
-//    final Vec[] train = new Vec[vecs.length - 1];
-//    System.arraycopy(vecs, 0, train, 0, train.length);
-//    final Vec trainResp = classification ? vecs[vecs.length - 1].toEnum() : vecs[vecs.length - 1];
+// Vec[] vecs = Utils.append(_train, response);
+// reChunk(vecs);
+// final Vec[] train = new Vec[vecs.length - 1];
+// System.arraycopy(vecs, 0, train, 0, train.length);
+// final Vec trainResp = classification ? vecs[vecs.length - 1].toEnum() : vecs[vecs.length - 1];
 
     final Vec[] train = _train;
     final Vec trainResp = classification ? response.toEnum() : response;
@@ -256,8 +256,8 @@
     NeuralNetModel model = new NeuralNetModel(destination_key, sourceKey, frame, ls, this);
     model.training_errors = trainErrors0;
     model.validation_errors = validErrors0;
-
-    UKV.put(destination_key, model);
+    
+    model.delete_and_lock(this);
 
     final Frame[] adapted = validation == null ? null : model.adapt(validation, false);
     final Trainer trainer;
@@ -365,15 +365,11 @@
         model.validation_errors = validErrors;
 
         model.confusion_matrix = cm;
-<<<<<<< HEAD
-        UKV.put(model._key, model);
-=======
-        UKV.put(model._selfKey, model);
+        model.update();
 
         // terminate model building if we detect that a model is unstable
         if (model.unstable) NeuralNet.running = false;
 
->>>>>>> ce4eb240
         return e.training_samples;
       }
 
@@ -676,68 +672,14 @@
           rms_bias[y] = Math.sqrt(rms_bias[y]/len);
           rms_weight[y] = Math.sqrt(rms_weight[y]/len/l._previous._a.length);
 
-          unstable |= Double.isNaN(mean_bias[y])   || Double.isNaN(rms_bias[y])
+          unstable |= Double.isNaN(mean_bias[y]) || Double.isNaN(rms_bias[y])
                   || Double.isNaN(mean_weight[y]) || Double.isNaN(rms_weight[y]);
 
-<<<<<<< HEAD
-    @Override public ConfusionMatrix cm() {
-      long[][] cm = confusion_matrix;
-      if( cm != null )
-        return new ConfusionMatrix(cm);
-      return null;
-    }
-
-    public Response redirect(Request req) {
-      String redirectName = new NeuralNetProgress().href();
-      return Response.redirect(req, redirectName, "destination_key", _key);
-    }
-  }
-
-  public static class NeuralNetProgress extends Progress2 {
-    static final int API_WEAVER = 1;
-    static public DocGen.FieldDoc[] DOC_FIELDS;
-
-    private NeuralNet job;
-    private NeuralNetModel model;
-
-    @API(help = "Model parameters")
-    public NeuralNet parameters;
-
-    @API(help = "Errors on the training set")
-    public Errors[] training_errors;
-
-    @API(help = "Errors on the validation set")
-    public Errors[] validation_errors;
-
-    @API(help = "Dataset headers")
-    public String[] class_names;
-
-    @API(help = "Confusion matrix")
-    public long[][] confusion_matrix;
-
-    @Override protected String name() {
-      return DOC_GET;
-    }
-
-    @Override protected Response serve() {
-      job = job_key == null ? null : (NeuralNet) Job.findJob(job_key);
-      model = UKV.get(destination_key);
-      if( model != null ) {
-        parameters = model.parameters;
-        training_errors = model.training_errors;
-        validation_errors = model.validation_errors;
-        class_names = model.classNames();
-        confusion_matrix = model.confusion_matrix;
-        if (model.unstable && job != null) {
-          Log.info("Aborting job due to numerical instability (exponential growth).");
-          job.cancel();
-=======
           // Abort the run if weights or biases are unreasonably large (Note that all input values are normalized upfront)
           // This can happen with Rectifier units when L1/L2/max_w2 are all set to 0, especially when using more than 1 hidden layer.
           final double thresh = 1e10;
-          unstable |= mean_bias[y] > thresh   || rms_bias[y] > thresh
-                  || mean_weight[y] > thresh  || rms_weight[y] > thresh;
->>>>>>> ce4eb240
+          unstable |= mean_bias[y] > thresh || rms_bias[y] > thresh
+                  || mean_weight[y] > thresh || rms_weight[y] > thresh;
         }
       }
     }
@@ -748,28 +690,10 @@
     public boolean generateHTML(String title, StringBuilder sb) {
       final String mse_format = "%2.6f";
       final String cross_entropy_format = "%2.6f";
-<<<<<<< HEAD
-      if( model != null ) {
-
-        DocGen.HTML.paragraph(sb, "Model Key: " + model._key);
-        sb.append("<div class='alert'>Actions: " + water.api.Predict.link(model._key, "Score on dataset") + ", "
-                + NeuralNet.link(model._dataKey, "Compute new model") + "</div>");
-
-        // Plot training error
-        {
-          float[] train_err = new float[training_errors.length];
-          float[] train_samples = new float[training_errors.length];
-          for (int i=0; i<train_err.length; ++i) {
-            train_err[i] = (float)training_errors[i].classification;
-            train_samples[i] = training_errors[i].training_samples;
-          }
-          new D3Plot(train_samples, train_err, "training samples", "classification error",
-                  "Classification Error on Training Set").generate(sb);
-=======
 
       DocGen.HTML.title(sb,title);
-      DocGen.HTML.paragraph(sb, "Model Key: " + _selfKey);
-      sb.append("<div class='alert'>Actions: " + water.api.Predict.link(_selfKey, "Score on dataset") + ", "
+      DocGen.HTML.paragraph(sb, "Model Key: " + _key);
+      sb.append("<div class='alert'>Actions: " + water.api.Predict.link(_key, "Score on dataset") + ", "
               + NeuralNet.link(_dataKey, "Compute new model") + "</div>");
 
       // Plot training error
@@ -779,7 +703,6 @@
         for (int i=0; i<train_err.length; ++i) {
           train_err[i] = (float)training_errors[i].classification;
           train_samples[i] = training_errors[i].training_samples;
->>>>>>> ce4eb240
         }
         new D3Plot(train_samples, train_err, "training samples", "classification error",
                 "Classification Error on Training Set").generate(sb);
@@ -861,7 +784,7 @@
       }
       if (unstable) {
         final String msg = "Job was aborted due to observed numerical instability (exponential growth)."
-                + "  Try a bounded activation function or regularization with L1, L2 or max_w2 and/or use a smaller learning rate or faster annealing.";
+                + " Try a bounded activation function or regularization with L1, L2 or max_w2 and/or use a smaller learning rate or faster annealing.";
         DocGen.HTML.section(sb, "=======================================================================================");
         DocGen.HTML.section(sb, msg);
         DocGen.HTML.section(sb, "=======================================================================================");
@@ -1105,8 +1028,8 @@
   }
 
   /**
-   * Makes sure small datasets are spread over enough chunks to parallelize training.
-   */
+* Makes sure small datasets are spread over enough chunks to parallelize training.
+*/
   public static void reChunk(Vec[] vecs) {
     final int splits = cores() * 2; // More in case of unbalance
     if( vecs[0].nChunks() < splits ) {
@@ -1158,4 +1081,4 @@
       return water.util.Utils.getDeterRNG(seed.getAndIncrement());
     }
   }
-}+}
