package hex;

import hex.Layer.ChunksInput;
import hex.Layer.Input;
import hex.Layer.Softmax;
import hex.Layer.VecSoftmax;
import hex.Layer.VecsInput;

import java.util.UUID;

import org.apache.commons.lang.ArrayUtils;

import water.*;
import water.Job.ModelJob;
import water.api.*;
import water.fvec.*;
import water.util.RString;

<<<<<<< HEAD
public class NeuralNet extends ModelJob {
=======
/**
 * Neural network.
 *
 * @author cypof
 */
public class NeuralNet extends FrameJob {
>>>>>>> 73152721
  static final int API_WEAVER = 1;
  public static DocGen.FieldDoc[] DOC_FIELDS;
  public static final String DOC_GET = "Neural Network";
  public static final String KEY_PREFIX = "__NeuralNet_";
  public static final int EVAL_ROW_COUNT = 1000;

  public enum Activation {
    Tanh, Rectifier
  };

//@formatter:off
  @API(help = "Activation function", filter = activationFilter.class)
  public Activation activation;
  class activationFilter extends EnumArgument<Activation> { public activationFilter() { super(Activation.Tanh); } }

  @API(help = "Hidden layer sizes", filter = hiddenFilter.class)
  public int[] hidden;
  class hiddenFilter extends RSeq { public hiddenFilter() { super("500", false); } }
//@formatter:on

  @API(help = "Learning rate", filter = Default.class)
  public double rate = .01;

  @API(help = "L2 regularization", filter = Default.class)
  public double l2 = .0001;

  @API(help = "How many times the dataset should be iterated", filter = Default.class)
  public int epochs = 100;

  public NeuralNet() {
    super(DOC_GET, Key.make(KEY_PREFIX + Key.make()));
  }

  @Override protected void run() {
    for( int i = cols.length - 1; i >= 0; i-- )
      if( source.vecs()[cols[i]] == response )
        cols = ArrayUtils.remove(cols, i);
<<<<<<< HEAD
    String[] names = new String[cols.length + 1];
    Vec[] vecs = new Vec[cols.length + 1];
    for( int i = 0; i < cols.length; i++ ) {
      names[i] = source._names[cols[i]];
      vecs[i] = source.vecs()[cols[i]];
    }
    names[names.length - 1] = "response";
    for( int i = 0; i < source.numCols(); i++ )
      if( source.vecs()[i] == response )
        names[names.length - 1] = source._names[i];
    vecs[vecs.length - 1] = response;
    final Frame frame = reChunk(new Frame(names, vecs));
=======
    Vec[] vecs = new Vec[cols.length];
    for( int i = 0; i < cols.length; i++ )
      vecs[i] = source._vecs[cols[i]];
    vecs = reChunk(vecs);
>>>>>>> 73152721

    final Layer[] ls = new Layer[hidden.length + 2];
    ls[0] = new VecsInput(vecs);
    for( int i = 0; i < hidden.length; i++ ) {
      if( activation == Activation.Rectifier )
        ls[i + 1] = new Layer.Rectifier(hidden[i]);
      else
        ls[i + 1] = new Layer.Tanh(hidden[i]);
      ls[i + 1]._rate = (float) rate;
      ls[i + 1]._l2 = (float) l2;
    }
    ls[ls.length - 1] = new VecSoftmax(response);
    ls[ls.length - 1]._rate = (float) rate;
    ls[ls.length - 1]._l2 = (float) l2;
    for( int i = 0; i < ls.length; i++ )
      ls[i].init(ls, i);

    final Key sourceKey = Key.make(input("source"));
    String[] names = new String[cols.length];
    for( int i = 0; i < cols.length; i++ )
      names[i] = source._names[cols[i]];
    String responseName = "response";
    for( int i = 0; i < source.numCols(); i++ )
      if( source._vecs[i] == response )
        responseName = source._names[i];
    final Frame frame = new Frame(names, vecs);
    frame.add(responseName, response);
    NeuralNetModel model = new NeuralNetModel(destination_key, sourceKey, frame, ls);
    UKV.put(destination_key, model);

    final Trainer trainer = new Trainer.MapReduce(ls, epochs, self());
    trainer.start();

    // Use a separate thread for monitoring (blocked most of the time)
    Thread thread = new Thread() {
      @Override public void run() {
        long lastTime = System.nanoTime();
        long lastItems = 0;
        while( running() ) {
          long time = System.nanoTime();
          double delta = (time - lastTime) / 1e9;
          long items = trainer.items();
          int ps = (int) ((items - lastItems) / delta);
          lastTime = time;
          lastItems = items;

          NeuralNetModel model = new NeuralNetModel(destination_key, sourceKey, frame, ls);
          int[][] confusion = new int[model.classNames().length][model.classNames().length];
          Error train = NeuralNetScore.eval(ls, EVAL_ROW_COUNT, confusion);
          model.items = items;
          model.items_per_second = ps;
          model.train_classification_error = train.Value;
          model.train_sqr_error = train.SqrDist;
          model.confusionMatrix = confusion;
          UKV.put(destination_key, model);

          try {
            Thread.sleep(2000);
          } catch( InterruptedException e ) {
            throw new RuntimeException(e);
          }
        }
      }
    };
    thread.start();
    trainer.join();
  }

  @Override public float progress() {
    NeuralNetModel model = UKV.get(destination_key);
    if( model == null )
      return 0;
    return 0.1f + Math.min(1, model.items / (float) (epochs * source.anyVec().length()));
  }

  @Override protected Response redirect() {
    String n = NeuralNetProgress.class.getSimpleName();
    return new Response(Response.Status.redirect, this, -1, -1, n, "job", job_key, "dst_key", destination_key);
  }

  public static String link(Key k, String content) {
    RString rs = new RString("<a href='NeuralNet.query?%key_param=%$key'>%content</a>");
    rs.replace("key_param", "source");
    rs.replace("key", k.toString());
    rs.replace("content", content);
    return rs.toString();
  }

  public static class Error {
    double Value;
    double SqrDist;

    @Override public String toString() {
      return String.format("%.2f", (100 * Value)) + "% (d²:" + String.format("%.2e", SqrDist) + ")";
    }
  }

  public static class NeuralNetModel extends Model {
    @API(help = "Layers")
    public Layer[] layers;

    @API(help = "Layer weights")
    public float[][] ws, bs;

    @API(help = "How many items have been processed")
    public long items;

    @API(help = "Training speed")
    public int items_per_second;

    @API(help = "Classification error on the training set (Estimation)")
    public double train_classification_error = 1;

    @API(help = "Square distance error on the training set (Estimation)")
    public double train_sqr_error;

    @API(help = "Classification error on the validation set (Estimation)")
    public double validation_classification_error;

    @API(help = "Square distance error on the validation set (Estimation)")
    public double validation_sqr_error;

    @API(help = "Confusion matrix")
    public int[][] confusionMatrix;

    NeuralNetModel(Key selfKey, Key dataKey, Frame fr, Layer[] ls) {
      super(selfKey, dataKey, fr);

      VecsInput input = (VecsInput) ls[0];
      layers = Layer.clone(ls, new ChunksInput(null, input), 0);
      ws = new float[ls.length][];
      bs = new float[ls.length][];
      for( int y = 1; y < layers.length; y++ ) {
        ws[y] = layers[y]._w;
        bs[y] = layers[y]._b;
      }
    }

    @Override protected float[] score0(Chunk[] chunks, int rowInChunk, double[] tmp, float[] preds) {
      ChunksInput input = (ChunksInput) layers[0];
      input.init(null, input._means.length);
      for( int y = 1; y < layers.length; y++ ) {
        layers[y]._w = ws[y];
        layers[y]._b = bs[y];
        layers[y].init(layers[y - 1], bs[y].length, false, 0);
      }
      input._chunks = chunks;
      input._pos = rowInChunk;
      for( int i = 0; i < layers.length; i++ )
        layers[i].fprop();
      float[] out = layers[layers.length - 1]._a;
      assert out.length == preds.length;
      return out;
    }

    @Override protected float[] score0(double[] data, float[] preds) {
      throw new UnsupportedOperationException();
    }
  }

  public static class NeuralNetProgress extends Progress2 {
    @Override protected String name() {
      return DOC_GET;
    }

    @Override public boolean toHTML(StringBuilder sb) {
      NeuralNetModel model = UKV.get(Key.make(dst_key.value()));
      if( model != null ) {
        String train = String.format("%5.2f %%", 100 * model.train_classification_error);
        String valid = String.format("%5.2f %%", 100 * model.validation_classification_error);
        DocGen.HTML.section(sb, "Training classification error: " + train);
        DocGen.HTML.section(sb, "Training square error: " + model.train_sqr_error);
        DocGen.HTML.section(sb, "Validation classification error: N/A");// + valid);
        DocGen.HTML.section(sb, "Validation square error: N/A");// + model.train_sqr_error);
        DocGen.HTML.section(sb, "Items: " + model.items);
        DocGen.HTML.section(sb, "Items per second: " + model.items_per_second);

        //class='btn btn-danger btn-mini'
//        sb.append("<a href='Suspend.html?" + job + "'><button>Suspend</button></a>");
//        sb.append("&nbsp;&nbsp;");
//        sb.append("<a href='Resume.html?" + job + "'><button>Resume</button></a>");
//        sb.append("\n");

        if( model.confusionMatrix != null ) {
          String title = "Confusion Matrix (Training Data)";
          NeuralNetScore.confusion(sb, title, model.classNames(), model.confusionMatrix);
        }
      }
      return true;
    }

    @Override protected Response jobDone(final Job job, final String dst) {
      return new Response(Response.Status.done, this, 0, 0, null);
    }
  }

  public static class NeuralNetScore extends Request2 {
    static final int API_WEAVER = 1;
    static public DocGen.FieldDoc[] DOC_FIELDS;
    static final String DOC_GET = "Neural network scoring";

    @API(help = "Model", required = true, filter = Default.class)
    public NeuralNetModel model;

    @API(help = "Data", required = true, filter = Default.class)
    public Frame source;

    @API(help = "Rows to consider for scoring, 0 (default) means the whole frame", filter = Default.class)
    public long max_rows;

    @API(help = "Classification error")
    public double classification_error;

    @API(help = "Square distance error")
    public double sqr_error;

    @API(help = "Confusion matrix")
    public int[][] confusionMatrix;

    @Override protected Response serve() {
      FrameInput input = new FrameInput(source);
<<<<<<< HEAD
      int classes = source.numCols() - 1;
      input.init(null, classes, false, 0);
=======
>>>>>>> 73152721
      Layer[] layers = Layer.clone(model.layers, input, 0);
      for( int y = 1; y < layers.length; y++ ) {
        layers[y]._w = model.ws[y];
        layers[y]._b = model.bs[y];
      }
      confusionMatrix = new int[classes][classes];
      Error error = eval(layers, max_rows, confusionMatrix);
      classification_error = error.Value;
      sqr_error = error.SqrDist;
      return new Response(Response.Status.done, this, -1, -1, null);
    }

    public static Error eval(Layer[] ls, long max_rows, int[][] confusion) {
      Input input = (Input) ls[0];
      Error error = new Error();
      long len = input._len;
      if( max_rows != 0 )
        len = Math.min(len, max_rows);
      int correct = 0;
      for( input._pos = 0; input._pos < len; input._pos++ )
        if( correct(ls, error, confusion) )
          correct++;
      error.Value = (len - (double) correct) / len;
      return error;
    }

    private static boolean correct(Layer[] ls, Error error, int[][] confusion) {
      Softmax output = (Softmax) ls[ls.length - 1];
      for( int i = 0; i < ls.length; i++ )
        ls[i].fprop();
      float[] out = ls[ls.length - 1]._a;
      error.SqrDist = 0;
      for( int i = 0; i < out.length; i++ ) {
        float t = i == output.label() ? 1 : 0;
        float d = t - out[i];
        error.SqrDist += d * d;
      }
      float max = Float.MIN_VALUE;
      int idx = -1;
      for( int i = 0; i < out.length; i++ ) {
        if( out[i] > max ) {
          max = out[i];
          idx = i;
        }
      }
      if( confusion != null )
        confusion[output.label()][idx]++;
      return idx == output.label();
    }

    @Override public boolean toHTML(StringBuilder sb) {
      DocGen.HTML.section(sb, "Classification error: " + String.format("%5.2f %%", 100 * classification_error));
      DocGen.HTML.section(sb, "Square error: " + sqr_error);
      String[] classes = source.vecs()[source.numCols() - 1].domain();
      if( classes == null )
        classes = Model.responseDomain(source);
      confusion(sb, "Confusion Matrix", classes, confusionMatrix);
      return true;
    }

    static void confusion(StringBuilder sb, String title, String[] classes, int[][] confusionMatrix) {
      sb.append("<h3>" + title + "</h3>");
      sb.append("<table class='table table-striped table-bordered table-condensed'>");
      sb.append("<tr><th>Actual \\ Predicted</th>");
      for( String c : classes )
        sb.append("<th>" + c + "</th>");
      sb.append("<th>Error</th></tr>");
      long[] totals = new long[classes.length];
      long sumTotal = 0;
      long sumError = 0;
      for( int crow = 0; crow < classes.length; ++crow ) {
        long total = 0;
        long error = 0;
        sb.append("<tr><th>" + classes[crow] + "</th>");
        for( int ccol = 0; ccol < classes.length; ++ccol ) {
          int num = confusionMatrix[crow][ccol];
          total += num;
          totals[ccol] += num;
          if( ccol == crow ) {
            sb.append("<td style='background-color:LightGreen'>");
          } else {
            sb.append("<td>");
            error += num;
          }
          sb.append(num);
          sb.append("</td>");
        }
        sb.append("<td>");
        sb.append(String.format("%5.3f = %d / %d", (double) error / total, error, total));
        sb.append("</td></tr>");
        sumTotal += total;
        sumError += error;
      }
      sb.append("<tr><th>Totals</th>");
      for( int i = 0; i < totals.length; ++i )
        sb.append("<td>" + totals[i] + "</td>");
      sb.append("<td><b>");
      sb.append(String.format("%5.3f = %d / %d", (double) sumError / sumTotal, sumError, sumTotal));
      sb.append("</b></td></tr>");
      sb.append("</table>");
    }
  }

  static int cores() {
    int cores = 0;
    for( H2ONode node : H2O.CLOUD._memary )
      cores += node._heartbeat._num_cpus;
    return cores;
  }

  /**
   * Makes sure small datasets are spread over enough chunks to parallelize training. Neural nets
   * can require lots of processing even for small data.
   */
  public static Vec[] reChunk(Vec[] vecs) {
    final int splits = cores() * 2; // More in case of unbalance
<<<<<<< HEAD
    if( frame.anyVec().nChunks() >= splits )
      return frame;
    Vec[] vecs = new Vec[frame.numCols()];
=======
    if( vecs[0].nChunks() >= splits )
      return vecs;
>>>>>>> 73152721
    for( int v = 0; v < vecs.length; v++ ) {
      AppendableVec vec = new AppendableVec(UUID.randomUUID().toString());
      long rows = vecs[0].length();
      Chunk cache = null;
      for( int split = 0; split < splits; split++ ) {
        long off = rows * (split + 0) / splits;
        long lim = rows * (split + 1) / splits;
        NewChunk chunk = new NewChunk(vec, split);
        for( long r = off; r < lim; r++ ) {
          if( cache == null || r < cache._start || r >= cache._start + cache._len )
<<<<<<< HEAD
            cache = frame.vecs()[v].chunk(r);
          if( !cache.isNA(r) ) {
            if( frame.vecs()[v]._domain != null )
              chunk.addEnum((int) cache.at8(r));
            else if( frame.vecs()[v].isInt() )
=======
            cache = vecs[v].chunk(r);
          if( !cache.isNA(r) ) {
            if( vecs[v]._domain != null )
              chunk.addEnum((int) cache.at8(r));
            else if( vecs[v].isInt() )
>>>>>>> 73152721
              chunk.addNum(cache.at8(r), 0);
            else
              chunk.addNum(cache.at(r));
          } else {
<<<<<<< HEAD
            if( frame.vecs()[v].isInt() )
=======
            if( vecs[v].isInt() )
>>>>>>> 73152721
              chunk.addNA();
            else {
              // Don't use addNA() for doubles, as NewChunk uses separate array
              chunk.addNum(Double.NaN);
            }
          }
        }
        chunk.close(split, null);
      }
<<<<<<< HEAD
      vecs[v] = vec.close(null);
      vecs[v]._domain = frame.vecs()[v]._domain;
=======
      Vec t = vec.close(null);
      t._domain = vecs[v]._domain;
      vecs[v] = t;
>>>>>>> 73152721
    }
    return vecs;
  }
}<|MERGE_RESOLUTION|>--- conflicted
+++ resolved
@@ -16,16 +16,12 @@
 import water.fvec.*;
 import water.util.RString;
 
-<<<<<<< HEAD
-public class NeuralNet extends ModelJob {
-=======
 /**
  * Neural network.
  *
  * @author cypof
  */
-public class NeuralNet extends FrameJob {
->>>>>>> 73152721
+public class NeuralNet extends ModelJob {
   static final int API_WEAVER = 1;
   public static DocGen.FieldDoc[] DOC_FIELDS;
   public static final String DOC_GET = "Neural Network";
@@ -63,25 +59,10 @@
     for( int i = cols.length - 1; i >= 0; i-- )
       if( source.vecs()[cols[i]] == response )
         cols = ArrayUtils.remove(cols, i);
-<<<<<<< HEAD
-    String[] names = new String[cols.length + 1];
-    Vec[] vecs = new Vec[cols.length + 1];
-    for( int i = 0; i < cols.length; i++ ) {
-      names[i] = source._names[cols[i]];
-      vecs[i] = source.vecs()[cols[i]];
-    }
-    names[names.length - 1] = "response";
-    for( int i = 0; i < source.numCols(); i++ )
-      if( source.vecs()[i] == response )
-        names[names.length - 1] = source._names[i];
-    vecs[vecs.length - 1] = response;
-    final Frame frame = reChunk(new Frame(names, vecs));
-=======
     Vec[] vecs = new Vec[cols.length];
     for( int i = 0; i < cols.length; i++ )
-      vecs[i] = source._vecs[cols[i]];
+      vecs[i] = source.vecs()[cols[i]];
     vecs = reChunk(vecs);
->>>>>>> 73152721
 
     final Layer[] ls = new Layer[hidden.length + 2];
     ls[0] = new VecsInput(vecs);
@@ -105,7 +86,7 @@
       names[i] = source._names[cols[i]];
     String responseName = "response";
     for( int i = 0; i < source.numCols(); i++ )
-      if( source._vecs[i] == response )
+      if( source.vecs()[i] == response )
         responseName = source._names[i];
     final Frame frame = new Frame(names, vecs);
     frame.add(responseName, response);
@@ -303,11 +284,6 @@
 
     @Override protected Response serve() {
       FrameInput input = new FrameInput(source);
-<<<<<<< HEAD
-      int classes = source.numCols() - 1;
-      input.init(null, classes, false, 0);
-=======
->>>>>>> 73152721
       Layer[] layers = Layer.clone(model.layers, input, 0);
       for( int y = 1; y < layers.length; y++ ) {
         layers[y]._w = model.ws[y];
@@ -424,14 +400,8 @@
    */
   public static Vec[] reChunk(Vec[] vecs) {
     final int splits = cores() * 2; // More in case of unbalance
-<<<<<<< HEAD
-    if( frame.anyVec().nChunks() >= splits )
-      return frame;
-    Vec[] vecs = new Vec[frame.numCols()];
-=======
     if( vecs[0].nChunks() >= splits )
       return vecs;
->>>>>>> 73152721
     for( int v = 0; v < vecs.length; v++ ) {
       AppendableVec vec = new AppendableVec(UUID.randomUUID().toString());
       long rows = vecs[0].length();
@@ -442,28 +412,16 @@
         NewChunk chunk = new NewChunk(vec, split);
         for( long r = off; r < lim; r++ ) {
           if( cache == null || r < cache._start || r >= cache._start + cache._len )
-<<<<<<< HEAD
-            cache = frame.vecs()[v].chunk(r);
-          if( !cache.isNA(r) ) {
-            if( frame.vecs()[v]._domain != null )
-              chunk.addEnum((int) cache.at8(r));
-            else if( frame.vecs()[v].isInt() )
-=======
             cache = vecs[v].chunk(r);
           if( !cache.isNA(r) ) {
             if( vecs[v]._domain != null )
               chunk.addEnum((int) cache.at8(r));
             else if( vecs[v].isInt() )
->>>>>>> 73152721
               chunk.addNum(cache.at8(r), 0);
             else
               chunk.addNum(cache.at(r));
           } else {
-<<<<<<< HEAD
-            if( frame.vecs()[v].isInt() )
-=======
             if( vecs[v].isInt() )
->>>>>>> 73152721
               chunk.addNA();
             else {
               // Don't use addNA() for doubles, as NewChunk uses separate array
@@ -473,14 +431,9 @@
         }
         chunk.close(split, null);
       }
-<<<<<<< HEAD
-      vecs[v] = vec.close(null);
-      vecs[v]._domain = frame.vecs()[v]._domain;
-=======
       Vec t = vec.close(null);
       t._domain = vecs[v]._domain;
       vecs[v] = t;
->>>>>>> 73152721
     }
     return vecs;
   }
