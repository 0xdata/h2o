--- conflicted
+++ resolved
@@ -7,20 +7,10 @@
 import hex.Layer.Softmax;
 import hex.Layer.VecSoftmax;
 import hex.Layer.VecsInput;
-<<<<<<< HEAD
-
-import java.util.ArrayList;
-
-import water.*;
-import water.H2O.H2OCountedCompleter;
-import water.H2O.H2OEmptyCompleter;
-import water.Job.ModelJob;
-=======
 import water.*;
 import water.H2O.H2OCountedCompleter;
 import water.H2O.H2OEmptyCompleter;
 import water.Job.ResponseJob;
->>>>>>> 0dc7e8fe
 import water.Job.ValidatedJob;
 import water.api.*;
 import water.api.Request.API;
@@ -82,18 +72,6 @@
 
   @API(help = "Square distance error on the validation set (Estimation)")
   public double validation_sqr_error;
-<<<<<<< HEAD
-
-  @API(help = "Confusion matrix")
-  public long[][] confusion_matrix;
-
-  private Vec[] _train, _valid;
-  private Vec _trainResp, _validResp;
-
-  public H2OCountedCompleter startTrain(final Job job) {
-    layers = new Layer[hidden.length + 2];
-    layers[0] = new VecsInput(_train);
-=======
 
   @API(help = "Confusion matrix")
   public long[][] confusion_matrix;
@@ -104,27 +82,14 @@
   public Layer[] build(Vec[] vecs, Vec response) {
     Layer[] ls = new Layer[hidden.length + 2];
     ls[0] = new VecsInput(vecs);
->>>>>>> 0dc7e8fe
     for( int i = 0; i < hidden.length; i++ ) {
       if( activation == Activation.Rectifier )
-        layers[i + 1] = new Layer.Rectifier(hidden[i]);
+        ls[i + 1] = new Layer.Rectifier(hidden[i]);
       else
-        layers[i + 1] = new Layer.Tanh(hidden[i]);
-      layers[i + 1]._rate = (float) rate;
-      layers[i + 1]._l2 = (float) l2;
-    }
-<<<<<<< HEAD
-    if( _trainResp.domain() != null )
-      layers[layers.length - 1] = new VecSoftmax(_trainResp);
-    else {
-      // TODO Gaussian?
-    }
-    layers[layers.length - 1]._rate = (float) rate;
-    layers[layers.length - 1]._l2 = (float) l2;
-    for( int i = 0; i < layers.length; i++ )
-      layers[i].init(layers, i);
-
-=======
+        ls[i + 1] = new Layer.Tanh(hidden[i]);
+      ls[i + 1]._rate = (float) rate;
+      ls[i + 1]._l2 = (float) l2;
+    }
     if( response.domain() != null )
       ls[ls.length - 1] = new VecSoftmax(response);
     else {
@@ -139,7 +104,6 @@
 
   public H2OCountedCompleter startTrain(final Job job) {
     layers = build(_train, _trainResp);
->>>>>>> 0dc7e8fe
     final Trainer trainer = new Trainer.MapReduce(layers, epochs, job.self());
 
     // Use a separate thread for monitoring (blocked most of the time)
@@ -187,7 +151,22 @@
 
   @Override public float progress() {
     return 0.1f + Math.min(1, items / (float) (epochs * _train[0].length()));
-<<<<<<< HEAD
+  }
+
+  public Error eval(Frame frame, long n, long[][] cm) {
+    Frame[] frs = adapt(frame, false, true);
+    Error e = evalAdapted(frs[0], n, cm);
+    frs[1].remove();
+    return e;
+  }
+
+  public Error evalAdapted(Frame frame, long n, long[][] cm) {
+    Vec[] vecs = frame.vecs();
+    Vec response = vecs[vecs.length - 1];
+    vecs = Utils.remove(vecs, vecs.length - 1);
+    VecsInput stats = (VecsInput) layers[0];
+    Error e = eval(new VecsInput(vecs, stats), new VecSoftmax(response), n, cm);
+    return e;
   }
 
   public Error eval(Input input, Output output, long n, long[][] cm) {
@@ -244,161 +223,6 @@
     return idx == output.label();
   }
 
-  @Override protected float[] score0(Chunk[] chunks, int rowInChunk, double[] tmp, float[] preds) {
-    layers[0] = new ChunksInput(Utils.remove(chunks, chunks.length - 1), ((VecsInput) layers[0]));
-    layers[layers.length - 1] = new ChunkSoftmax(chunks[chunks.length - 1]);
-    for( int y = 0; y < layers.length; y++ ) {
-      layers[y]._w = ws[y];
-      layers[y]._b = bs[y];
-      layers[y].init(layers, y, false, 0);
-    }
-    ((Input) layers[0])._pos = rowInChunk;
-    for( int i = 0; i < layers.length; i++ )
-      layers[i].fprop();
-    float[] out = layers[layers.length - 1]._a;
-    assert out.length == preds.length;
-    return out;
-  }
-
-  @Override protected float[] score0(double[] data, float[] preds) {
-    throw new UnsupportedOperationException();
-  }
-
-  @Override public ConfusionMatrix cm() {
-    long[][] cm = confusion_matrix;
-    if( cm != null )
-      return new ConfusionMatrix(cm);
-    return null;
-=======
-  }
-
-  public Error eval(Frame frame, long n, long[][] cm) {
-    Frame[] frs = adapt(frame, false, true);
-    Error e = evalAdapted(frs[0], n, cm);
-    frs[1].remove();
-    return e;
->>>>>>> 0dc7e8fe
-  }
-
-  public Error evalAdapted(Frame frame, long n, long[][] cm) {
-    Vec[] vecs = frame.vecs();
-    Vec response = vecs[vecs.length - 1];
-    vecs = Utils.remove(vecs, vecs.length - 1);
-    VecsInput stats = (VecsInput) layers[0];
-    Error e = eval(new VecsInput(vecs, stats), new VecSoftmax(response), n, cm);
-    return e;
-  }
-
-<<<<<<< HEAD
-  public static class Error {
-    double Value;
-    double SqrDist;
-=======
-  public Error eval(Input input, Output output, long n, long[][] cm) {
-    return eval(layers, input, output, n, cm);
-  }
-
-  public static Error eval(Layer[] ls, Input input, Output output, long n, long[][] cm) {
-    Layer[] clones = new Layer[ls.length];
-    clones[0] = input;
-    for( int y = 1; y < clones.length - 1; y++ )
-      clones[y] = ls[y].clone();
-    clones[clones.length - 1] = output;
-    for( int y = 0; y < clones.length; y++ )
-      clones[y].init(clones, y, false, 0);
-    Layer.copyWeights(ls, clones);
-    return eval(clones, n, cm);
-  }
-
-  public static Error eval(Layer[] ls, long n, long[][] cm) {
-    Error error = new Error();
-    Input input = (Input) ls[0];
-    long len = input._len;
-    if( n != 0 )
-      len = Math.min(len, n);
-    int correct = 0;
-    for( input._pos = 0; input._pos < len; input._pos++ )
-      if( correct(ls, error, cm) )
-        correct++;
-    error.Value = (len - (double) correct) / len;
-    return error;
-  }
->>>>>>> 0dc7e8fe
-
-  private static boolean correct(Layer[] ls, Error error, long[][] confusion) {
-    Softmax output = (Softmax) ls[ls.length - 1];
-    for( int i = 0; i < ls.length; i++ )
-      ls[i].fprop();
-    float[] out = ls[ls.length - 1]._a;
-    error.SqrDist = 0;
-    for( int i = 0; i < out.length; i++ ) {
-      float t = i == output.label() ? 1 : 0;
-      float d = t - out[i];
-      error.SqrDist += d * d;
-    }
-    float max = Float.MIN_VALUE;
-    int idx = -1;
-    for( int i = 0; i < out.length; i++ ) {
-      if( out[i] > max ) {
-        max = out[i];
-        idx = i;
-      }
-    }
-    if( confusion != null )
-      confusion[output.label()][idx]++;
-    return idx == output.label();
-  }
-
-<<<<<<< HEAD
-  @Override public Job defaultTrainJob() {
-    return new NeuralNetTrain();
-  }
-
-  public static class NeuralNetTrain extends ValidatedJob {
-    private NeuralNet _model = new NeuralNet();
-
-    public NeuralNetTrain() {
-      description = DOC_GET;
-    }
-
-    @Override protected ArrayList<Class> getClasses() {
-      ArrayList<Class> classes = super.getClasses();
-      classes.add(0, NeuralNet.class);
-      return classes;
-    }
-
-    @Override protected Object getTarget() {
-      return _model;
-    }
-
-    @Override protected H2OCountedCompleter fork() {
-      _model._selfKey = destination_key;
-      _model._dataKey = Key.make(input("source"));
-      _model._names = source.names();
-      _model._domains = source.domains();
-
-      Vec[] vecs = _filteredSource.vecs().clone();
-      reChunk(vecs);
-      _model._train = new Vec[vecs.length - 1];
-      System.arraycopy(vecs, 0, _model._train, 0, _model._train.length);
-      _model._trainResp = vecs[vecs.length - 1];
-      if( _filteredValidation == null ) {
-        _model._valid = _model._train;
-        _model._validResp = _model._trainResp;
-      } else {
-        vecs = _filteredValidation.vecs();
-        _model._valid = new Vec[vecs.length - 1];
-        System.arraycopy(vecs, 0, _model._valid, 0, _model._valid.length);
-        _model._validResp = vecs[vecs.length - 1];
-      }
-      if( classification ) {
-        _model._trainResp.asEnum();
-        _model._validResp.asEnum();
-      }
-      UKV.put(destination_key, _model);
-      _model.startTrain(this);
-      return new H2OEmptyCompleter();
-=======
   @Override protected float[] score0(Chunk[] chunks, int rowInChunk, double[] tmp, float[] preds) {
     layers[0] = new ChunksInput(Utils.remove(chunks, chunks.length - 1), ((VecsInput) layers[0]));
     layers[layers.length - 1] = new ChunkSoftmax(chunks[chunks.length - 1]);
@@ -481,13 +305,11 @@
       UKV.put(destination_key, nn);
       nn.startTrain(this);
       return start(new H2OEmptyCompleter());
->>>>>>> 0dc7e8fe
     }
 
     @Override public void remove() {
       _fjtask.tryComplete();
       super.remove();
-<<<<<<< HEAD
     }
 
     @Override protected Response redirect() {
@@ -499,19 +321,6 @@
       return "items/s";
     }
 
-=======
-    }
-
-    @Override protected Response redirect() {
-      String n = NeuralNetProgress.class.getSimpleName();
-      return new Response(Response.Status.redirect, this, -1, -1, n, "job", job_key, "dst_key", destination_key);
-    }
-
-    @Override public String speedDescription() {
-      return "items/s";
-    }
-
->>>>>>> 0dc7e8fe
     @Override public String speedValue() {
       NeuralNet model = UKV.get(destination_key);
       return "" + (model == null ? 0 : model.items_per_second);
