package hex;

import hex.Layer.ChunkLinear;
import hex.Layer.ChunkSoftmax;
import hex.Layer.ChunksInput;
import hex.Layer.Input;
import hex.Layer.Linear;
import hex.Layer.Output;
import hex.Layer.Softmax;
import hex.Layer.VecLinear;
import hex.Layer.VecSoftmax;
import hex.Layer.VecsInput;

import java.util.Arrays;
import java.util.Random;

import jsr166y.CountedCompleter;
import water.*;
import water.H2O.H2OCountedCompleter;
import water.Job.ValidatedJob;
import water.api.*;
import water.fvec.*;
import water.util.RString;
import water.util.Utils;

/**
 * Neural network.
 *
 * @author cypof
 */
public class NeuralNet extends ValidatedJob {
  static final int API_WEAVER = 1;
  public static DocGen.FieldDoc[] DOC_FIELDS;
  public static final String DOC_GET = "Neural Network";
  public static final int EVAL_ROW_COUNT = 1000;

  public enum Activation {
    Tanh, Rectifier, RectifierWithDropout, Maxout
  };

  @API(help = "Activation function", filter = Default.class)
  public Activation activation = Activation.Tanh;

  @API(help = "Hidden layer sizes, e.g. 1000, 1000. Grid search: (100, 100), (200, 200)", filter = Default.class)
  public int[] hidden = new int[] { 500 };

  @API(help = "Learning rate", filter = Default.class)
  public double rate = .005;

  @API(help = "Learning rate annealing: rate / (1 + rate_annealing * samples)", filter = Default.class)
  public double rate_annealing = 1 / 1e6;

  @API(help = "Momentum at the beggining of training", filter = Default.class)
  public double momentum_start = .5;

  @API(help = "Number of samples for which momentum increases", filter = Default.class)
  public long momentum_ramp = 300 * 60000;

  @API(help = "Momentum once the initial increase is over", filter = Default.class)
  public double momentum_stable = .99;

  @API(help = "L2 regularization", filter = Default.class)
  public double l2 = .001;

  @API(help = "How many times the dataset should be iterated", filter = Default.class)
  public int epochs = 100;

  @API(help = "Seed for the random number generator", filter = Default.class)
  public long seed = new Random().nextLong();

  public NeuralNet() {
    description = DOC_GET;
  }

  @Override public Job fork() {
    init();
    H2OCountedCompleter start = new H2OCountedCompleter() {
      @Override public void compute2() {
        startTrain();
      }

      @Override public boolean onExceptionalCompletion(Throwable ex, CountedCompleter caller) {
        Job job = Job.findJob(job_key);
        if( job != null )
          job.cancel(Utils.getStackAsString(ex));
        return super.onExceptionalCompletion(ex, caller);
      }
    };
    start(start);
    H2O.submitTask(start);
    return this;
  }

  public void startTrain() {
    Vec[] vecs = Utils.append(_train, response);
    reChunk(vecs);
    final Vec[] train = new Vec[vecs.length - 1];
    System.arraycopy(vecs, 0, train, 0, train.length);
    final Vec trainResp = classification ? vecs[vecs.length - 1].toEnum() : vecs[vecs.length - 1];

    final Layer[] ls = new Layer[hidden.length + 2];
    ls[0] = new VecsInput(train, null);
    for( int i = 0; i < hidden.length; i++ ) {
      switch( activation ) {
        case Tanh:
          ls[i + 1] = new Layer.Tanh(hidden[i]);
          break;
        case Rectifier:
          ls[i + 1] = new Layer.Rectifier(hidden[i]);
          break;
        case RectifierWithDropout:
          ls[i + 1] = new Layer.RectifierDropout(hidden[i]);
          break;
        case Maxout:
          ls[i + 1] = new Layer.Maxout(hidden[i]);
          break;
      }
      ls[i + 1].rate = (float) rate;
      ls[i + 1].rate_annealing = (float) rate_annealing;
      ls[i + 1].momentum_start = (float) momentum_start;
      ls[i + 1].momentum_ramp = momentum_ramp;
      ls[i + 1].momentum_stable = (float) momentum_stable;
      ls[i + 1].l2 = (float) l2;
    }
    if( classification )
      ls[ls.length - 1] = new VecSoftmax(trainResp, null);
    else
      ls[ls.length - 1] = new VecLinear(trainResp, null);
    ls[ls.length - 1].rate = (float) rate;
    ls[ls.length - 1].rate_annealing = (float) rate_annealing;
    ls[ls.length - 1].l2 = (float) l2;
    for( int i = 0; i < ls.length; i++ )
      ls[i].init(ls, i);

    final Key sourceKey = Key.make(input("source"));
    final Frame frame = new Frame(_names, train);
    frame.add(_responseName, trainResp);
    final Errors[] trainErrors0 = new Errors[] { new Errors() };
    final Errors[] validErrors0 = validation == null ? null : new Errors[] { new Errors() };

    NeuralNetModel model = new NeuralNetModel(destination_key, sourceKey, frame, ls);
    model.training_errors = trainErrors0;
    model.validation_errors = validErrors0;
    UKV.put(destination_key, model);

    final Frame[] adapted = validation == null ? null : model.adapt(validation, false);
    final Trainer trainer = new Trainer.MapReduce(ls, epochs, self());

    // Use a separate thread for monitoring (blocked most of the time)
    Thread thread = new Thread() {
      Errors[] trainErrors = trainErrors0, validErrors = validErrors0;

      @Override public void run() {
        try {
          Vec[] valid = null;
          Vec validResp = null;
          if( validation != null ) {
            final Vec[] vs = adapted[0].vecs();
            valid = Arrays.copyOf(vs, vs.length - 1);
            System.arraycopy(adapted[0].vecs(), 0, valid, 0, valid.length);
            validResp = vs[vs.length - 1];
          }
          while( !cancelled() ) {
            eval(valid, validResp);
            try {
              Thread.sleep(2000);
            } catch( InterruptedException e ) {
              throw new RuntimeException(e);
            }
          }
          eval(valid, validResp);
          if( adapted != null && adapted[1] != null )
            adapted[1].remove();
        } catch( Exception ex ) {
          cancel(ex);
        }
      }

      private void eval(Vec[] valid, Vec validResp) {
        long[][] cm = null;
        if( classification ) {
          int classes = ls[ls.length - 1].units;
          cm = new long[classes][classes];
        }
        Errors e = eval(train, trainResp, valid == null ? cm : null);
        trainErrors = Utils.append(trainErrors, e);
        if( valid != null ) {
          e = eval(valid, validResp, cm);
          validErrors = Utils.append(validErrors, e);
        }
        NeuralNetModel model = new NeuralNetModel(destination_key, sourceKey, frame, ls);
        model.training_errors = trainErrors;
        model.validation_errors = validErrors;
        model.confusion_matrix = cm;
        UKV.put(model._selfKey, model);
      }

      private Errors eval(Vec[] vecs, Vec resp, long[][] cm) {
        Errors e = NeuralNet.eval(ls, vecs, resp, EVAL_ROW_COUNT, cm);
        e.training_samples = trainer.processed();
        e.evaluation_samples = EVAL_ROW_COUNT;
        e.training_time_ms = runTimeMs();
        return e;
      }
    };
    trainer.start();
    thread.start();
  }

  @Override public float progress() {
    NeuralNetModel model = UKV.get(destination_key);
    if( model != null && source != null && epochs > 0 ) {
      Errors e = model.training_errors[model.training_errors.length - 1];
      return 0.1f + Math.min(1, e.evaluation_samples / (float) (epochs * source.numRows()));
    }
    return 0;
  }

  public static Errors eval(Layer[] ls, Vec[] vecs, Vec resp, long n, long[][] cm) {
    Output output = (Output) ls[ls.length - 1];
    if( output instanceof VecSoftmax )
      output = new VecSoftmax(resp, (VecSoftmax) output);
    else
      output = new VecLinear(resp, (VecLinear) output);
    return eval(ls, new VecsInput(vecs, (VecsInput) ls[0]), output, n, cm);
  }

  public static Errors eval(Layer[] ls, Input input, Output output, long n, long[][] cm) {
    Layer[] clones = new Layer[ls.length];
    clones[0] = input;
    for( int y = 1; y < clones.length - 1; y++ )
      clones[y] = ls[y].clone();
    clones[clones.length - 1] = output;
    for( int y = 0; y < clones.length; y++ )
      clones[y].init(clones, y, false, 0);
    Layer.shareWeights(ls, clones);
    return eval(clones, n, cm);
  }

  public static Errors eval(Layer[] ls, long n, long[][] cm) {
    Errors e = new Errors();
    Input input = (Input) ls[0];
    long len = input._len;
    if( n != 0 )
      len = Math.min(len, n);
    if( ls[ls.length - 1] instanceof Softmax ) {
      int correct = 0;
      for( input._pos = 0; input._pos < len; input._pos++ ) {
        if( ((Softmax) ls[ls.length - 1]).target() == -2 )
          continue;
        if( correct(ls, e, cm) )
          correct++;
      }
      e.classification = (len - (double) correct) / len;
      e.mean_square /= len;
    } else {
      for( input._pos = 0; input._pos < len; input._pos++ )
        if( !Float.isNaN(ls[ls.length - 1]._a[0]) )
          error(ls, e);
      e.classification = Double.NaN;
      e.mean_square /= len;
    }
    input._pos = 0;
    return e;
  }

  private static boolean correct(Layer[] ls, Errors e, long[][] confusion) {
    Softmax output = (Softmax) ls[ls.length - 1];
    if( output.target() == -1 )
      return false;
    for( int i = 0; i < ls.length; i++ )
      ls[i].fprop(false);
    float[] out = ls[ls.length - 1]._a;
    int target = output.target();
    for( int o = 0; o < out.length; o++ ) {
      float t = o == target ? 1 : 0;
      float d = t - out[o];
      e.mean_square += d * d;
    }
    float max = out[0];
    int idx = 0;
    for( int o = 1; o < out.length; o++ ) {
      assert !Double.isNaN(out[o]);
      if( out[o] > max ) {
        max = out[o];
        idx = o;
      }
    }
    if( confusion != null )
      confusion[output.target()][idx]++;
    return idx == output.target();
  }

  // TODO extract to layer
  private static void error(Layer[] ls, Errors e) {
    Linear linear = (Linear) ls[ls.length - 1];
    for( int i = 0; i < ls.length; i++ )
      ls[i].fprop(false);
    float[] output = ls[ls.length - 1]._a;
    float[] target = linear.target();
    for( int o = 0; o < output.length; o++ ) {
      float d = target[o] - output[o];
      e.mean_square += d * d;
    }
  }

  @Override protected Response redirect() {
    String redirectName = NeuralNetProgress.class.getSimpleName();
    return Response.redirect(this, redirectName, //
        "job_key", job_key, //
        "destination_key", destination_key);
  }

  public static String link(Key k, String content) {
    NeuralNet req = new NeuralNet();
    RString rs = new RString("<a href='" + req.href() + ".query?%key_param=%$key'>%content</a>");
    rs.replace("key_param", "source");
    rs.replace("key", k.toString());
    rs.replace("content", content);
    return rs.toString();
  }

  @Override public String speedDescription() {
    return "time/epoch";
  }

  @Override public long speedValue() {
    Value value = DKV.get(dest());
    NeuralNetModel m = value != null ? (NeuralNetModel) value.get() : null;
    long sv = 0;
    if( m != null ) {
      Errors[] e = m.training_errors;
      double epochsSoFar = e[e.length - 1].training_samples / (double) source.numRows();
      sv = (epochsSoFar <= 0) ? 0 : (long) (e[e.length - 1].training_time_ms / epochsSoFar);
    }
    return sv;
  }

  public static class Errors extends Iced {
    static final int API_WEAVER = 1;
    static public DocGen.FieldDoc[] DOC_FIELDS;

    @API(help = "How many rows the algorithm has processed")
    public long training_samples;

    @API(help = "How long the algorithm ran in ms")
    public long training_time_ms;

    @API(help = "How many rows were used to evaluate this error")
    public long evaluation_samples;

    @API(help = "Classification error")
    public double classification = 1;

    @API(help = "MSE")
    public double mean_square;

    // TODO
    //@API(help = "Cross entropy")
    //public double cross_entropy;

    @API(help = "Layer learning rates")
    public double[] rates;

    @Override public String toString() {
      return String.format("%.2f", (100 * classification)) + "% (MSE:" + String.format("%.2e", mean_square) + ")";
    }
  }

  public static class NeuralNetModel extends Model {
    static final int API_WEAVER = 1;
    static public DocGen.FieldDoc[] DOC_FIELDS;

    @API(help = "Layers")
    public Layer[] layers;

    @API(help = "Layer weights")
    public float[][] weights, biases;

    @API(help = "Errors on the training set")
    public Errors[] training_errors;

    @API(help = "Errors on the validation set")
    public Errors[] validation_errors;

    @API(help = "Confusion matrix")
    public long[][] confusion_matrix;

    NeuralNetModel(Key selfKey, Key dataKey, Frame fr, Layer[] ls) {
      super(selfKey, dataKey, fr);

      layers = ls;
      weights = new float[ls.length][];
      biases = new float[ls.length][];
      for( int y = 1; y < layers.length; y++ ) {
        weights[y] = layers[y]._w;
        biases[y] = layers[y]._b;
      }
    }

    @Override protected float[] score0(Chunk[] chunks, int rowInChunk, double[] tmp, float[] preds) {
      Layer[] clones = new Layer[layers.length];
      clones[0] = new ChunksInput(Utils.remove(chunks, chunks.length - 1), (VecsInput) layers[0]);
      for( int y = 1; y < layers.length - 1; y++ )
        clones[y] = layers[y].clone();
      Layer output = layers[layers.length - 1];
      if( output instanceof VecSoftmax )
        clones[clones.length - 1] = new ChunkSoftmax(chunks[chunks.length - 1], (VecSoftmax) output);
      else
        clones[clones.length - 1] = new ChunkLinear(chunks[chunks.length - 1], (VecLinear) output);
      for( int y = 0; y < clones.length; y++ ) {
        clones[y]._w = weights[y];
        clones[y]._b = biases[y];
        clones[y].init(clones, y, false, 0);
      }
      ((Input) clones[0])._pos = rowInChunk;
      for( int i = 0; i < clones.length; i++ )
        clones[i].fprop(false);
      float[] out = clones[clones.length - 1]._a;
      assert out.length == preds.length;
      return out;
    }

    @Override protected float[] score0(double[] data, float[] preds) {
      throw new UnsupportedOperationException();
    }

    @Override public ConfusionMatrix cm() {
      long[][] cm = confusion_matrix;
      if( cm != null )
        return new ConfusionMatrix(cm);
      return null;
    }

    public Response redirect(Request req) {
      String redirectName = new NeuralNetProgress().href();
      return Response.redirect(req, redirectName, "destination_key", _selfKey);
    }
  }

  public static class NeuralNetProgress extends Progress2 {
    static final int API_WEAVER = 1;
    static public DocGen.FieldDoc[] DOC_FIELDS;

    @API(help = "Model")
    public NeuralNetModel model;

    @Override protected String name() {
      return DOC_GET;
    }

    @Override public boolean toHTML(StringBuilder sb) {
      final String mse_format = "%2.6f";
      Job nn = job_key == null ? null : Job.findJob(job_key);
      NeuralNetModel model = UKV.get(destination_key);
      if( model != null ) {
        String cmTitle = "Confusion Matrix", trainC, trainS, validC = "", validS = "";
        Errors train = model.training_errors[model.training_errors.length - 1];
        trainC = format(train.classification);
        trainS = String.format(mse_format, train.mean_square);
        if( model.validation_errors != null ) {
          Errors valid = model.validation_errors[model.validation_errors.length - 1];
          validC = format(valid.classification);
          validS = String.format(mse_format, valid.mean_square);
        } else
          cmTitle += " (Training Data)";
        DocGen.HTML.section(sb, "Training classification error: " + trainC);
        DocGen.HTML.section(sb, "Training mean square error: " + String.format(mse_format, train.mean_square));
        DocGen.HTML.section(sb, "Validation classification error: " + validC);
        DocGen.HTML.section(sb, "Validation mean square error: " + validS);
        if( nn != null ) {
          long ps = train.training_samples * 1000 / nn.runTimeMs();
          DocGen.HTML.section(sb, "Training speed: " + ps + " samples/s");
        }
        if( model.confusion_matrix != null && model.confusion_matrix.length < 100 ) {
          String[] classes = model.classNames();
          NeuralNetScore.confusion(sb, cmTitle, classes, model.confusion_matrix);
        }
        DocGen.HTML.section(sb, "Progress");
        sb.append("<table class='table table-striped table-bordered table-condensed'>");
        sb.append("<tr>");
        sb.append("<th>Training Time</th>");
        sb.append("<th>Training Samples</th>");
        sb.append("<th>Training MSE</th>");
        sb.append("<th>Training Classification</th>");
        sb.append("<th>Validation MSE</th>");
        sb.append("<th>Validation Classification</th>");
        sb.append("</tr>");
<<<<<<< HEAD
        Error[] trains = model.training_errors;
        for( int i = trains.length - 1; i >=0; --i ) {
=======
        Errors[] trains = model.training_errors;
        for( int i = 0; i < trains.length; ++i ) {
>>>>>>> 82e65dc3
          sb.append("<tr>");
          sb.append("<td>" + PrettyPrint.msecs(trains[i].training_time_ms, true) + "</td>");
          sb.append("<td>" + String.format("%,d", trains[i].training_samples) + "</td>");
          sb.append("<td>" + String.format(mse_format, trains[i].mean_square) + "</td>");
          sb.append("<td>" + format(trains[i].classification) + "</td>");
          if( model.validation_errors != null ) {
            sb.append("<td>" + String.format(mse_format, model.validation_errors[i].mean_square) + "</td>");
            sb.append("<td>" + format(model.validation_errors[i].classification) + "</td>");
          } else
            sb.append("<td></td><td></td>");
          sb.append("</tr>");
        }
        sb.append("</table>");
      }
      return true;
    }

    private static String format(double classification) {
      String s = "N/A";
      if( !Double.isNaN(classification) )
        s = String.format("%5.2f %%", 100 * classification);
      return s;
    }

    @Override protected Response jobDone(Job job, Key dst) {
      return Response.done(this);
    }

    public static String link(Key job, Key model, String content) {
      NeuralNetProgress req = new NeuralNetProgress();
      return "<a href='" + req.href() + ".html?job_key=" + job + "&destination_key=" + model + "'>" + content + "</a>";
    }
  }

  public static class NeuralNetScore extends ModelJob {
    static final int API_WEAVER = 1;
    static public DocGen.FieldDoc[] DOC_FIELDS;
    static final String DOC_GET = "Neural network scoring";

    @API(help = "Model", required = true, filter = Default.class)
    public NeuralNetModel model;

    @API(help = "Rows to consider for scoring, 0 (default) means the whole frame", filter = Default.class)
    public long max_rows;

    @API(help = "Classification error")
    public double classification_error;

    @API(help = "Mean square error")
    public double mean_square_error;

    @API(help = "Confusion matrix")
    public long[][] confusion_matrix;

    public NeuralNetScore() {
      description = DOC_GET;
    }

    @Override protected Response serve() {
      init();
      Frame[] frs = model.adapt(source, false);
      int classes = model.layers[model.layers.length - 1].units;
      confusion_matrix = new long[classes][classes];
      Layer[] clones = new Layer[model.layers.length];
      for( int y = 0; y < model.layers.length; y++ ) {
        clones[y] = model.layers[y].clone();
        clones[y]._w = model.weights[y];
        clones[y]._b = model.biases[y];
      }
      Vec[] vecs = frs[0].vecs();
      Vec[] data = Utils.remove(vecs, vecs.length - 1);
      Vec resp = vecs[vecs.length - 1];
      Errors e = eval(clones, data, resp, max_rows, confusion_matrix);
      classification_error = e.classification;
      mean_square_error = e.mean_square;
      if( frs[1] != null )
        frs[1].remove();
      return Response.done(this);
    }

    @Override public boolean toHTML(StringBuilder sb) {
      DocGen.HTML.section(sb, "Classification error: " + String.format("%5.2f %%", 100 * classification_error));
      DocGen.HTML.section(sb, "Mean square error: " + mean_square_error);
      confusion(sb, "Confusion Matrix", response.domain(), confusion_matrix);
      return true;
    }

    static void confusion(StringBuilder sb, String title, String[] classes, long[][] confusionMatrix) {
      sb.append("<h3>" + title + "</h3>");
      sb.append("<table class='table table-striped table-bordered table-condensed'>");
      sb.append("<tr><th>Actual \\ Predicted</th>");
      if( classes == null ) {
        classes = new String[confusionMatrix.length];
        for( int i = 0; i < classes.length; i++ )
          classes[i] = "" + i;
      }
      for( String c : classes )
        sb.append("<th>" + c + "</th>");
      sb.append("<th>Error</th></tr>");
      long[] totals = new long[classes.length];
      long sumTotal = 0;
      long sumError = 0;
      for( int crow = 0; crow < classes.length; ++crow ) {
        long total = 0;
        long error = 0;
        sb.append("<tr><th>" + classes[crow] + "</th>");
        for( int ccol = 0; ccol < classes.length; ++ccol ) {
          long num = confusionMatrix[crow][ccol];
          total += num;
          totals[ccol] += num;
          if( ccol == crow ) {
            sb.append("<td style='background-color:LightGreen'>");
          } else {
            sb.append("<td>");
            error += num;
          }
          sb.append(num);
          sb.append("</td>");
        }
        sb.append("<td>");
        sb.append(String.format("%5.3f = %d / %d", (double) error / total, error, total));
        sb.append("</td></tr>");
        sumTotal += total;
        sumError += error;
      }
      sb.append("<tr><th>Totals</th>");
      for( int i = 0; i < totals.length; ++i )
        sb.append("<td>" + totals[i] + "</td>");
      sb.append("<td><b>");
      sb.append(String.format("%5.3f = %d / %d", (double) sumError / sumTotal, sumError, sumTotal));
      sb.append("</b></td></tr>");
      sb.append("</table>");
    }
  }

  static int cores() {
    int cores = 0;
    for( H2ONode node : H2O.CLOUD._memary )
      cores += node._heartbeat._num_cpus;
    return cores;
  }

  /**
   * Makes sure small datasets are spread over enough chunks to parallelize training.
   */
  public static void reChunk(Vec[] vecs) {
    final int splits = cores() * 2; // More in case of unbalance
    if( vecs[0].nChunks() < splits ) {
      // A new random VectorGroup
      Key keys[] = new Vec.VectorGroup().addVecs(vecs.length);
      for( int v = 0; v < vecs.length; v++ ) {
        AppendableVec vec = new AppendableVec(keys[v]);
        long rows = vecs[0].length();
        Chunk cache = null;
        for( int split = 0; split < splits; split++ ) {
          long off = rows * (split + 0) / splits;
          long lim = rows * (split + 1) / splits;
          NewChunk chunk = new NewChunk(vec, split);
          for( long r = off; r < lim; r++ ) {
            if( cache == null || r < cache._start || r >= cache._start + cache._len )
              cache = vecs[v].chunk(r);
            if( !cache.isNA(r) ) {
              if( vecs[v]._domain != null )
                chunk.addEnum((int) cache.at8(r));
              else if( vecs[v].isInt() )
                chunk.addNum(cache.at8(r), 0);
              else
                chunk.addNum(cache.at(r));
            } else {
              if( vecs[v].isInt() )
                chunk.addNA();
              else {
                // Don't use addNA() for doubles, as NewChunk uses separate array
                chunk.addNum(Double.NaN);
              }
            }
          }
          chunk.close(split, null);
        }
        Vec t = vec.close(null);
        t._domain = vecs[v]._domain;
        vecs[v] = t;
      }
    }
  }
}<|MERGE_RESOLUTION|>--- conflicted
+++ resolved
@@ -454,17 +454,15 @@
       Job nn = job_key == null ? null : Job.findJob(job_key);
       NeuralNetModel model = UKV.get(destination_key);
       if( model != null ) {
-        String cmTitle = "Confusion Matrix", trainC, trainS, validC = "", validS = "";
+        String cmTitle = "Confusion Matrix", validC = "", validS = "";
         Errors train = model.training_errors[model.training_errors.length - 1];
-        trainC = format(train.classification);
-        trainS = String.format(mse_format, train.mean_square);
         if( model.validation_errors != null ) {
           Errors valid = model.validation_errors[model.validation_errors.length - 1];
           validC = format(valid.classification);
           validS = String.format(mse_format, valid.mean_square);
         } else
           cmTitle += " (Training Data)";
-        DocGen.HTML.section(sb, "Training classification error: " + trainC);
+        DocGen.HTML.section(sb, "Training classification error: " + format(train.classification));
         DocGen.HTML.section(sb, "Training mean square error: " + String.format(mse_format, train.mean_square));
         DocGen.HTML.section(sb, "Validation classification error: " + validC);
         DocGen.HTML.section(sb, "Validation mean square error: " + validS);
@@ -486,13 +484,8 @@
         sb.append("<th>Validation MSE</th>");
         sb.append("<th>Validation Classification</th>");
         sb.append("</tr>");
-<<<<<<< HEAD
-        Error[] trains = model.training_errors;
-        for( int i = trains.length - 1; i >=0; --i ) {
-=======
         Errors[] trains = model.training_errors;
-        for( int i = 0; i < trains.length; ++i ) {
->>>>>>> 82e65dc3
+        for( int i = trains.length - 1; i >= 0; i-- ) {
           sb.append("<tr>");
           sb.append("<td>" + PrettyPrint.msecs(trains[i].training_time_ms, true) + "</td>");
           sb.append("<td>" + String.format("%,d", trains[i].training_samples) + "</td>");
