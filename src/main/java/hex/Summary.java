--- conflicted
+++ resolved
@@ -33,14 +33,8 @@
       _colId = colId;
       Column c = s.ary()._cols[colId];
       _enum = c.isEnum();
-<<<<<<< HEAD
-      final long n = Math.max(c._n,1);
-      if(_enum){
-        _percentiles = Objects.firstNonNull(percentiles, DEFAULT_PERCENTILES);;
-=======
       if(c._min == c._max){ // constant columns pecial case, not really any meaningfull data here, just don't blow up
         _start = c._min;
->>>>>>> 0971a608
         _binsz = _binszInv = 1;
         _end = _start+1;
         _percentiles = null;
@@ -48,32 +42,6 @@
         _min = new double[]{c._min};
         _max = new double[]{c._max};
       } else {
-<<<<<<< HEAD
-        _min = new double[NMAX];
-        _max = new double[NMAX];
-        Arrays.fill(_min, Double.POSITIVE_INFINITY);
-        Arrays.fill(_max, Double.NEGATIVE_INFINITY);
-        if(c.isFloat() || c.numDomainSize() > MAX_HIST_SZ){
-          _percentiles = Objects.firstNonNull(percentiles, DEFAULT_PERCENTILES);
-          double a = (c._max - c._min) / n;
-          double b = Math.pow(10, Math.floor(Math.log10(a)));
-          // selects among d, 5*d, and 10*d so that the number of
-          // partitions go in [start, end] is closest to n
-          if (a > 20*b/3)
-             b *= 10;
-          else if (a > 5*b/3)
-             b *= 5;
-          double start = b * Math.floor(c._min / b);
-          // guard against improper parse (date type) or zero c._sigma
-          double binsz = Math.max(1e-4, 3.5 *  c._sigma/ Math.cbrt(c._n));
-          // Pick smaller of two for number of bins to avoid blowup of longs
-          int nbin = Math.max(Math.min(MAX_HIST_SZ,(int)((c._max - c._min) / binsz)),1);
-          _bins = new long[nbin];
-          _start = start;
-          _binsz = binsz;
-          _binszInv = 1.0/binsz;
-          _end = start + nbin * binsz;
-=======
         final long n = Math.max(c._n,1);
         if(_enum){
           _percentiles = null;
@@ -82,7 +50,6 @@
           _start = 0;
           _end = n;
           _min = _max = null;
->>>>>>> 0971a608
         } else {
           _min = new double[NMAX];
           _max = new double[NMAX];
