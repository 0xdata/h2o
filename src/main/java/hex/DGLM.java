package hex;

import hex.ConfusionMatrix.ErrMetric;
import hex.DGLM.GLMModel.Status;
import hex.DLSM.ADMMSolver.NonSPDMatrixException;
import hex.DLSM.LSMSolver;
import hex.NewRowVecTask.DataFrame;
import hex.NewRowVecTask.RowFunc;
import hex.RowVecTask.Sampling;

import java.text.DecimalFormat;
import java.util.*;

import jsr166y.CountedCompleter;
import jsr166y.RecursiveAction;
import water.*;
import water.H2O.H2OCountedCompleter;
import water.Job.ChunkProgressJob;
import water.Job.JobCancelledException;
import water.ValueArray.Column;
import water.api.Constants;
import water.util.*;
import water.util.Utils.IcedInt;
import Jama.CholeskyDecomposition;
import Jama.Matrix;

import com.google.common.base.Objects;
import com.google.gson.*;

public abstract class DGLM {
  public static final int DEFAULT_MAX_ITER = 50;
  public static final double DEFAULT_BETA_EPS = 1e-4;

  public static class GLMException extends RuntimeException {
    public GLMException(String msg) {
      super(msg);
    }
  }

  public static class LambdaMax extends Iced {
    private final double[] _z;
    private final double _var;
    private final double _nobs;

    public LambdaMax(int sz, double var, long nobs) {
      _z = MemoryManager.malloc8d(sz);
      _var = var;
      _nobs = nobs;
    }

    public void add(LambdaMax lm) { Utils.add(_z,lm._z); }

    public double value() {
      double res = Math.abs(_z[0]);
      for( int i = 1; i < _z.length; ++i )
        res = Math.max(res, Math.abs(_z[i]));
      return _var * res / _nobs;
    }

    @Override public String toString() {
      return "LambdaMax(z:" + Arrays.toString(_z) + ", val: " + value() + ")";
    }
  }

  public static class LambdaMaxFunc extends RowFunc<LambdaMax> {
    final double _mu;
    final double _var;
    final double _gPrimeMu;
    final int _sz;
    final long _nobs;

    public LambdaMaxFunc(DataFrame data, double ymu, Link l, Family f) {
      _mu = ymu;
      _gPrimeMu = l.linkDeriv(ymu);
      _var = f.variance(ymu);
      _sz = data.expandedSz();
      _nobs = data._nobs;
    }

    @Override public LambdaMax newResult() {
      return new LambdaMax(_sz, _var, _nobs);
    }

    @Override public void processRow(LambdaMax res, double[] x, int[] indexes) {
      double w = (x[x.length - 1] - _mu) * _gPrimeMu;
      for( int i = 0; i < x.length - 1; ++i )
        res._z[indexes[i]] += w * x[i];
    }

    @Override public LambdaMax reduce(LambdaMax x, LambdaMax y) {
      x.add(y);
      return x;
    }
  }

  public static class GLMJob extends ChunkProgressJob {
    public GLMJob(ValueArray data, Key dest, int xval, GLMParams params) {
      // approximate the total number of computed chunks as 25 per normal model computation + 10 iterations per xval model)
      super((params._family._family == Family.gaussian) ? data.chunks() * (xval + 1) : data.chunks() * (20 + 4 * xval),dest);
      description = "GLM(" + data._key.toString() + ")";
    }

    public boolean isDone() {
      return DKV.get(self()) == null;
    }

    @Override public float progress() {
      ChunkProgress progress = UKV.get(progressKey());
      return (progress != null ? progress.progress() : 0);
    }
  }

  public static class GLMParams extends Iced {
//    public Family _family = Family.gaussian;
    public FamilyIced _family = new FamilyIced(Family.gaussian);
    public LinkIced _link;
    public double _betaEps = 1e-4;
    public int _maxIter = 50;
    public double _caseVal;
    public double _caseWeight = 1.0;
    public CaseMode _caseMode = CaseMode.none;
    public boolean _reweightGram = true;

    public GLMParams(Family family) {
      this(family, family.defaultLink);
    }

    public GLMParams(Family family, Link link) {
      _family = new FamilyIced( family );
      _link = new LinkIced( link );
    }

    public GLMParams(Family family, Link link, double tweedieVariancePower, double tweedieLinkPower){
      _family = new FamilyIced( family, tweedieVariancePower );
      _link = new LinkIced( _family._family.defaultLink, tweedieLinkPower );
    }

    public void checkResponseCol(Column ycol, ArrayList<String> warnings) {
      switch( _family._family ) {
        case poisson:
          if( ycol._min < 0 ) throw new GLMException("Invalid response variable " + ycol._name
              + ", Poisson family requires response to be >= 0. ");
          if( ycol._domain != null && ycol._domain.length > 0 ) throw new GLMException("Invalid response variable "
              + ycol._name + ", Poisson family requires response to be integer number >= 0. Got categorical.");
          if( ycol.isFloat() ) warnings
              .add("Running family=Poisson on non-integer response column. Poisson is dicrete distribution, consider using gamma or gaussian instead.");
          break;
        case gamma:
          if( ycol._min <= 0 ) throw new GLMException("Invalid response variable " + ycol._name
              + ", Gamma family requires response to be > 0. ");
          if( ycol._domain != null && ycol._domain.length > 0 ) throw new GLMException("Invalid response variable "
              + ycol._name + ", Poisson family requires response to be integer number >= 0. Got categorical.");
          break;
        case binomial:
          if( _caseMode == CaseMode.none && (ycol._min < 0 || ycol._max > 1) ) if( ycol._min <= 0 ) throw new GLMException(
              "Invalid response variable " + ycol._name
                  + ", Binomial family requires response to be from [0,1] or have Case predicate. ");
          break;
        case tweedie:
          if( ycol._min < 0 ) throw new GLMException("Invalid response variable " + ycol._name
              + ", Tweedie family requires response to be >= 0. ");
          if( ycol._domain != null && ycol._domain.length > 0 ) throw new GLMException("Invalid response variable "
              + ycol._name + ", Tweedie family requires response to be a number >= 0. Got categorical.");
          break;

        default:
          //pass
      }
    }

    public JsonObject toJson() {
      JsonObject res = new JsonObject();
      res.addProperty("family", _family._family.toString());
      if(_family._family == Family.tweedie){
        res.addProperty("variance_power", _family._tweedieVariancePower);
        res.addProperty("link_power", _link._tweedieLinkPower);
      }
      res.addProperty("link", _link.toString());
      res.addProperty("betaEps", _betaEps);
      res.addProperty("maxIter", _maxIter);
      if( _caseMode != null && _caseMode != CaseMode.none ) {
        res.addProperty("caseVal", _caseMode.exp(_caseVal));
        res.addProperty("weight", _caseWeight);
      }
      return res;
    }

    public String toString2(){
      return String.format("GLMParams: Family(%s) glmparams.Link(%s) _betaEps(%f) _maxIter(%d), _caseVal(%f), _caseWeight(%f), _caseMode(%s), _reweightGram(%s)",
          _family, _link, _betaEps, _maxIter, _caseVal, _caseWeight, _caseMode, _reweightGram);
    }
  }

  public enum CaseMode {
    none("n/a"), lt("<"), gt(">"), lte("<="), gte(">="), eq("="), neq("!="), ;
    final String _str;

    CaseMode(String str) {
      _str = str;
    }

    public String toString() {
      return _str;
    }

    public String exp(double v) {
      switch( this ) {
        case none:
          return "n/a";
        default:
          return "x" + _str + v;
      }
    }

    public final boolean isCase(double x, double y) {
      switch( this ) {
        case lt:
          return x < y;
        case gt:
          return x > y;
        case lte:
          return x <= y;
        case gte:
          return x >= y;
        case eq:
          return x == y;
        case neq:
          return x != y;
        default:
          assert false;
          return false;
      }
    }
  }

  /**
   * passthrough class around Link that supports Icing
   */
  public static class LinkIced extends Iced {
    public final Link _link;
    public final double _tweedieLinkPower;

    public LinkIced( Link link ){
      _link = link;
      _tweedieLinkPower = Double.NaN;
    }
    public LinkIced( Link link, Double tweedieLinkPower ){
      _link = link;
      _tweedieLinkPower = tweedieLinkPower;
    }

    public final double link(double x) {
      switch( _link ) {
        default:
          return _link.link( x );
        case tweedie:
          return Math.pow(x, _tweedieLinkPower);
      }
    }

    public final double linkDeriv(double x) {
      switch( _link ) {
        default:
          return _link.linkDeriv( x );
        case tweedie:
          return _tweedieLinkPower * Math.pow(x, _tweedieLinkPower - 1.);
      }
    }

    public final double linkInv(double x) {
      switch( _link ) {
        default:
          return _link.linkInv( x );
        case tweedie:
          return Math.pow(x, 1./_tweedieLinkPower);
      }
    }

    public final double linkInvDeriv(double x) {
      switch( _link ) {
        default:
          return _link.linkInvDeriv( x );
        case tweedie:
          double vp = (1. - _tweedieLinkPower) / _tweedieLinkPower;
          return (1./_tweedieLinkPower) * Math.pow(x, vp);
      }
    }

    public String toString2(){
      return String.format("LinkIced link(%s; _tweedieLinkPower %f)", _link.toString2(), _tweedieLinkPower);
    }
  }

  public static enum Link {
    familyDefault(0), identity(0), logit(0), log(0.1),
    //    probit(0),
    //    cauchit(0),
    //    cloglog(0),
    //    sqrt(0),
    inverse(0),
    //    oneOverMu2(0);
    tweedie(0, Double.NaN /* default: 1. - 1.5 */)
    ;
    public final double defaultBeta;
    public double tweedieLinkPower;

    Link(double b) {
      defaultBeta = b;
    }
    Link(double b, double tweedieLinkPower){
      defaultBeta = b;
      this.tweedieLinkPower = tweedieLinkPower;
    }

    public final double link(double x) {
      switch( this ) {
        case identity:
          return x;
        case logit:
          assert 0 <= x && x <= 1;
          return Math.log(x / (1 - x));
        case log:
          return Math.log(x);
        case inverse:
          double xx = (x < 0) ? Math.min(-1e-5, x) : Math.max(1e-5, x);
          return 1.0 / xx;
        case tweedie:
          return Math.pow(x, tweedieLinkPower);
        default:
          throw new RuntimeException("unsupported link function id  " + this);
      }
    }

    public final double linkDeriv(double x) {
      switch( this ) {
        case logit:
          return 1 / (x * (1 - x));
        case identity:
          return 1;
        case log:
          return 1.0 / x;
        case inverse:
          return -1.0 / (x * x);
        case tweedie:
          return tweedieLinkPower * Math.pow(x, tweedieLinkPower - 1.);
        default:
          throw H2O.unimpl();
      }
    }

    public final double linkInv(double x) {
      switch( this ) {
        case identity:
          return x;
        case logit:
          return 1.0 / (Math.exp(-x) + 1.0);
        case log:
          return Math.exp(x);
        case inverse:
          double xx = (x < 0) ? Math.min(-1e-5, x) : Math.max(1e-5, x);
          return 1.0 / xx;
        case tweedie:
          return Math.pow(x, 1./tweedieLinkPower);
        default:
          throw new RuntimeException("unexpected link function id  " + this);
      }
    }

    public final double linkInvDeriv(double x) {
      switch( this ) {
        case identity:
          return 1;
        case logit:
          double g = Math.exp(-x);
          double gg = (g + 1) * (g + 1);
          return g / gg;
        case log:
          //return (x == 0)?MAX_SQRT:1/x;
          return Math.max(Math.exp(x), Double.MIN_NORMAL);
        case inverse:
          double xx = (x < 0) ? Math.min(-1e-5, x) : Math.max(1e-5, x);
          return -1 / (xx * xx);
        case tweedie:
          double vp = (1. - tweedieLinkPower) / tweedieLinkPower;
          return (1./tweedieLinkPower) * Math.pow(x, vp);
        default:
          throw new RuntimeException("unexpected link function id  " + this);
      }
    }

    public String toString2(){
      String s = "link(";
      switch(this){
        case identity:
          s += "identity: "; break;
        case logit:
          s += "logit: "; break;
        case log:
          s += "log: "; break;
        case inverse:
          s += "inverse: "; break;
        case tweedie:
          s += "tweedie: "; break;
        case familyDefault:
          s += "familyDefault: "; break;
        default:
          s+= " BAD DEFAULT: "; break;
      }
      s += String.format("defaultBeta: %f", defaultBeta);

      switch(this){
        case tweedie: s += String.format("; tweedieLinkPower: %2.2f", tweedieLinkPower); break;
        default: break;
      }

      s += ")";
      return s;
    }
  }

  // helper function
  static final double y_log_y(double y, double mu) {
    mu = Math.max(Double.MIN_NORMAL, mu);
    return (y != 0) ? (y * Math.log(y / mu)) : 0;
  }


  /**
   * passthrough class around family that properly supports icing
   */
  public static class FamilyIced extends Iced {
    public final double _tweedieVariancePower;
    public final Family _family;

    public FamilyIced( Family family ){
      _family = family;
      _tweedieVariancePower = Double.NaN;
    }
    public FamilyIced( Family family, double tweedieVariancePower ){
      _family = family;
      _tweedieVariancePower = tweedieVariancePower;
    }

    public double mustart(double y) {
      return _family.mustart(y);
    }
    public double variance(double mu) {
      switch( _family ){
        default:
          return _family.variance( mu );
        case tweedie:
          return Math.pow(mu, _tweedieVariancePower);
      }

    }
    public double deviance(double yr, double ym){
      switch( _family ){
        case gaussian:
        case binomial:
        case poisson:
        case gamma:
          return _family.deviance(yr,  ym);
        case tweedie:
          double one_minus_p = 1. - _tweedieVariancePower;
          double two_minus_p = 2. - _tweedieVariancePower;
          return Math.pow(yr, two_minus_p) / (one_minus_p * two_minus_p) - (yr * (Math.pow(ym, one_minus_p)))/one_minus_p + Math.pow(ym, two_minus_p)/two_minus_p;
        default:
          throw new RuntimeException("FamilyIced.deviance unknown family");
      }
    }

    public String toString2(){
      return String.format("FamilyIced(_family %s; tweedievp %f)", _family.toString2(), _tweedieVariancePower);
    }
  }

  // supported families
  public enum Family {
    gaussian(Link.identity, null), binomial(Link.logit, new double[] { Double.NaN, 1.0, 0.5 }), poisson(Link.log, null),
    gamma(Link.inverse, null), tweedie(Link.tweedie, null, Double.NaN);
    public Link defaultLink;
    public final double[] defaultArgs;
    public double tweedieVariancePower = Double.NaN;

    Family(Link l, double[] d) {
      defaultLink = l;
      defaultArgs = d;
    }

    Family(Link link, double[] d, double tweedieVariancePower){
      defaultLink = link;
      defaultArgs = d;
      this.tweedieVariancePower = tweedieVariancePower;
    }

    public double mustart(double y) {
      switch( this ) {
        case gaussian:
          return y;
        case binomial:
          return 0.5;
        case poisson:
          return y + 0.1;
        case gamma:
          return y;
        case tweedie:
          return y + (y==0. ? 0.1 : 0.);
        default:
          throw new RuntimeException("unimplemented");
      }
    }

    public double variance(double mu) {
      switch( this ) {
        case gaussian:
          return 1;
        case binomial:
          assert (0 <= mu && mu <= 1) : "mu out of bounds<0,1>:" + mu;
          return mu * (1 - mu);
        case poisson:
          return mu;
        case gamma:
          return mu * mu;
        case tweedie:
          return Math.pow(mu, tweedieVariancePower);
        default:
          throw new RuntimeException("unknown family Id " + this);
      }
    }

    /**
     * Per family deviance computation.
     *
     * @param yr
     * @param ym
     * @return
     */
    public double deviance(double yr, double ym) {
      switch( this ) {
        case gaussian:
          return (yr - ym) * (yr - ym);
        case binomial:
          return 2 * ((y_log_y(yr, ym)) + y_log_y(1 - yr, 1 - ym));
        case poisson:
          if( yr == 0 ) return 2 * ym;
          return 2 * ((yr * Math.log(yr / ym)) - (yr - ym));
        case gamma:
          if( yr == 0 ) return -2;
          return -2 * (Math.log(yr / ym) - (yr - ym) / ym);
        case tweedie:
          // Theory of Dispersion Models: Jorgensen
          // pg49: $$ d(y;\mu) = 2 [ y \cdot \left(\tau^{-1}(y) - \tau^{-1}(\mu) \right) - \kappa \{ \tau^{-1}(y)\} + \kappa \{ \tau^{-1}(\mu)\} ] $$
          // pg133: $$ \frac{ y^{2 - p} }{ (1 - p) (2-p) }  - \frac{y \cdot \mu^{1-p}}{ 1-p} + \frac{ \mu^{2-p} }{ 2 - p }$$
          double one_minus_p = 1. - tweedieVariancePower;
          double two_minus_p = 2. - tweedieVariancePower;
          return Math.pow(yr, two_minus_p) / (one_minus_p * two_minus_p) - (yr * (Math.pow(ym, one_minus_p)))/one_minus_p + Math.pow(ym, two_minus_p)/two_minus_p;

        default:
          throw new RuntimeException("unknown family Id " + this);
      }
    }

    public String toString2(){
      String s = "family(";
      switch(this){
        case gaussian: s += "gaussian: "; break;
        case binomial: s += "binomial: "; break;
        case gamma: s += "gamma: "; break;
        case poisson: s += "poisson: "; break;
        case tweedie: s += String.format("tweedie: variancePower %2.2f", this.tweedieVariancePower); break;
        default: s += "BAD UNKNOWN"; break;
      }
      s += String.format(", link: %s)", defaultLink);
      return s;
    }
  }

  public abstract GLMModel solve(GLMModel model, ValueArray ary);

  public static final DecimalFormat dformat = new DecimalFormat("0.#####");

  static final class Cholesky {
    protected final double[][] _xx;
    protected final double[] _diag;
    protected boolean _isSPD;

    Cholesky(double[][] xx, double[] diag) {
      _xx = xx;
      _diag = diag;
    }

    public Cholesky(Gram gram) {
      _xx = gram._xx.clone();
      for( int i = 0; i < _xx.length; ++i )
        _xx[i] = gram._xx[i].clone();
      _diag = gram._diag.clone();

    }

    public String toString() {
      return "";
    }

    /**
     * Find solution to A*x = y.
     *
     * If the gram is not in Cholesky decomposed form, it will perform Cholesky decomposition first.
     * Result is stored in the y input vector. May throw NonSPDMatrix exception in case Gram is not
     * positive definite.
     *
     * @param y
     */
    public final void solve(double[] y) {
      if( !_isSPD ) throw new NonSPDMatrixException();
      assert _xx.length + _diag.length == y.length;
      // diagonal
      for( int k = 0; k < _diag.length; ++k )
        y[k] /= _diag[k];
      // rest
      final int n = y.length;
      // Solve L*Y = B;
      for( int k = _diag.length; k < n; ++k ) {
        for( int i = 0; i < k; i++ )
          y[k] -= y[i] * _xx[k - _diag.length][i];
        y[k] /= _xx[k - _diag.length][k];
      }
      // Solve L'*X = Y;
      for( int k = n - 1; k >= _diag.length; --k ) {
        for( int i = k + 1; i < n; ++i )
          y[k] -= y[i] * _xx[i - _diag.length][k];
        y[k] /= _xx[k - _diag.length][k];
      }
      // diagonal
      for( int k = _diag.length - 1; k >= 0; --k ) {
        for( int i = _diag.length; i < n; ++i )
          y[k] -= y[i] * _xx[i - _diag.length][k];
        y[k] /= _diag[k];
      }
    }
  }

  static final class Gram extends Iced {
    double[][] _xx;
    double[] _diag;
    double[] _xy;
    double _yy;
    long _nobs;

    public Gram() {}

    public Gram(int N, int diag) {
      _xy = MemoryManager.malloc8d(N);
      _xx = new double[N - diag][];
      _diag = MemoryManager.malloc8d(diag);
      int dense = N - _diag.length;
      for( int i = 0; i < dense; ++i )
        _xx[i] = MemoryManager.malloc8d(diag + i + 1);
    }

    public String pprint(double[][] arr) {
      int colDim = 0;
      for( double[] line : arr )
        colDim = Math.max(colDim, line.length);
      StringBuilder sb = new StringBuilder();
      int max_width = 0;
      int[] ilengths = new int[colDim];
      Arrays.fill(ilengths, -1);
      for( double[] line : arr ) {
        for( int c = 0; c < line.length; ++c ) {
          double d = line[c];
          String dStr = dformat.format(d);
          if( dStr.indexOf('.') == -1 ) dStr += ".0";
          ilengths[c] = Math.max(ilengths[c], dStr.indexOf('.'));
          int prefix = (d >= 0 ? 1 : 2);
          max_width = Math.max(dStr.length() + prefix, max_width);
        }
      }
      for( double[] line : arr ) {
        for( int c = 0; c < line.length; ++c ) {
          double d = line[c];
          String dStr = dformat.format(d);
          if( dStr.indexOf('.') == -1 ) dStr += ".0";
          for( int x = dStr.indexOf('.'); x < ilengths[c] + 1; ++x )
            sb.append(' ');
          sb.append(dStr);
          if( dStr.indexOf('.') == -1 ) sb.append('.');
          for( int i = dStr.length() - Math.max(0, dStr.indexOf('.')); i <= 5; ++i )
            sb.append('0');
        }
        sb.append("\n");
      }
      return sb.toString();
    }

    public void addDiag(double d) {
      for( int i = 0; i < _diag.length; ++i )
        _diag[i] += d;
      for( int i = 0; i < _xx.length - 1; ++i )
        _xx[i][_xx[i].length - 1] += d;
    }

    /**
     * Compute the cholesky decomposition.
     *
     * In case our gram starts with diagonal submatrix of dimension N, we exploit this fact to reduce the complexity of the problem.
     * We use the standard decompostion of the cholesky factorization into submatrices.
     *
     * We split the Gram into 3 regions (4 but we only consider lower diagonal, sparse means diagonal region in this context):
     *     diagonal
     *     diagonal*dense
     *     dense*dense
     * Then we can solve the cholesky in 3 steps:
     *  1. We solve the diagnonal part right away (just do the sqrt of the elements).
     *  2. The diagonal*dense part is simply divided by the sqrt of diagonal.
     *  3. Compute Cholesky of dense*dense - outer product of cholesky of diagonal*dense computed in previous step
     *
     * @param chol
     * @return
     */
    public Cholesky cholesky(Cholesky chol) {
      if( chol == null ) {
        double[][] xx = _xx.clone();
        for( int i = 0; i < xx.length; ++i )
          xx[i] = xx[i].clone();
        chol = new Cholesky(xx, _diag.clone());
      }
      final Cholesky fchol = chol;
      final int sparseN = _diag.length;
      final int denseN = _xy.length - sparseN;
      // compute the cholesky of the diagonal and diagonal*dense parts
      if( _diag != null ) for( int i = 0; i < sparseN; ++i ) {
        double d = 1.0 / (chol._diag[i] = Math.sqrt(_diag[i]));
        for( int j = 0; j < denseN; ++j )
          chol._xx[j][i] = d*_xx[j][i];
      }
      Futures fs = new Futures();
      // compute the outer product of diagonal*dense
      for( int i = 0; i < denseN; ++i ) {
        final int fi = i;
        fs.add(new RecursiveAction() {
          @Override protected void compute() {
            for( int j = 0; j <= fi; ++j ) {
              double s = 0;
              for( int k = 0; k < sparseN; ++k )
                s += fchol._xx[fi][k] * fchol._xx[j][k];
              fchol._xx[fi][j + sparseN] = _xx[fi][j + sparseN] - s;
            }
          }
        }.fork());
      }
      fs.blockForPending();
      // compute the choesky of dense*dense-outer_product(diagonal*dense)
      // TODO we still use Jama, which requires (among other things) copy and expansion of the matrix. Do it here without copy and faster.
      double[][] arr = new double[denseN][];
      for( int i = 0; i < arr.length; ++i )
        arr[i] = Arrays.copyOfRange(fchol._xx[i], sparseN, sparseN + denseN);
      // make it symmetric
      for( int i = 0; i < arr.length; ++i )
        for( int j = 0; j < i; ++j )
          arr[j][i] = arr[i][j];
      CholeskyDecomposition c = new Matrix(arr).chol();
      fchol._isSPD = c.isSPD();
      arr = c.getL().getArray();
      for( int i = 0; i < arr.length; ++i )
        System.arraycopy(arr[i], 0, fchol._xx[i], sparseN, i + 1);
      return chol;
    }

    public double[][] getXX() {
      final int N = _xy.length;
      double[][] xx = new double[N][];
      for( int i = 0; i < N; ++i )
        xx[i] = MemoryManager.malloc8d(N);
      for( int i = 0; i < _diag.length; ++i )
        xx[i][i] = _diag[i];
      for( int i = 0; i < _xx.length; ++i ) {
        for( int j = 0; j < _xx[i].length; ++j ) {
          xx[i + _diag.length][j] = _xx[i][j];
          xx[j][i + _diag.length] = _xx[i][j];
        }
      }
      return xx;
    }

    public void add(Gram grm) {
      final int N = _xy.length;
      assert N > 0;
      _yy += grm._yy;
      _nobs += grm._nobs;
      Utils.add(_xx,grm._xx);
      Utils.add(_xy,grm._xy);
      // add the diagonals
      Utils.add(_diag,grm._diag);
    }

    public final boolean hasNaNsOrInfs() {
      for( int i = 0; i < _xy.length; ++i )
        if( Double.isInfinite(_xy[i]) || Double.isNaN(_xy[i]) ) return true;
      for( int i = 0; i < _xx.length; ++i )
        for( int j = 0; j < _xx[i].length; ++j )
          if( Double.isInfinite(_xx[i][j]) || Double.isNaN(_xx[i][j]) ) return true;
      for( double d : _diag )
        if( Double.isInfinite(d) || Double.isNaN(d) ) return true;
      return false;
    }
  }

  private static class GLMXvalSetup extends Iced {
    final int _id;

    public GLMXvalSetup(int i) {
      _id = i;
    }
  }

  private static class GLMXValTask extends MRTask {
    transient ValueArray _ary;
    Key _aryKey;
    Job _job;
    boolean _standardize;
    LSMSolver _lsm;
    GLMParams _glmp;
    double[] _betaStart;
    int[] _cols;
    double[] _thresholds;
    final int _folds;
    Key[] _models;
    boolean _parallel;

    public GLMXValTask(Job job, int folds, ValueArray ary, int[] cols, boolean standardize, LSMSolver lsm,
        GLMParams glmp, double[] betaStart, double[] thresholds, boolean parallel) {
      _job = job;
      _folds = folds;
      _ary = ary;
      _aryKey = ary._key;
      _cols = cols;
      _standardize = standardize;
      _lsm = lsm;
      _glmp = glmp;
      _betaStart = betaStart;
      _thresholds = thresholds;
      _parallel = parallel;
    }

    @Override public void init() {
      super.init();
      _ary = DKV.get(_aryKey).get();
      _models = new Key[_folds];
    }

    @Override public void map(Key key) {
      GLMXvalSetup setup = DKV.get(key).get();
      Sampling s = new Sampling(setup._id, _folds, false);
      assert _models[setup._id] == null;
      Key mkey = _models[setup._id] = GLMModel.makeKey(false);
      DataFrame data = DGLM.getData(_ary, _cols, s, _standardize);
      new GLMModel(Status.ComputingValidation, 0.0f, mkey, data, null, null, _glmp, _lsm, 0, 0, false, 0, 0, null).delete_and_lock(_job.self());
      try {
<<<<<<< HEAD
        DGLM.buildModel(_job, mkey, data, _lsm, _glmp,_betaStart.clone(), 0, _parallel);
=======
        DGLM.buildModel(_job, _models[setup._id], getData(_ary, _cols, s, _standardize), _lsm, _glmp,_betaStart.clone(), 0, _parallel);
>>>>>>> 4ffe055d
      } catch( JobCancelledException e ) {
        Lockable.delete(_models[setup._id]);
      }
      // cleanup before sending back
      UKV.remove(key);
      _betaStart = null;
      _lsm = null;
      _glmp = null;
      _cols = null;
      _aryKey = null;
    }

    @Override public void reduce(DRemoteTask drt) {
      GLMXValTask other = (GLMXValTask) drt;
      if( _models == null ) _models = other._models;
      if( other._models != _models ) {
        for( int i = 0; i < _models.length; ++i )
          if( _models[i] == null ) _models[i] = other._models[i];
          else assert other._models[i] == null;
      }
    }
  }

  public static class GLMModel extends water.OldModel {
    public enum Status {
      NotStarted, ComputingModel, ComputingValidation, Done, Cancelled, Error
    };

    String _error;
    final Sampling _s;
    final int[] _colCatMap;
    public final boolean _converged;
    public final boolean _standardized;

    public final int _iterations;     // Iterations used to solve
    public final long _time;          // Total solve time in millis
    public long _lsmSolveTime;
    public final LSMSolver _solver;   // Which solver is used
    public final GLMParams _glmParams;
    public final long _dof;
    public final long _nCols;
    public final long _nLines;
    final int _response;

    public double[] _beta;            // The output coefficients!  Main model result.
    public double[] _normBeta;        // normalized coefficients

    public String[] _warnings;
    public GLMValidation[] _vals;
    // Empty constructor for deseriaization

    Status _status;

    public Status status() {
      return _status == null ? Status.NotStarted : _status;
    }

    public String error() {
      return _error;
    }

    public int rank() {
      int res = 0;
      if( _beta == null ) return res;
      for( int i = 0; i < _beta.length-1; ++i)
        if(_beta[i] != 0 ) ++res;
      return res;
    }

    public boolean isSolved() {
      return _beta != null;
    }

    public static final String NAME = GLMModel.class.getSimpleName();
    public static final String KEY_PREFIX = "__GLMModel_";

    // Hand out the coffients.  Must be treated as a read-only array.
    public double[] beta() {
      return _beta;
    }

    // Warm-start setup; clone the incoming array since we will be mutating it

    public static final Key makeKey(boolean visible) {
      return visible ? Key.make(KEY_PREFIX + Key.make()) : Key.make(Key.make()._kb, (byte) 0, Key.DFJ_INTERNAL_USER,
          H2O.SELF);
    }

    /**
     * Ids of selected columns (the last idx is the response variable) of the original dataset, if
     * it still exists in H2O, or null.
     *
     * @return array of column ids, the last is the response var.
     */
    public int[] selectedColumns() {
      if( DKV.get(_dataKey) == null ) return null;
      ValueArray ary = DKV.get(_dataKey).get();
      HashSet<String> colNames = new HashSet<String>();
      for( int i = 0; i < _va._cols.length - 1; ++i )
        colNames.add(_va._cols[i]._name);
      String responseCol = _va._cols[_va._cols.length - 1]._name;
      int[] res = new int[colNames.size() + 1];
      int j = 0;
      for( int i = 0; i < ary._cols.length; ++i )
        if( colNames.contains(ary._cols[i]._name) ) res[j++] = i;
        else if( ary._cols[i]._name.equals(responseCol) ) res[res.length - 1] = i;
      return res;
    }

    /**
     * Expanded (categoricals expanded to vector of levels) ordered list of column names.
     *
     * @return
     */
    public String xcolNames() {
      StringBuilder sb = new StringBuilder();
      for( ValueArray.Column C : _va._cols ) {
        if( C._domain != null ) for( int i = 1; i < C._domain.length; ++i )
          sb.append(C._name).append('.').append(C._domain[i]).append(',');
        else sb.append(C._name).append(',');
      }
      sb.setLength(sb.length() - 1); // Remove trailing extra comma
      return sb.toString();
    }


    public GLMModel(Status status, float progress, Key k, DataFrame data, double[] beta, double[] normBeta,
        GLMParams glmp, LSMSolver solver, long nLines, long nCols, boolean converged, int iters, long time,
        String[] warnings) {
      this(status, progress, k, data._ary, data._modelDataMap, data._colCatMap, data._response, data._standardized,
          data.getSampling(), beta, normBeta, glmp, solver, nLines, nCols, converged, iters, time, warnings);
    }

    public GLMModel(Status status, float progress, Key k, ValueArray ary, int[] colIds, int[] colCatMap, int response,
        boolean standardized, Sampling s, double[] beta, double[] normBeta, GLMParams glmp, LSMSolver solver,
        long nLines, long nCols, boolean converged, int iters, long time, String[] warnings) {
      super(k, colIds, ary._key);
      _status = status;
      _colCatMap = colCatMap;
      assert _va._cols.length == _colCatMap.length-1;
      _beta = beta;
      _normBeta = normBeta;
      _glmParams = glmp;
      _s = s;
      _standardized = standardized;
      _converged = converged;
      _iterations = iters;
      _time = time;
      _solver = solver;
      _warnings = warnings;
      _dof = nLines - 1 - rank();
      _nLines = nLines;
      _nCols = nCols;
      _response = response;
    }

    public boolean converged() {
      return _converged;
    }

    public void store(Key job_key) {
      clone().update(job_key);
    }

    @Override
    public GLMModel clone(){
      GLMModel res = (GLMModel)super.clone();
      if( res._beta != null ) res._beta = res._beta.clone();
      if( res._normBeta != null ) res._normBeta  = res._normBeta.clone();
      res._vals = res._vals == null?null:res._vals.clone();
      return res;
    }

    @Override public Futures delete_impl(Futures fs) { 
      if( _vals != null ) 
        for( GLMValidation val : _vals )
          if( val._modelKeys != null ) 
            for( Key k : val._modelKeys )
              ((GLMModel)DKV.get(k).get()).delete();
      return fs;
    }

    private static class YMUVal extends Iced {
      private double _val;
      private long _nobs;
      public void add(double d){_val += d; ++_nobs;}
      public double val(){return _nobs == 0?0:_val/_nobs;}
      public YMUVal add(YMUVal val){
        _val += val._val;
        _nobs += val._nobs;
        return this;
      }
    }

    public static class GLMValidationTask extends MRTask<GLMValidationTask>{
      final GLMModel _m;
      final OldModel _adaptedModel;
      final int _response;
      final double [] _thresholds;
      final double _ymu;
      GLMValidation _res;
      final Sampling _sampling;

      public GLMValidationTask(GLMModel m, ValueArray ary, Sampling s,double [] thresholds){
        _m = m;
        _sampling = s;
        _adaptedModel = m.adapt(ary);
        _thresholds = thresholds;
        int response = -1;
        final String responseName = m.responseName();
        for(int i = 0; i < ary._cols.length && response == -1; ++i)
          if(ary._cols[i]._name.equalsIgnoreCase(responseName))
            response = i;
        if(response == -1)throw new RuntimeException("Incompatible dataset, missing response '" + responseName + "' in '" + ary._key + "'");
        _response = response;
        double ymu = ary._cols[response]._mean;
        if(Double.isNaN(ymu) || m._glmParams._caseMode != CaseMode.none){
          final CaseMode caseMode = m._glmParams._caseMode;
          final double caseVal = m._glmParams._caseVal;
          ymu = new RowFunc<YMUVal>(){
            @Override public YMUVal newResult() {return new YMUVal();}
            @Override public void processRow(YMUVal res, double[] x, int[] indexes) {
              double y = x[0];
              if(caseMode != CaseMode.none) y = caseMode.isCase(y,caseVal)?1:0;
              res.add(y);
            }
            @Override public YMUVal reduce(YMUVal x, YMUVal y) {return x.add(y);}
          }.apply(null, new DataFrame(ary,new int[]{response},null, false, false)).val();
        }
        _ymu = ymu;
      }

      @Override public void map(Key key) {
        GLMValidation res = new GLMValidation();
        final OldModel adaptedModel = (OldModel)_adaptedModel.clone();
        if( _m._glmParams._family._family == Family.binomial ) {
          res._cm = new ConfusionMatrix[_thresholds.length];
          for( int i = 0; i < _thresholds.length; ++i )
            res._cm[i] = new ConfusionMatrix(2);
        }
        ValueArray ary = DKV.get(ValueArray.getArrayKey(key)).get();
        ValueArray.Column response = ary._cols[_response];
        AutoBuffer bits = ary.getChunk(key);
        int nrows = bits.remaining()/ary.rowSize();
        Sampling s = _sampling == null?null:_sampling.clone();
        for(int rid = 0; rid < nrows; ++rid){
          if( s != null && s.skip(rid) ) continue;
          if(ary.isNA(bits, rid, response))continue;
          double yr = ary.datad(bits, rid, response);
          double ym = adaptedModel.score(ary, bits, rid);
          if(Double.isNaN(ym))continue;
          ++res._n;
          if(_m._glmParams._caseMode != CaseMode.none)
            yr = _m._glmParams._caseMode.isCase(yr, _m._glmParams._caseVal)?1:0;
          res._deviance += _m._glmParams._family.deviance(yr, ym);
          res._nullDeviance += _m._glmParams._family.deviance(yr, _ymu);
          if(_m._glmParams._family._family == Family.poisson ) { // aic for poisson
            res._err += (ym - yr) * (ym - yr);
            long y = Math.round(yr);
            double logfactorial = 0;
            for( long i = 2; i <= y; ++i )
              logfactorial += Math.log(i);
            res._aic += (yr * Math.log(ym) - logfactorial - ym);
          } else if( _m._glmParams._family._family == Family.binomial ) { // cm computation for binomial
            if( yr < 0 || yr > 1 ) throw new RuntimeException("response variable value out of range: " + yr);
            int i = 0;
            for( double t : _thresholds ) {
              int p = ym >= t ? 1 : 0;
              res._cm[i++].add((int) yr, p);
            }
          } else res._err += (ym - yr) * (ym - yr);
        }
        _res = res;
      }
      @Override public void reduce(GLMValidationTask drt) {
        if(_res == null)_res = drt._res;
        else {
          _res._n += drt._res._n;
          _res._nullDeviance += drt._res._nullDeviance;
          _res._deviance += drt._res._deviance;
          _res._aic += drt._res._aic;
          _res._err += drt._res._err;
          _res._caseCount += drt._res._caseCount;
          if( _res._cm != null ) {
            for( int i = 0; i < _res._cm.length; ++i )
              _res._cm[i].add(drt._res._cm[i]);
          } else _res._cm = drt._res._cm;
        }
      }
    }

//    // Validate on a dataset.  Columns must match, including the response column.
//    public GLMValidation validateOn(Job job, ValueArray ary, Sampling s, double[] thresholds)
//        throws JobCancelledException {
//      int[] modelDataMap = ary.getColumnIds(_va.colNames());//columnMapping(ary.colNames());
//      if( !isCompatible(modelDataMap) ) // This dataset is compatible or not?
//        throw new GLMException("incompatible dataset");
//      DataFrame data = new DataFrame(ary, modelDataMap, s, false, true);
//      double ymu = ary._cols[modelDataMap[modelDataMap.length - 1]]._mean;
//      if(_glmParams._caseMode != CaseMode.none || Double.isNaN(ymu)){ // we need to compute the mean of the response...
//        final CaseMode caseMode = _glmParams._caseMode;
//        final double caseVal = _glmParams._caseVal;
//        ymu = new RowFunc<YMUVal>(){
//          @Override public YMUVal newResult() {return new YMUVal();}
//          @Override public void processRow(YMUVal res, double[] x, int[] indexes) {
//            for(double d:x)if(Double.isNaN(d))return;
//            double y = x[x.length-1];
//            if(caseMode != CaseMode.none) y = caseMode.isCase(y,caseVal)?1:0;
//            res.add(y);
//          }
//          @Override public YMUVal reduce(YMUVal x, YMUVal y) {return x.add(y);}
//        }.apply(null, data).val();
//      }
//      GLMValidationFunc f = new GLMValidationFunc(this, _glmParams, _beta, thresholds,ymu);
//      GLMValidation val = f.apply(job, data);
//      val._modelKey = _selfKey;
//      if( _vals == null ) _vals = new GLMValidation[] { val };
//      else {
//        int n = _vals.length;
//        _vals = Arrays.copyOf(_vals, n + 1);
//        _vals[n] = val;
//      }
//      return val;
//    }
    // Validate on a dataset.  Columns must match, including the response column.

    public GLMValidation validateOn(Job job, ValueArray ary, Sampling s, double[] thresholds)
        throws JobCancelledException {
      long t1 = System.currentTimeMillis();
      GLMValidationTask valtsk = new GLMValidationTask(this, ary, s,thresholds);
      valtsk.invoke(ary._key);
      GLMValidation res = valtsk._res;
      res._dataKey = ary._key;
      res._modelKey = this._key;
      res._time = System.currentTimeMillis() - t1;
      if( _glmParams._family._family != Family.binomial ) res._err = Math.sqrt(res._err / res._n);
      res._dataKey = ary._key;
      res._thresholds = thresholds;
      res._s = s;
      res.computeBestThreshold(ErrMetric.SUMC);
      res.computeAUC();
      switch( _glmParams._family._family ) {
        case gaussian:
          res._aic = res._n * (Math.log(res._deviance / res._n * 2 * Math.PI) + 1) + 2;
          break;
        case binomial:
          res._aic = res._deviance;
          break;
        case poisson:
          res._aic *= -2;
          break; // aic is set during the validation task
        case gamma:
          res._aic = Double.NaN;
          break; // aic for gamma is not computed
        case tweedie:
          res._aic = Double.NaN;
          break;
        default:
          assert false : "missing implementation for family " + _glmParams._family;
      }
      res._aic += 2 * (rank()+1);//_glmp._family.aic(res._deviance, res._n, _beta.length);
      if( _vals == null ) _vals = new GLMValidation[] { res };
      else {
        _vals = Arrays.copyOf(_vals, _vals.length + 1);
        _vals[_vals.length - 1] = res;
      }
      return res;
    }
    public GLMValidation xvalidate(Job job, ValueArray ary, int folds, double[] thresholds, boolean parallel)
        throws JobCancelledException {
      int[] modelDataMap = ary.getColumnIds(_va.colNames());//columnMapping(ary.colNames());
      if( !isCompatible(modelDataMap) )  // This dataset is compatible or not?
        throw new GLMException("incompatible dataset");
      final int myNodeId = H2O.SELF.index();
      final int cloudsize = H2O.CLOUD.size();
      Key[] keys = new Key[folds];
      for( int i = 0; i < folds; ++i )
        DKV.put(
            keys[i] = Key.make(Key.make()._kb, (byte) 0, Key.DFJ_INTERNAL_USER, H2O.CLOUD._memary[(myNodeId + i)
                % cloudsize]), new GLMXvalSetup(i));
      DKV.write_barrier();
      GLMXValTask tsk = new GLMXValTask(job, folds, ary, modelDataMap, _standardized, _solver, _glmParams, _normBeta,
          thresholds, parallel);
      long t1 = System.currentTimeMillis();
      if( parallel ) tsk.invoke(keys);       // Needs a CPS-style transform here
      else {
        tsk.keys(keys);
        tsk.init();
        for( int i = 0; i < keys.length; i++ ) {
          GLMXValTask child = new GLMXValTask(job, folds, ary, modelDataMap, _standardized, _solver, _glmParams,
              _normBeta, thresholds, parallel);
          child.keys(keys);
          child.init();
          child.map(keys[i]);
          tsk.reduce(child);
        }
      }
      if( job.cancelled() ) throw new JobCancelledException();
      GLMValidation res = new GLMValidation(_key, tsk._models, ErrMetric.SUMC, thresholds, System.currentTimeMillis() - t1);
      if( _vals == null ) _vals = new GLMValidation[] { res };
      else {
        _vals = Arrays.copyOf(_vals, _vals.length + 1);
        _vals[_vals.length - 1] = res;
      }
      return res;
    }

    @Override public JsonObject toJson() {
      JsonObject res = new JsonObject();
      res.addProperty(Constants.VERSION, H2O.VERSION);
      res.addProperty(Constants.TYPE, GLMModel.class.getName());
      res.addProperty("model_time", _time);
      res.addProperty("model_iterations", _iterations);
      res.addProperty("lsm_time", _lsmSolveTime);
      res.addProperty("dof", _dof);
      res.addProperty("nLines", _nLines);
      res.addProperty("nCols", _nCols);
      res.addProperty(Constants.MODEL_KEY, _key.toString());
      if( _warnings != null ) {
        JsonArray warnings = new JsonArray();
        for( String w : _warnings )
          warnings.add(new JsonPrimitive(w));
        res.add("warnings", warnings);
      }
      if( _beta == null ) return res; // Not solved!

      // Get the coefficents out in a pretty format
      JsonObject coefs = new JsonObject();
      JsonObject normalizedCoefs = new JsonObject();
      int idx = 0;
      JsonArray colNames = new JsonArray();
      for( int i = 0; i < _va._cols.length - 1; i++ ) {
        ValueArray.Column C = _va._cols[i];
        if( C._domain != null ) for( int j = 1; j < C._domain.length; ++j ) {
          String d = C._domain[j];
          String cname = C._name + "." + d;
          colNames.add(new JsonPrimitive(cname));
          if( _standardized ) normalizedCoefs.addProperty(cname, _normBeta[idx]);
          coefs.addProperty(cname, _beta[idx++]);
        }
        else {
          colNames.add(new JsonPrimitive(C._name));
          if( _standardized ) normalizedCoefs.addProperty(C._name, _normBeta[idx]);
          double b = _beta[idx];//*_normMul[idx];
          coefs.addProperty(C._name, b);
          //norm += b*_normSub[idx]; // Also accumulate the intercept adjustment
          idx++;
        }
      }
      res.add("column_names", colNames);
      if( _standardized ) normalizedCoefs.addProperty("Intercept", _normBeta[_normBeta.length - 1]);
      coefs.addProperty("Intercept", _beta[_beta.length - 1]);
      res.add("coefficients", coefs);
      if( _standardized ) res.add("normalized_coefficients", normalizedCoefs);
      res.add("LSMParams", _solver.toJson());
      res.add("GLMParams", _glmParams.toJson());
      res.addProperty("iterations", _iterations);
      if( _vals != null ) {
        JsonArray vals = new JsonArray();
        for( GLMValidation v : _vals )
          vals.add(v.toJson());
        res.add("validations", vals);
      }
      return res;
    }

    /**
     * Single row scoring, on properly ordered data. Will return NaN if any data element contains a
     * NaN.
     */
    protected double score0(double[] data) {
      double p = 0;             // Prediction; scored value
      for( int i = 0; i < data.length; i++ ) {
        int idx = _colCatMap[i];
        if( idx + 1 == _colCatMap[i + 1] ) { // No room for categories ==> numerical
                                             // No normalization???  These betas came from the JSON, not the
                                             // original model build.  The JSON has the beta's AFTER being
                                             // denormalized, so that the user-visible equation is to simply apply
                                             // the predictors directly (instead of normalizing them).
          double d = data[i];// - _normSub[idx]) * _normMul[idx];
          p += _beta[idx] * d;
        } else {
          int d = (int) data[i]; // Enum value d can be -1 if we got enum values not seen in training
          if(d == 0) continue; // level 0 of factor is skipped (coef==0).
          if( d > 0 && (idx += d) <= _colCatMap[i + 1] ) p += _beta[idx-1]/* *1.0 */;
          else             // Enum out of range?
          p = Double.NaN;// Can use a zero, or a NaN
        }
      }
      p += _beta[_beta.length - 1]; // And the intercept as the last beta
      double pp = _glmParams._link.linkInv(p);
      //if( _glmParams._family._family == Family.binomial ) return pp >= _vals[0].bestThreshold() ? 1.0 : 0.0;
      return pp;
    }
    @Override public double getThreshold() {
      if( _glmParams._family._family == Family.binomial )
        return _vals[0].bestThreshold();
      return Float.NaN;
    }

    /** Single row scoring, on a compatible ValueArray (when pushed throw the mapping) */
    protected double score0(ValueArray data, int row) {
      throw H2O.unimpl();
    }

    /** Bulk scoring API, on a compatible ValueArray (when pushed throw the mapping) */
    protected double score0(ValueArray data, AutoBuffer ab, int row_in_chunk) {
      throw H2O.unimpl();
    }
  }

  public static class GLMValidation extends Iced {
    public final Key[] _modelKeys; // Multiple models for n-fold cross-validation
    public static final String KEY_PREFIX = "__GLMValidation_";
    Key _key;
    Key _dataKey;
    Key _modelKey;
    Sampling _s;
    public long _n;
    public int _xvalIterations;
    public long _caseCount;
    public double _aic;
    public double _deviance;
    public double _nullDeviance;
    public double _err;
    ErrMetric _errMetric = ErrMetric.SUMC;
    double _auc = Double.NaN;
    public ConfusionMatrix[] _cm;
    int _tid;
    double[] _thresholds;
    long _time;

    public final long computationTime() {
      return _time;
    }

    public GLMValidation() {
      _modelKeys = null;
    }

    public GLMValidation(Key modelKey, Key[] modelKeys, ErrMetric m, double[] thresholds, long time) {
      _time = time;
      _errMetric = m;
      _modelKey = modelKey;
      _modelKeys = modelKeys;
      GLMModel[] models = new GLMModel[modelKeys.length];
      for( int i = 0; i < models.length; ++i )
        models[i] = DKV.get(modelKeys[i]).get();
      _dataKey = models[0]._dataKey;
      int i = 0;
      boolean solved = true;
      _xvalIterations = 0;
      for( GLMModel xm : models ) {
        if( !xm.isSolved() ) solved = false;
        _xvalIterations += xm._iterations;
      }
      if( !solved ) {
        _aic = Double.NaN;
        _auc = Double.NaN;
        _deviance = Double.NaN;
        _nullDeviance = Double.NaN;
        _err = Double.NaN;
        _n = -1;
        return;
      }
      long n = 0;
      double nDev = 0;
      double dev = 0;
      double aic = 0;
      double err = 0;
      GLMModel mainModel = DKV.get(modelKey).get();
      int rank = mainModel.rank();
      if( models[0]._vals[0]._cm != null ) {
        int nthresholds = models[0]._vals[0]._cm.length;
        _cm = new ConfusionMatrix[nthresholds];
        for( int t = 0; t < nthresholds; ++t )
          _cm[t] = models[0]._vals[0]._cm[t].clone();
        n += models[0]._vals[0]._n;
        dev = models[0]._vals[0]._deviance;
        rank = models[0].rank();
        aic = models[0]._vals[0]._aic - 2 * models[0].rank();
        _auc = models[0]._vals[0]._auc;
        nDev = models[0]._vals[0]._nullDeviance;
        for( i = 1; i < models.length; ++i ) {
          n += models[i]._vals[0]._n;
          dev += models[i]._vals[0]._deviance;
          aic += models[i]._vals[0]._aic - 2 * models[i].rank();
          nDev += models[i]._vals[0]._nullDeviance;
          _auc += models[i]._vals[0]._auc;
          for( int t = 0; t < nthresholds; ++t )
            _cm[t].add(models[i]._vals[0]._cm[t]);
        }
        _thresholds = thresholds;
        computeBestThreshold(m);
        _auc /= models.length;
      } else {
        for( GLMModel xm : models ) {
          n += xm._vals[0]._n;
          dev += xm._vals[0]._deviance;
          nDev += xm._vals[0]._nullDeviance;
          err += xm._vals[0]._err;
          aic += (xm._vals[0]._aic - 2 * xm.rank());
        }
      }
      _err = err / models.length;
      _deviance = dev;
      _nullDeviance = nDev;
      _n = n;
      _aic = aic + 2 * rank;
    }

    public Key dataKey() {
      return _dataKey;
    }

    public Key modelKey() {
      return _modelKey;
    }

    public Iterable<GLMModel> models() {
      final Key[] keys = _modelKeys;
      return new Iterable<GLMModel>() {
        int idx;

        @Override public Iterator<GLMModel> iterator() {
          return new Iterator<GLMModel>() {
            @Override public void remove() {
              throw new UnsupportedOperationException();
            }

            @Override public GLMModel next() {
              if( idx == keys.length ) throw new NoSuchElementException();
              return DKV.get(keys[idx++]).get();
            }

            @Override public boolean hasNext() {
              return idx < keys.length;
            }
          };
        }
      };
    }

    public int fold() {
      return (_modelKeys == null) ? 1 : _modelKeys.length;
    }

    public ConfusionMatrix bestCM() {
      if( _cm == null ) return null;
      return bestCM(ErrMetric.SUMC);
    }

    public double err() {
      if( _cm != null ) return bestCM().err();
      return _err;
    }

    public ConfusionMatrix bestCM(ErrMetric errM) {
      computeBestThreshold(errM);
      return _cm[_tid];
    }

    public double bestThreshold() {
      return (_thresholds != null) ? _thresholds[_tid] : 0;
    }

    public void computeBestThreshold(ErrMetric errM) {
      if( _cm == null ) return;
      double e = errM.computeErr(_cm[0]);
      _tid = 0;
      for( int i = 1; i < _cm.length; ++i ) {
        double r = errM.computeErr(_cm[i]);
        if( r < e ) {
          e = r;
          _tid = i;
        }
      }
    }

    double[] err(int c) {
      double[] res = new double[_cm.length];
      for( int i = 0; i < res.length; ++i )
        res[i] = _cm[i].classErr(c);
      return res;
    }

    double err(int c, int threshold) {
      return _cm[threshold].classErr(c);
    }

    public double[] classError() {
      return _cm[_tid].classErr();
    }

    private double trapeziod_area(double x1, double x2, double y1, double y2) {
      double base = Math.abs(x1 - x2);
      double havg = 0.5 * (y1 + y2);
      return base * havg;
    }

    public double AUC() {
      return _auc;
    }

    /**
     * Computes area under the ROC curve. The ROC curve is computed from the confusion matrices
     * (there is one for each computed threshold). Area under this curve is then computed as a sum
     * of areas of trapezoids formed by each neighboring points.
     *
     * @return estimate of the area under ROC curve of this classifier.
     */
    protected void computeAUC() {
      if( _cm == null ) return;
      double auc = 0;           // Area-under-ROC
      double TPR_pre = 1;
      double FPR_pre = 1;
      for( int t = 0; t < _cm.length; ++t ) {
        double TPR = 1 - _cm[t].classErr(1); // =TP/(TP+FN) = true -positive-rate
        double FPR = _cm[t].classErr(0); // =FP/(FP+TN) = false-positive-rate
        auc += trapeziod_area(FPR_pre, FPR, TPR_pre, TPR);
        TPR_pre = TPR;
        FPR_pre = FPR;
      }
      auc += trapeziod_area(FPR_pre, 0, TPR_pre, 0);
      _auc = auc;
    }

    public JsonObject toJson() {
      JsonObject res = new JsonObject();
      if( _dataKey != null ) res.addProperty("dataset", _dataKey.toString());
      else res.addProperty("dataset", "");
      if( _s != null ) res.addProperty("sampling", _s.toString());
      res.addProperty("nrows", _n);
      res.addProperty("val_time", _time);
      res.addProperty("val_iterations", _xvalIterations);
      res.addProperty("resDev", _deviance);
      res.addProperty("nullDev", _nullDeviance);
      if( !Double.isNaN(_auc) ) res.addProperty("auc", _auc);
      if( !Double.isNaN(_aic) ) res.addProperty("aic", _aic);

      if( _cm != null ) {
        double[] err = _cm[_tid].classErr();
        JsonArray arr = new JsonArray();
        for( int i = 0; i < err.length; ++i )
          arr.add(new JsonPrimitive(err[i]));
        res.add("classErr", arr);
        res.addProperty("err", err());
        res.addProperty("threshold", _thresholds[_tid]);
        res.add("cm", _cm[_tid].toJson());
      } else res.addProperty("err", _err);
      if( _modelKeys != null ) {
        JsonArray arr = new JsonArray();
        for( Key k : _modelKeys )
          arr.add(new JsonPrimitive(k.toString()));
        res.add("xval_models", arr);
      }
      return res;
    }

    public double AIC() {
      return _aic;
    }
  }

  public static class GramMatrixFunc extends RowFunc<Gram> {
    final int _dense;
    final int _response;
    final int _diag;
    final int _N;
    final long _nobs; // number of observations in the dataset
    boolean _computeXX = true;
    final boolean _weighted;
    final FamilyIced _family;
    final LinkIced _link;
    double[] _beta;
    final CaseMode _cMode;
    final double _cVal;

    public GramMatrixFunc(DataFrame data, GLMParams glmp, double[] beta) {
      _nobs = data._nobs;
      _beta = beta;
      _dense = data.dense();
      _weighted = glmp._family._family != Family.gaussian;
      _family = glmp._family;
      _link = glmp._link;
      _cMode = glmp._caseMode;
      _cVal = glmp._caseVal;
      _N = data.expandedSz();
      int d = data.largestCatSz();
      _diag = d > 50 ? d : 0;
      _response = data._response;
    }

    @Override public Gram newResult() {
      return new Gram(_N, _diag);
    }

    @Override public long memReq() {
      return ValueArray.CHUNK_SZ + ((((_N * _N) >> 1) + (_N << 1)) << 3);
    }

    public final double computeEta(double[] x, int[] indexes) {
      double mu = 0;
      for( int i = 0; i < indexes.length; ++i )
        mu += x[i] * _beta[indexes[i]];
      return mu;
    }

    @Override public final void processRow(Gram gram, double[] x, int[] indexes) {
      double y = 0;
      if(_response != -1){
        y = x[_response];
        assert ((_family._family != Family.gamma) || y > 0) : "illegal response column, y must be > 0  for family=Gamma.";
        x[_response] = 1; // put intercept in place of y
      }
      if( _cMode != CaseMode.none ) y = (_cMode.isCase(y, _cVal)) ? 1 : 0;
      double w = 1;
      if( _weighted ) {
        double eta, mu, var;
        if( _beta == null ) {
          mu = _family.mustart(y);
          eta = _link.link(mu);
        } else {
          eta = computeEta(x, indexes);
          mu = _link.linkInv(eta);
        }
        var = Math.max(1e-5, _family.variance(mu)); // avoid numerical problems with 0 variance
        if( _family._family == Family.binomial || _family._family == Family.poisson ) {
          w = var;
          y = eta + (y - mu) / var;
        } else {
          double dp = _link.linkInvDeriv(eta);
          w = dp * dp / var;
          y = eta + (y - mu) / dp;
        }
      }

      assert w >= 0 : "invalid weight " + w;
      gram._yy += 0.5 * w * y * y;
      double wy = w * y;
      ++gram._nobs;
      final int N = gram._xy.length;
      final int n = x.length;
      int denseStart = n - _dense;
      final int ii = N - _dense - _diag;
      final int jj = N - _dense;
      // DENSE
      for( int i = 0; i < _dense; ++i ) {
        final int iii = ii + i;
        gram._xy[iii + _diag] += wy * x[i + denseStart];
        for( int j = 0; j <= i; ++j )
          // DENSE*DENSE
          gram._xx[iii][jj + j] += w * x[i + denseStart] * x[j + denseStart];
        for( int j = 0; j < denseStart; ++j )
          // DENSE*SPARSE
          gram._xx[iii][indexes[j]] += w * x[i + denseStart] * x[j];
      }
      // SPARSE
      for( int i = (_diag > 0) ? 1 : 0; i < denseStart; ++i ) {
        final int idx = indexes[i];
        assert idx < N - _dense;
        final int iii = idx - _diag;
        gram._xy[idx] += wy * x[i];
        for( int j = 0; j <= i; ++j )
          // SPARSE*SPARSE
          gram._xx[iii][indexes[j]] += w * x[i] * x[j];
      }
      // DIAG
      if( _diag > 0 && x[0] != 0 ) {
        assert x[0] == 1;
        int diagId = indexes[0];
        assert diagId < N - _dense;
        gram._diag[diagId] += w; // we know x[0] == 1
        gram._xy[diagId] += wy;
      }
    }

    @Override public Gram reduce(Gram x, Gram y) {
      assert x != y;
      x.add(y);
      return x;
    }

    @Override public Gram result(Gram g) {
      double nobsInv = 1.0 / _nobs;
      if( g._xx != null ) for( int i = 0; i < g._xx.length; ++i ) {
        for( int j = 0; j < g._xx[i].length; ++j )
          g._xx[i][j] *= nobsInv;
      }
      if( g._diag != null ) for( int i = 0; i < _diag; ++i ) {
        g._diag[i] *= nobsInv;
      }
      for( int i = 0; i < g._xy.length; ++i )
        g._xy[i] *= nobsInv;
      g._yy *= nobsInv;
      return g;
    }
  }

  public static class GLMValidationFunc extends RowFunc<GLMValidation> {
    OldModel _adaptedModel;
    final GLMModel _m;
    final GLMParams _glmp;
    final double[] _beta;
    final double[] _thresholds;
    final double _ymu;
    int _response;

    public GLMValidationFunc(GLMModel m, GLMParams params, double[] beta, double[] thresholds, double ymu) {
      _m = m;
      _glmp = params;
      _beta = beta;
      _thresholds = Objects.firstNonNull(thresholds, DEFAULT_THRESHOLDS);
      _ymu = ymu;
      _response = m._response;
    }

    @Override public GLMValidation apply(Job job, DataFrame data) throws JobCancelledException {
      long t1 = System.currentTimeMillis();
      if(!data._ary._key.equals(_m._dataKey)){
        _adaptedModel = _m.adapt(data._ary);
       _response = data._response;
      }
      NewRowVecTask<GLMValidation> tsk = new NewRowVecTask<GLMValidation>(job, this, data);
      tsk.invoke(data._ary._key);
      if( job != null && job.cancelled() ) throw new JobCancelledException();
      GLMValidation res = tsk._result;
      res._time = System.currentTimeMillis() - t1;
      if( _glmp._family._family != Family.binomial ) res._err = Math.sqrt(res._err / res._n);
      res._dataKey = data._ary._key;
      res._thresholds = _thresholds;
      res._s = data.getSampling();
      res.computeBestThreshold(ErrMetric.SUMC);
      res.computeAUC();
      switch( _glmp._family._family ) {
        case gaussian:
          res._aic = res._n * (Math.log(res._deviance / res._n * 2 * Math.PI) + 1) + 2;
          break;
        case binomial:
          res._aic = res._deviance;
          break;
        case poisson:
          res._aic *= -2;
          break; // aic is set during the validation task
        case gamma:
          res._aic = Double.NaN;
          break; // aic for gamma is not computed
        case tweedie:
          res._aic = Double.NaN;
          break;
        default:
          assert false : "missing implementation for family " + _glmp._family;
      }
      res._aic += 2 * _m.rank();//_glmp._family.aic(res._deviance, res._n, _beta.length);
      return res;
    }

    @Override public GLMValidation newResult() {
      GLMValidation res = new GLMValidation();
      if( _glmp._family._family == Family.binomial ) {
        res._cm = new ConfusionMatrix[_thresholds.length];
        for( int i = 0; i < _thresholds.length; ++i )
          res._cm[i] = new ConfusionMatrix(2);
      }
      return res;
    }

    @Override public void processRow(GLMValidation res, double[] x, int[] indexes) {
      ++res._n;
      double yr = x[_response];
      x[_response] = 1.0;
      if( _glmp._caseMode != CaseMode.none ) yr = (_glmp._caseMode.isCase(yr, _glmp._caseVal)) ? 1 : 0;
      if( yr == 1 ) ++res._caseCount;
      double ym = 0;
      if(_adaptedModel != null){
        ym = _adaptedModel.score(x);
      } else {
        for( int i = 0; i < x.length; ++i )
          ym += _beta[indexes[i]] * x[i];
        ym = _glmp._link.linkInv(ym);
      }
      res._deviance += _glmp._family.deviance(yr, ym);
      res._nullDeviance += _glmp._family.deviance(yr, _ymu);
      if( _glmp._family._family == Family.poisson ) { // aic for poisson
        res._err += (ym - yr) * (ym - yr);
        long y = Math.round(yr);
        double logfactorial = 0;
        for( long i = 2; i <= y; ++i )
          logfactorial += Math.log(i);
        res._aic += (yr * Math.log(ym) - logfactorial - ym);
      } else if( _glmp._family._family == Family.binomial ) { // cm computation for binomial
        if( yr < 0 || yr > 1 ) throw new RuntimeException("response variable value out of range: " + yr);
        int i = 0;
        for( double t : _thresholds ) {
          int p = ym >= t ? 1 : 0;
          res._cm[i++].add((int) yr, p);
        }
      } else res._err += (ym - yr) * (ym - yr);
    }

    @Override public GLMValidation reduce(GLMValidation x, GLMValidation y) {
      x._n += y._n;
      x._nullDeviance += y._nullDeviance;
      x._deviance += y._deviance;
      x._aic += y._aic;
      x._err += y._err;
      x._caseCount += y._caseCount;
      if( x._cm != null ) {
        for( int i = 0; i < _thresholds.length; ++i )
          x._cm[i].add(y._cm[i]);
      } else x._cm = y._cm;
      return x;
    }
  }

  private static double betaDiff(double[] b1, double[] b2) {
    double res = Math.abs(b1[0] - b2[0]);
    for( int i = 1; i < b1.length; ++i )
      res = Math.max(res, Math.abs(b1[i] - b2[i]));
    return res;
  }

  public static DataFrame getData(ValueArray ary, int[] xs, int y, Sampling s, boolean standardize) {
    int[] colIds = Arrays.copyOf(xs, xs.length + 1);
    colIds[xs.length] = y;
    return getData(ary, colIds, s, standardize);
  }

  public static DataFrame getData(ValueArray ary, int[] colIds, Sampling s, boolean standardize) {
    int [] cols = new int[colIds.length];
    int j = 0;
    for(int i = 0; i < colIds.length-1; ++i) if(ary._cols[colIds[i]]._min < ary._cols[colIds[i]]._max)
      cols[j++] = colIds[i];
    cols[j++] = colIds[colIds.length-1];
    return new DataFrame(ary, Arrays.copyOf(cols,j), s, standardize, true);
  }

  public static GLMJob startGLMJob(final DataFrame data, final LSMSolver lsm, final GLMParams params,
      final double[] betaStart, final int xval, final boolean parallel) {
    return startGLMJob(null, data, lsm, params, betaStart, xval, parallel);
  }

  public static GLMJob startGLMJob(Key dest, final DataFrame data, final LSMSolver lsm, final GLMParams params,
      final double[] betaStart, final int xval, final boolean parallel) {
    if( dest == null ) dest = GLMModel.makeKey(true);
    final GLMJob job = new GLMJob(data._ary, dest, xval, params);
    final double[] beta;
    final double[] denormalizedBeta;
    if( betaStart != null ) {
      beta = betaStart.clone();
      denormalizedBeta = data.denormalizeBeta(beta);
    } else {
      beta = denormalizedBeta = null;
    }
    data._ary.read_lock(job.self()); // Read-lock the input dataset
    new GLMModel(Status.ComputingModel, 0.0f, job.dest(), data, denormalizedBeta, beta, params, lsm, 0, 0, false, 0, 0, null).delete_and_lock(job.self());
    final H2OCountedCompleter fjtask = new H2OCountedCompleter() {
      @Override public void compute2() {
        try {
          buildModel(job, job.dest(), data, lsm, params, beta, xval, parallel);
          assert !job.cancelled();
          job.remove();
        } catch( JobCancelledException e ) {
          Lockable.delete(job.dest());
        } finally {
          data._ary.unlock(job.self()); // Read-lock the input dataset
        }
        tryComplete();
      }

      @Override public boolean onExceptionalCompletion(Throwable ex, CountedCompleter caller) {
        ex.printStackTrace();
        if( job != null ) job.onException(ex);
        return super.onExceptionalCompletion(ex, caller);
      }
    };
    job.start(fjtask);
    H2O.submitTask(fjtask);
    return job;
  }

  private static boolean solve(LSMSolver solver, Gram gram, double [] beta, ArrayList<String> warns){
    try {
      return solver.solve(gram, beta);
    } catch(NonSPDMatrixException ex){
      DLSM.ADMMSolver admm = (DLSM.ADMMSolver)solver;
      if(admm._autoHandleNonSPDMatrix)throw ex;
      admm._autoHandleNonSPDMatrix = true;
      warns.add("Got Non-SPD Matrix, adding L2-regularization to get solution.");
      return solver.solve(gram, beta);
    }
  }
  public static GLMModel buildModel(Job job, Key resKey, ValueArray ary, int [] cols, boolean standardize, LSMSolver lsm, GLMParams params,
      double[] oldBeta, int xval, boolean parallel) throws JobCancelledException {
    return buildModel(job, resKey, getData(ary, cols, null, standardize), lsm, params, oldBeta, xval, parallel);
  }
  private static GLMModel buildModel(Job job, Key resKey, DataFrame data, LSMSolver lsm, GLMParams params,
                                    double[] oldBeta, int xval, boolean parallel) throws JobCancelledException {
    Log.info("running GLM on " + data._ary._key + " with " + data.expandedSz() + " predictors in total, " + (data.expandedSz() - data._dense) + " of which are categoricals.");
    GLMModel currentModel = null;
    ArrayList<String> warns = new ArrayList<String>();
    long t1 = System.currentTimeMillis();
    // make sure we have a valid response variable for the current family
    int ycolId = data._modelDataMap[data._response];
    Column ycol = data._ary._cols[ycolId];
    params.checkResponseCol(ycol, warns);
    // filter out constant columns...
//        double ymu = ycol._mean;
//        if(params._family == Family.binomial && params._caseMode != CaseMode.none){ // wee need to compute the mean of the case predicate applied to the ycol
//          GetResponseMeanTask tsk = new GetResponseMeanTask(ycolId, params._caseMode, params._caseVal);
//          tsk.invoke(data._ary._key);
//          ymu = tsk.value();
//        }
//        LambdaMaxFunc lmax = new LambdaMaxFunc(data, ymu, params._link,params._family);
//        LambdaMax lm = lmax.apply(job, data);
//        lsm._lambda *= lm.value();

    GramMatrixFunc gramF = new GramMatrixFunc(data, params, oldBeta);
    double[] newBeta = MemoryManager.malloc8d(data.expandedSz());
    boolean converged = true;
    Gram gram = gramF.apply(job, data);
    final long nobs = gram._nobs;
    int iter = 1;
    long lsmSolveTime = 0;
    long t = System.currentTimeMillis();
    solve(lsm,gram, newBeta,warns);
    lsmSolveTime += System.currentTimeMillis() - t;
    currentModel = new GLMModel(Status.ComputingValidation, 0.0f, resKey, data, data.denormalizeBeta(newBeta), newBeta,
        params, lsm, gram._nobs, newBeta.length, converged, iter, System.currentTimeMillis() - t1, null);
    currentModel.update(job.self());            // Lock the new model
    if( params._family._family != Family.gaussian ) do { // IRLSM
      if( oldBeta == null ) oldBeta = MemoryManager.malloc8d(data.expandedSz());
      if( job.cancelled() ) throw new JobCancelledException();
      double[] b = oldBeta;
      oldBeta = (gramF._beta = newBeta);
      newBeta = b;
      gram = gramF.apply(job, data);
      if( gram.hasNaNsOrInfs() ) // we can't solve this problem any further, user should increase regularization and try again
        break;
      t = System.currentTimeMillis();
      solve(lsm,gram, newBeta,warns);
      lsmSolveTime += System.currentTimeMillis() - t;
      String[] warnings = new String[warns.size()];
      warns.toArray(warnings);
      double betaDiff = betaDiff(oldBeta, newBeta);
      converged = (betaDiff < params._betaEps);
      float progress = Math.max((float) iter / params._maxIter, Math.min((float) (params._betaEps / betaDiff), 1.0f));
      currentModel = new GLMModel(Status.ComputingModel, progress, resKey, data, data.denormalizeBeta(newBeta),
          newBeta, params, lsm, gram._nobs, newBeta.length, converged, iter, System.currentTimeMillis() - t1, warnings);
      currentModel._lsmSolveTime = lsmSolveTime;
      currentModel.store(job.self());
    } while( ++iter < params._maxIter && !converged );
    currentModel._lsmSolveTime = lsmSolveTime;
    currentModel._status = Status.ComputingValidation;
    currentModel.store(job.self());
    if( xval > 1 ) // ... and x-validate
      currentModel.xvalidate(job, data._ary, xval, DEFAULT_THRESHOLDS, parallel);
    else currentModel.validateOn(job, data._ary, data.getSamplingComplement(), DEFAULT_THRESHOLDS); // Full scoring on original dataset
    currentModel._status = Status.Done;
    if(currentModel.rank() > nobs)
      warns.add("Not enough data to compute the model (got more predictors than data points), try limit the number of columns (e.g. increase L1 regularization or run PCA first).");
    String[] warnings = new String[warns.size()];
    warns.toArray(warnings);
    currentModel._warnings = warnings;
    currentModel.unlock(job.self());
    DKV.write_barrier();
    return currentModel;
  }

  static double[] DEFAULT_THRESHOLDS = new double[] { 0.00, 0.01, 0.02, 0.03, 0.04, 0.05, 0.06, 0.07, 0.08, 0.09, 0.10,
      0.11, 0.12, 0.13, 0.14, 0.15, 0.16, 0.17, 0.18, 0.19, 0.20, 0.21, 0.22, 0.23, 0.24, 0.25, 0.26, 0.27, 0.28, 0.29,
      0.30, 0.31, 0.32, 0.33, 0.34, 0.35, 0.36, 0.37, 0.38, 0.39, 0.40, 0.41, 0.42, 0.43, 0.44, 0.45, 0.46, 0.47, 0.48,
      0.49, 0.50, 0.51, 0.52, 0.53, 0.54, 0.55, 0.56, 0.57, 0.58, 0.59, 0.60, 0.61, 0.62, 0.63, 0.64, 0.65, 0.66, 0.67,
      0.68, 0.69, 0.70, 0.71, 0.72, 0.73, 0.74, 0.75, 0.76, 0.77, 0.78, 0.79, 0.80, 0.81, 0.82, 0.83, 0.84, 0.85, 0.86,
      0.87, 0.88, 0.89, 0.90, 0.91, 0.92, 0.93, 0.94, 0.95, 0.96, 0.97, 0.98, 0.99, 1.00 };
}<|MERGE_RESOLUTION|>--- conflicted
+++ resolved
@@ -853,14 +853,10 @@
       Sampling s = new Sampling(setup._id, _folds, false);
       assert _models[setup._id] == null;
       Key mkey = _models[setup._id] = GLMModel.makeKey(false);
-      DataFrame data = DGLM.getData(_ary, _cols, s, _standardize);
+      DataFrame data = getData(_ary, _cols, s, _standardize);
       new GLMModel(Status.ComputingValidation, 0.0f, mkey, data, null, null, _glmp, _lsm, 0, 0, false, 0, 0, null).delete_and_lock(_job.self());
       try {
-<<<<<<< HEAD
         DGLM.buildModel(_job, mkey, data, _lsm, _glmp,_betaStart.clone(), 0, _parallel);
-=======
-        DGLM.buildModel(_job, _models[setup._id], getData(_ary, _cols, s, _standardize), _lsm, _glmp,_betaStart.clone(), 0, _parallel);
->>>>>>> 4ffe055d
       } catch( JobCancelledException e ) {
         Lockable.delete(_models[setup._id]);
       }
