--- conflicted
+++ resolved
@@ -285,7 +285,6 @@
   }
 
   protected void complete(){
-<<<<<<< HEAD
     GLMModel model = DKV.get(dest()).get();
     model.maybeComputeVariableImportances();
     model.stop_training();
@@ -294,6 +293,7 @@
       model.addWarning(warn);
     }
     state = JobState.DONE;
+    model.get_params().state = state;
     model.update(self());
     model.unlock(self());
     if(n_folds > 1)
@@ -303,30 +303,6 @@
       remove(); // Remove/complete job only for top-level, not xval GLM2s
       DKV.remove(_progressKey);
     }
-=======
-    try {
-      _model.maybeComputeVariableImportances();
-      _model.stop_training();
-      _model.pickBestXval();
-      if (_addedL2 > 0) {
-        String warn = "Added L2 penalty (rho = " + _addedL2 + ")  due to non-spd matrix. ";
-        _model.addWarning(warn);
-        _model.update(self());
-      }
-    } finally {
-      _model.unlock(self());
-      if (_dinfo._nfolds == 0 && !_grid) remove(); // Remove/complete job only for top-level, not xval GLM2s
-      state = UKV.<Job>get(self()).state;
-      new TAtomic<GLMModel>() {
-        @Override
-        public GLMModel atomic(GLMModel m) {
-          if (m != null) m.get_params().state = state;
-          return m;
-        }
-      }.invoke(dest());
-    }
-
->>>>>>> fd47a070
     if(_fjtask != null)_fjtask.tryComplete();
   }
 
