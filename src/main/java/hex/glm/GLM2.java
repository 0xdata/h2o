--- conflicted
+++ resolved
@@ -61,6 +61,12 @@
   @API(help="use line search (slower speed, to be used if glm does not converge otherwise)",filter=Default.class)
   boolean higher_accuracy;
 
+  @API(help="By default, first factor level is skipped from the possible set of predictors. Set this flag if you want use all of the levels. Needs sufficient regularization to solve!",filter=Default.class)
+  boolean use_all_factor_levels;
+
+  @API(help="use lambda search starting at lambda max, given lambda is then interpreted as lambda min",filter=Default.class)
+  boolean lambda_search;
+  
   // API input parameters END ------------------------------------------------------------
 
   // API output parameters BEGIN ------------------------------------------------------------
@@ -101,17 +107,7 @@
   public GLMParams _glm;
 
   private double ADMM_GRAD_EPS = 1e-4; // default addm gradietn eps
-<<<<<<< HEAD
   private static final double MIN_ADMM_GRAD_EPS = 1e-6; // min admm gradient eps
-  @API(help="By default, first factor level is skipped from the possible set of predictors. Set this flag if you want use all of the levels. Needs sufficient regularization to solve!",filter=Default.class)
-  boolean use_all_factor_levels;
-  @API(help="use line search (slower speed, to be used if glm does not converge otherwise)",filter=Default.class)
-  boolean higher_accuracy;
-=======
->>>>>>> 1b657755
-
-  @API(help="use lambda search starting at lambda max, given lambda is then interpreted as lambda min",filter=Default.class)
-  boolean lambda_search;
 
   int _lambdaIdx = 0;
 
