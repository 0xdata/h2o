package hex.glm;

import com.google.gson.JsonObject;
import hex.FrameTask.DataInfo;
import hex.GridSearch.GridSearchProgress;
import hex.glm.GLMModel.GLMXValidationTask;
import hex.glm.GLMParams.Family;
import hex.glm.GLMParams.Link;
import hex.glm.GLMTask.GLMIterationTask;
import hex.glm.GLMTask.LMAXTask;
import hex.glm.GLMTask.YMUTask;
import hex.glm.LSMSolver.ADMMSolver;
import jsr166y.CountedCompleter;
import water.*;
import water.H2O.H2OCallback;
import water.H2O.H2OCountedCompleter;
import water.api.DocGen;
import water.api.ParamImportance;
import water.fvec.Frame;
import water.util.Log;
import water.util.ModelUtils;
import water.util.RString;
import water.util.Utils;
import java.text.DecimalFormat;
import java.util.Arrays;
import java.util.Properties;
import java.util.concurrent.atomic.AtomicBoolean;
import java.util.concurrent.atomic.AtomicInteger;
import java.util.concurrent.atomic.AtomicReference;

public class GLM2 extends Job.ModelJobWithoutClassificationField {
  static final int API_WEAVER = 1; // This file has auto-gen'd doc & json fields
  public static DocGen.FieldDoc[] DOC_FIELDS;
  public static final String DOC_GET = "GLM2";
  public final String _jobName;

  // API input parameters BEGIN ------------------------------------------------------------

  @API(help = "max-iterations", filter = Default.class, lmin=1, lmax=1000000, json=true, importance = ParamImportance.CRITICAL)
  public int max_iter = 100;

  transient public boolean _done = false;
  @API(help = "Standardize numeric columns to have zero mean and unit variance.", filter = Default.class, json=true, importance = ParamImportance.CRITICAL)
  protected boolean standardize = true;

  @API(help = "validation folds", filter = Default.class, lmin=0, lmax=100, json=true, importance = ParamImportance.CRITICAL)
  protected int n_folds;

  @API(help = "Family.", filter = Default.class, json=true, importance = ParamImportance.CRITICAL)
  protected Family family = Family.gaussian;

  @API(help = "", filter = Default.class, json=true, importance = ParamImportance.SECONDARY)
  protected Link link = Link.family_default;


  @API(help = "Tweedie variance power", filter = Default.class, json=true, importance = ParamImportance.SECONDARY)
  protected double tweedie_variance_power;

  @API(help = "distribution of regularization between L1 and L2.", filter = Default.class, json=true, importance = ParamImportance.SECONDARY)
  protected double [] alpha = new double[]{0.5};

  public final double DEFAULT_LAMBDA = 1e-5;

  @API(help = "regularization strength", filter = Default.class, json=true, importance = ParamImportance.SECONDARY)
  protected double [] lambda = new double[]{DEFAULT_LAMBDA};

  private double _currentLambda = Double.POSITIVE_INFINITY;


  @API(help = "beta_eps", filter = Default.class, json=true, importance = ParamImportance.SECONDARY)
  protected double beta_epsilon = DEFAULT_BETA_EPS;

  @API(help="use line search (slower speed, to be used if glm does not converge otherwise)",filter=Default.class, importance = ParamImportance.SECONDARY)
  protected boolean higher_accuracy;

  @API(help="By default, first factor level is skipped from the possible set of predictors. Set this flag if you want use all of the levels. Needs sufficient regularization to solve!",filter=Default.class, importance = ParamImportance.SECONDARY)
  protected boolean use_all_factor_levels;


  @API(help="use lambda search starting at lambda max, given lambda is then interpreted as lambda min",filter=Default.class, importance = ParamImportance.SECONDARY)
  protected boolean lambda_search;

  @API(help="use strong rules to filter out inactive columns",filter=Default.class, importance = ParamImportance.SECONDARY)
  protected boolean strong_rules_enabled = true;

  // intentionally not declared as API now
  int sparseCoefThreshold = 1000; // if more than this number of predictors, result vector of coefficients will be stored sparse

  @API(help="lambda_Search stop condition: stop training when model has more than than this number of predictors (or don't use this option if -1).",filter=Default.class, importance = ParamImportance.EXPERT)
  protected int max_predictors = -1;

  @API(help="number of lambdas to be used in a search",filter=Default.class, importance = ParamImportance.EXPERT)
  protected int nlambdas = 100;

  @API(help="min lambda used in lambda search, specified as a ratio of lambda_max",filter=Default.class, importance = ParamImportance.EXPERT)
  protected double lambda_min_ratio = -1;


  @API(help="prior probability for y==1. To be used only for logistic regression iff the data has been sampled and the mean of response does not reflect reality.",filter=Default.class, importance = ParamImportance.EXPERT)
  protected double prior = -1; // -1 is magic value for default value which is mean(y) computed on the current dataset
  private double _iceptAdjust; // adjustment due to the prior

  public int MAX_ITERATIONS_PER_LAMBDA = 10;
  /**
   * Whether to compute variable importances for input features, based on the absolute
   * value of the coefficients.  For safety this should only be done if
   * use_all_factor_levels, because an important factor level can be skipped and not
   * appear if !use_all_factor_levels.
   */
  @API(help = "Compute variable importances for input features.  NOTE: If use_all_factor_levels is off the importance of the base level will NOT be shown.", filter = Default.class, json=true, importance = ParamImportance.SECONDARY)
  public boolean variable_importances = true;


  // API input parameters END ------------------------------------------------------------

  // API output parameters BEGIN ------------------------------------------------------------

  @API(help = "", json=true, importance = ParamImportance.SECONDARY)
  private double [] _wgiven;

  @API(help = "", json=true, importance = ParamImportance.SECONDARY)
  private double _proximalPenalty;

  @API(help = "", json=true, importance = ParamImportance.SECONDARY)
  private double [] _beta;

  @API(help = "", json=true, importance = ParamImportance.SECONDARY)
  private boolean _runAllLambdas = true;


  @API(help = "Tweedie link power", json=true, importance = ParamImportance.SECONDARY)
  double tweedie_link_power;

  @API(help = "lambda_value max", json=true, importance = ParamImportance.SECONDARY)
  double lambda_max = Double.NaN;
  double lambda_min = Double.NaN;
  long _nobs = 0;

  public static int MAX_PREDICTORS = 7000;

  // API output parameters END ------------------------------------------------------------
  private static double GLM_GRAD_EPS = 1e-4; // done (converged) if subgrad < this value.

  private boolean highAccuracy(){return higher_accuracy;}
  private void setHighAccuracy(){
    higher_accuracy = true;
  }

  private Key _progressKey;
  private DataInfo _dinfo;
  private int [] _activeCols;
  private DataInfo _activeData;
  public GLMParams _glm;
  private boolean _grid;

  private double ADMM_GRAD_EPS = 1e-4; // default addm gradietn eps
  private static final double MIN_ADMM_GRAD_EPS = 1e-5; // min admm gradient eps

  int _lambdaIdx = -1;

  private double _addedL2;

  public static final double DEFAULT_BETA_EPS = 1e-4;

  private double _ymu;
  private int    _iter;
  private double objval(GLMIterationTask glmt){
    return glmt._val.residual_deviance / glmt._nobs + 0.5 * l2pen() * l2norm(glmt._beta) + l1pen() * l1norm(glmt._beta);
  }
  private static class IterationInfo extends Iced {
    final int _iter;
    private double [] _fullGrad;

    public double [] fullGrad(double alpha, double lambda){
      if(_fullGrad == null)return null;
      double [] res = _fullGrad.clone();
      double l2 = (1-alpha)*lambda; // no 0.5 mul here since we're adding derivative of 0.5*|b|^2
      if(_activeCols != null)
        for(int i = 0; i < _glmt._beta.length-1; ++i)
          res[_activeCols[i]] += _glmt._beta[i]*l2;
      else for(int i = 0; i < _glmt._beta.length; ++i) {
        res[i] += _glmt._beta[i]*l2;
      }
      return res;
    }
    private final GLMIterationTask _glmt;
    final int [] _activeCols;

    public IterationInfo(int i, GLMIterationTask glmt, final int [] activeCols, double [] gradient){
      _iter = i;
      _glmt = glmt.clone();
      if(_glmt._grad == null)
        _glmt._grad = GLM2.contractVec(gradient,activeCols);
      assert _glmt._grad != null;
      _activeCols = activeCols;
      _fullGrad = gradient;
      // NOTE: _glmt._beta CAN BE NULL (unlikely but possible, if activecCols were empty)
      assert _glmt._val != null:"missing validation";
    }
  }

  private IterationInfo _lastResult;

  @Override
  public JsonObject toJSON() {
    JsonObject jo = super.toJSON();
    if (lambda == null) jo.addProperty("lambda_value", "automatic"); //better than not printing anything if lambda_value=null
    return jo;
  }

  @Override public Key defaultDestKey(){
    return null;
  }
  @Override public Key defaultJobKey() {return null;}

  public GLM2() {_jobName = "";}
  public GLM2(String desc, Key jobKey, Key dest, DataInfo dinfo, GLMParams glm){
    this(desc,jobKey,dest,dinfo,glm,null);
    lambda_search = true;
  }
  public GLM2(String desc, Key jobKey, Key dest, DataInfo dinfo, GLMParams glm, double [] lambda){
    this(desc,jobKey,dest,dinfo,glm,lambda,0.5,0);
  }
  public GLM2(String desc, Key jobKey, Key dest, DataInfo dinfo, GLMParams glm, double [] lambda, double alpha){
    this(desc,jobKey,dest,dinfo,glm,lambda,alpha,0);
  }
  public GLM2(String desc, Key jobKey, Key dest, DataInfo dinfo, GLMParams glm, double [] lambda, double alpha, int nfolds){
    this(desc,jobKey,dest,dinfo,glm,lambda,0.5,nfolds,DEFAULT_BETA_EPS);
  }
  public GLM2(String desc, Key jobKey, Key dest, DataInfo dinfo, GLMParams glm, double [] lambda, double alpha,int nfolds, double betaEpsilon){
    this(desc,jobKey,dest,dinfo,glm,lambda,alpha,nfolds,betaEpsilon,null);
  }
  public GLM2(String desc, Key jobKey, Key dest, DataInfo dinfo, GLMParams glm, double [] lambda, double alpha, int nfolds, double betaEpsilon, Key parentJob){
    this(desc,jobKey,dest,dinfo,glm,lambda,alpha,nfolds,betaEpsilon,parentJob, null,false,-1,0,null,Double.NaN);
  }
  public GLM2(String desc, Key jobKey, Key dest, DataInfo dinfo, GLMParams glm, double [] lambda, double alpha, int nfolds, double betaEpsilon, Key parentJob, double [] beta, boolean highAccuracy, double prior, double proximalPenalty, int [] activeCols, double lambda_max) {
    assert beta == null || beta.length == (dinfo.fullN()+1):"unexpected size of beta, got length " + beta.length + ", expected " + dinfo.fullN();
    job_key = jobKey;
    description = desc;
    destination_key = dest;
    beta_epsilon = betaEpsilon;
    _beta = beta;
    _dinfo = dinfo;
    _glm = glm;
    this.lambda = lambda;
    _beta = beta;
    if((_proximalPenalty = proximalPenalty) != 0)
      _wgiven = beta;
    this.alpha = new double[]{alpha};
    n_folds = nfolds;
    source = dinfo._adaptedFrame;
    response = dinfo._adaptedFrame.lastVec();
    _jobName = dest.toString() + ((nfolds > 1)?("[" + dinfo._foldId + "]"):"");
    higher_accuracy = highAccuracy;
    this.prior = prior;
    if(activeCols != null){
      _activeCols = activeCols.clone();
      _activeData = _dinfo.filterExpandedColumns(_activeCols);
    } else
      _activeData = _dinfo;
    this.lambda_max = lambda_max;
  }

  static String arrayToString (double[] arr) {
    if (arr == null) {
      return "(null)";
    }
    StringBuffer sb = new StringBuffer();
    for (int i = 0; i < arr.length; i++) {
      if (i > 0) {
        sb.append(", ");
      }
      sb.append(arr[i]);
    }
    return sb.toString();
  }

  public float [] thresholds = ModelUtils.DEFAULT_THRESHOLDS;

  /** Return the query link to this page */
  public static String link(Key k, String content) {
    RString rs = new RString("<a href='GLM2.query?source=%$key'>%content</a>");
    rs.replace("key", k.toString());
    rs.replace("content", content);
    return rs.toString();
  }

  public GLMGridSearch gridSearch(){
    return new GLMGridSearch(4, this, destination_key).fork();
  }

  private transient AtomicBoolean _jobdone = new AtomicBoolean(false);

  @Override public void cancel(Throwable ex){
    LogInfo(ex.toString());
    DKV.remove(_progressKey);
//    Lockable.delete_lockable(destination_key);
    Value v = DKV.get(destination_key);
    if(v != null){
      GLMModel m = v.get();
      Key [] xvals = m.xvalModels();
      if(xvals != null)
        for(Key k:xvals)
          DKV.remove(k);
      DKV.remove(destination_key);
    }
    DKV.remove(destination_key);
    super.cancel(ex);

  }

  @Override public void init(){
    super.init();
    if(lambda_search && lambda.length > 1)
      throw new IllegalArgumentException("Can not supply both lambda_search and multiple lambdas. If lambda_search is on, GLM expects only one value of lambda_value, representing the lambda_value min (smallest lambda_value in the lambda_value search).");
    // check the response
    if( response.isEnum() && family != Family.binomial)throw new IllegalArgumentException("Invalid response variable, trying to run regression with categorical response!");
    switch( family ) {
      case poisson:
      case tweedie:
        if( response.min() < 0 ) throw new IllegalArgumentException("Illegal response column for family='" + family + "', response must be >= 0.");
        break;
      case gamma:
        if( response.min() <= 0 ) throw new IllegalArgumentException("Invalid response for family='Gamma', response must be > 0!");
        break;
      case binomial:
        if(response.min() < 0 || response.max() > 1) throw new IllegalArgumentException("Illegal response column for family='Binomial', response must in <0,1> range!");
        break;
      default:
        //pass
    }
    Frame fr = DataInfo.prepareFrame(source, response, ignored_cols, family==Family.binomial, true,true);
    _dinfo = new DataInfo(fr, 1, use_all_factor_levels || lambda_search, standardize ? DataInfo.TransformType.STANDARDIZE : DataInfo.TransformType.NONE, DataInfo.TransformType.NONE);
    _activeData = _dinfo;
    if(higher_accuracy)setHighAccuracy();
  }
  @Override protected boolean filterNaCols(){return true;}
  @Override protected Response serve() {
    init();
    if(link == Link.family_default)
      link = family.defaultLink;
    tweedie_link_power = 1 - tweedie_variance_power;// TODO
    if(tweedie_link_power == 0)link = Link.log;
    _glm = new GLMParams(family, tweedie_variance_power, link, tweedie_link_power);
    if(alpha.length > 1) { // grid search
      if(destination_key == null)destination_key = Key.make("GLMGridResults_"+Key.make());
      if(job_key == null)job_key = Key.make((byte) 0, Key.JOB, H2O.SELF);;
      GLMGridSearch j = gridSearch();
      _fjtask = j._fjtask;
      assert _fjtask != null;
      return GLMGridView.redirect(this,j.dest());
    } else {
      if(destination_key == null)destination_key = Key.make("GLMModel_"+Key.make());
      if(job_key == null)job_key = Key.make("GLM2Job_"+Key.make());
      fork();
      assert _fjtask != null;
      return GLMProgress.redirect(this,job_key, dest());
    }
  }
  private static double beta_diff(double[] b1, double[] b2) {
    if(b1 == null)return Double.MAX_VALUE;
    double res = b1[0] >= b2[0]?b1[0] - b2[0]:b2[0] - b1[0];
    for( int i = 1; i < b1.length; ++i ) {
      double diff = b1[i] - b2[i];
      if(diff > res)
        res = diff;
      else if( -diff > res)
        res = -diff;
    }
    return res;
  }
  private static class GLM2_Progress extends Iced{
    final long _total;
    double _done;
    public GLM2_Progress(int total){_total = total; assert _total > 0;}
    public float progess(){
      return 0.01f*((int)(100*_done/(double)_total));
    }
  }

  private static class GLM2_ProgressUpdate extends TAtomic<GLM2_Progress> {
    @Override
    public GLM2_Progress atomic(GLM2_Progress old) {
      if(old == null)return old;
      ++old._done;
      return old;
    }
  }

  @Override public float progress(){
    if(isDone())return 1.0f;
    Value v = DKV.get(_progressKey);
    if(v == null)return 0;
    float res = v.<GLM2_Progress>get().progess();
    assert res >= 0 && res <= 1:"progress out of range: " + res;
    return res;
  }

  protected double l2norm(double[] beta){
    double l2 = 0;
    for (double aBeta : beta) l2 += aBeta * aBeta;
    return l2;
  }
  protected double l1norm(double[] beta){
    double l2 = 0;
    for (double aBeta : beta) l2 += Math.abs(aBeta);
    return l2;
  }

  private final double [] expandVec(double [] beta, final int [] activeCols){
    assert beta != null;
    if (activeCols == null) return beta;
    double[] res = MemoryManager.malloc8d(_dinfo.fullN() + 1);
    int i = 0;
    for (int c : activeCols)
      res[c] = beta[i++];
    res[res.length - 1] = beta[beta.length - 1];
    return res;
  }

  private static final double [] contractVec(double [] beta, final int [] activeCols){
    if(beta == null)return null;
    if(activeCols == null)return beta.clone();
    double [] res = MemoryManager.malloc8d(activeCols.length+1);
    int i = 0;
    for(int c:activeCols)
      res[i++] = beta[c];
    res[res.length-1] = beta[beta.length-1];
    return res;
  }
  private final double [] resizeVec(double[] beta, final int[] activeCols, final int[] oldActiveCols){
    if(beta == null || Arrays.equals(activeCols,oldActiveCols))return beta;
    double [] full = expandVec(beta, oldActiveCols);
    if(activeCols == null)return full;
    return contractVec(full,activeCols);
  }
  protected boolean needLineSearch(final double [] beta,double objval, double step){
    if(Double.isNaN(objval))return true; // needed for gamma (and possibly others...)
    assert _lastResult._glmt._grad != null:"missing gradient in last result!";
    final double [] grad = Arrays.equals(_activeCols,_lastResult._activeCols)
      ?_lastResult._glmt.gradient(alpha[0],_currentLambda)
      :contractVec(_lastResult.fullGrad(alpha[0],_currentLambda),_activeCols);
    // line search
    double f_hat = 0;
    ADMMSolver.subgrad(alpha[0],_currentLambda,beta,grad);
    final double [] oldBeta = resizeVec(_lastResult._glmt._beta, _activeCols,_lastResult._activeCols);
    if(oldBeta == null)
      f_hat += l2norm(beta);
    else for(int i = 0; i < beta.length; ++i){
      double diff = beta[i] - oldBeta[i];
      f_hat += grad[i]*diff;
    }
    f_hat = objval(_lastResult._glmt) + 0.25*step*f_hat;
    return objval > f_hat;
  }
  private class LineSearchIteration extends H2OCallback<GLMTask.GLMLineSearchTask> {
    LineSearchIteration(CountedCompleter cmp){super((H2OCountedCompleter)cmp); cmp.addToPendingCount(1);}
    @Override public void callback(final GLMTask.GLMLineSearchTask glmt) {
      assert getCompleter().getPendingCount() == 1:"unexpected pending count, expected 1, got " + getCompleter().getPendingCount();
      double step = 0.5;
      for(int i = 0; i < glmt._objvals.length; ++i){
        if(!needLineSearch(glmt._betas[i],glmt._objvals[i],step)){
          LogInfo("line search: found admissible step = " + step);
          new GLMIterationTask(GLM2.this.self(),_activeData,_glm,true,true,true,glmt._betas[i],_ymu,1.0/_nobs,thresholds, new Iteration(getCompleter(),true,false,step)).asyncExec(_activeData._adaptedFrame);
          return;
        }
        step *= 0.5;
      } // no line step worked converge
      LogInfo("Line search did not find feasible step, going forward with step = " + step + ".");
      new GLMIterationTask(GLM2.this.self(),_activeData,_glm,true,true,true,glmt._betas[glmt._betas.length-1],_ymu,1.0/_nobs,thresholds, new Iteration(getCompleter(),false,false,step)).asyncExec(_activeData._adaptedFrame);
    }
  }

  protected double checkGradient(final double [] newBeta, final double [] grad){
    // check the gradient
    ADMMSolver.subgrad(alpha[0], _currentLambda, newBeta, grad);
    double err = 0;
    for(double d:grad)
      if(d > err) err = d;
      else if(d < -err) err = -d;
    LogInfo("converged with max |subgradient| = " + err);
    return err;
  }

  private String LogInfo(String msg){
    msg = "GLM2[dest=" + dest() + ", iteration=" + _iter + ", lambda = " + _currentLambda + "]: " + msg;
    Log.info(msg);
    return msg;
  }


  private double [] setSubmodel(final double[] newBeta, GLMValidation val, H2OCountedCompleter cmp){
    final double [] fullBeta = (_activeCols == null || newBeta == null)?newBeta:expandVec(newBeta,_activeCols);
    final double [] newBetaDeNorm;
    if(_dinfo._predictor_transform == DataInfo.TransformType.STANDARDIZE) {
      newBetaDeNorm = fullBeta.clone();
      double norm = 0.0;        // Reverse any normalization on the intercept
      // denormalize only the numeric coefs (categoricals are not normalized)
      final int numoff = _dinfo.numStart();
      for( int i=numoff; i< fullBeta.length-1; i++ ) {
        double b = newBetaDeNorm[i]*_dinfo._normMul[i-numoff];
        norm += b*_dinfo._normSub[i-numoff]; // Also accumulate the intercept adjustment
        newBetaDeNorm[i] = b;
      }
      newBetaDeNorm[newBetaDeNorm.length-1] -= norm;
    } else
      newBetaDeNorm = null;
    GLMModel.setSubmodel(cmp, dest(), _currentLambda, newBetaDeNorm == null ? fullBeta : newBetaDeNorm, newBetaDeNorm == null ? null : fullBeta, (_iter + 1), System.currentTimeMillis() - start_time, _dinfo.fullN() >= sparseCoefThreshold, val);
    return fullBeta;
  }

  private transient long _callbackStart = 0;
  private transient double _rho_mul = 1.0;
  private transient double _gradientEps = ADMM_GRAD_EPS;


  private class Iteration extends H2OCallback<GLMIterationTask> {
    public final long _iterationStartTime;
    final boolean _doLineSearch;
    final boolean _countIteration;
    final double _lineSearchStep;
    public Iteration(CountedCompleter cmp, boolean doLineSearch){ this(cmp,doLineSearch,true,1.0);}
    public Iteration(CountedCompleter cmp, boolean doLineSearch, boolean countIteration,double lineSearchStep){
      super((H2OCountedCompleter)cmp);
      _lineSearchStep = lineSearchStep;
      cmp.addToPendingCount(1);
      _doLineSearch = doLineSearch;
      _countIteration = countIteration;
      _iterationStartTime = System.currentTimeMillis(); }
    @Override public void callback(final GLMIterationTask glmt){
      assert _activeCols == null || glmt._beta == null || glmt._beta.length == (_activeCols.length+1):LogInfo("betalen = " + glmt._beta.length + ", activecols = " + _activeCols.length);
      assert _activeCols == null || _activeCols.length == _activeData.fullN();
      assert getCompleter().getPendingCount() >= 1:LogInfo("unexpected pending count, expected >=  1, got " + getCompleter().getPendingCount()); // will be decreased by 1 after we leave this callback
      if(_countIteration)++_iter;
      _callbackStart = System.currentTimeMillis();
      LogInfo("iteration done in " + (_callbackStart - _iterationStartTime) + "ms");
      if( !isRunning(self()) )  throw new JobCancelledException();
      boolean gotNaNsorInfs = Utils.hasNaNsOrInfs(glmt._xy) || glmt._gram.hasNaNsOrInfs();
      boolean constBeta = true;
      if(gotNaNsorInfs){
        LogInfo("got NaNs/Infs, invoking line-search.");
        setHighAccuracy();
        if(_lastResult == null) {
          if(glmt._beta == null) // failed in first iteration! throw an error
            throw new RuntimeException(LogInfo("GLM2: can not solve. Got NaNs/Infs in the first iteration"));
          for (int i = 0; i < glmt._beta.length; ++i) {
            glmt._beta[i] *= 0.5;
            constBeta &= glmt._beta[i] < beta_epsilon;
          }
        } else {
          double [] lastBeta = resizeVec(_lastResult._glmt._beta,_activeCols,_lastResult._activeCols);
          if(lastBeta != null)
            for (int i = 0; i < glmt._beta.length; ++i) {
              glmt._beta[i] = 0.5 * (glmt._beta[i] + lastBeta[i]);
              double diff = (glmt._beta[i] - lastBeta[i]);
              constBeta &= (-beta_epsilon < diff && diff < beta_epsilon);
            }
          else for (int i = 0; i < glmt._beta.length; ++i)
            glmt._beta[i] *= 0.5;
        }
        if(constBeta) { // line search failed to progress -> converge (if we a valid solution already, otherwise fail!)
          if(_lastResult == null)throw new RuntimeException(LogInfo("GLM failed to solve! Got NaNs/Infs in the first iteration and line search did not help!"));
          checkKKTAndComplete(glmt,glmt._beta,false);
          return;
        } else // do the line search iteration
          new GLMIterationTask(GLM2.this.self(),_activeData,glmt._glm, true, true, true, glmt._beta,_ymu,1.0/_nobs,thresholds, new Iteration(getCompleter(),true)).asyncExec(_activeData._adaptedFrame);
        return;
      }
      if(glmt._val != null){
        if(family != Family.gaussian && !(glmt._val.residual_deviance <= glmt._val.null_deviance)){ // complete fail, look if we can restart with higher_accuracy on
          if(!highAccuracy()){
            LogInfo("reached negative explained deviance without line-search, rerunning with high accuracy settings.");
            setHighAccuracy();
            _iter = 0;
            if(_lastResult != null && Arrays.equals(_lastResult._activeCols,_activeCols)) {
              double [] beta = _lastResult._glmt._beta;
              _lastResult = null;
              new GLMIterationTask(GLM2.this.self(), _activeData, glmt._glm, true, true, true, beta, _ymu, 1.0 / _nobs, thresholds, new Iteration(getCompleter(), false)).asyncExec(_activeData._adaptedFrame);
            } else { // no sane solution to go back to, start from scratch!
              _lastResult = null;
              new GLMIterationTask(GLM2.this.self(), _activeData, glmt._glm, true, false, false, null, _ymu, 1.0 / _nobs, thresholds, new Iteration(getCompleter(), false)).asyncExec(_activeData._adaptedFrame);
            }
            return;
          }
        }
      }

      if(glmt._val != null && glmt._computeGradient){ // check gradient
        final double [] grad = glmt.gradient(alpha[0],_currentLambda);
        ADMMSolver.subgrad(alpha[0], _currentLambda, glmt._beta, grad);
        double err = 0;
        for(double d:grad)
          if(d > err) err = d;
          else if(d < -err) err = -d;
        LogInfo("gradient after " + _iter + " iterations = " + err);
        if(_doLineSearch && err <= GLM_GRAD_EPS){
          LogInfo("converged by reaching small enough gradient, with max |subgradient| = " + err );
          checkKKTAndComplete(glmt, glmt._beta,false);
          return;
        }
      }
      if(glmt._beta != null && glmt._val!=null && glmt._computeGradient && _glm.family != Family.tweedie){
        if(_lastResult != null && needLineSearch(glmt._beta,objval(glmt),_lineSearchStep)){
          if(!_doLineSearch){ // no progress, converge
            checkKKTAndComplete(glmt, glmt._beta,true);
            return;
          }
          if(!highAccuracy()){
            setHighAccuracy();
            if(_lastResult._iter < (_iter-2)){ // there is a gap form last result...return to it and start again
              final double [] prevBeta = _lastResult._activeCols != _activeCols? resizeVec(_lastResult._glmt._beta, _activeCols, _lastResult._activeCols):_lastResult._glmt._beta;
              new GLMIterationTask(GLM2.this.self(),_activeData,glmt._glm, true, true, true, prevBeta, _ymu,1.0/_nobs, thresholds, new Iteration(getCompleter(),false)).asyncExec(_activeData._adaptedFrame);
              return;
            }
          }
          final double [] b = resizeVec(_lastResult._glmt._beta, _activeCols, _lastResult._activeCols);
          assert b == null || (b.length == glmt._beta.length):LogInfo(b.length + " != " + glmt._beta.length + ", pickNextLambda = " + _activeCols.length);
          new GLMTask.GLMLineSearchTask(GLM2.this.self(),_activeData,_glm, b,glmt._beta,1e-4,glmt._nobs,alpha[0],_currentLambda, new LineSearchIteration(getCompleter())).asyncExec(_activeData._adaptedFrame);
          return;
        }
        _lastResult = new IterationInfo(GLM2.this._iter-1, glmt,_activeCols,null);
      }
      final double [] newBeta = MemoryManager.malloc8d(glmt._xy.length);
      ADMMSolver slvr = new ADMMSolver(_currentLambda,alpha[0], _gradientEps, _addedL2);
      slvr._rho = _currentLambda*alpha[0]*_rho_mul;
      long t1 = System.currentTimeMillis();
      slvr.solve(glmt._gram,glmt._xy,glmt._yy,newBeta);
      if(slvr._addedL2 > _addedL2) LogInfo("added " + (slvr._addedL2 - _addedL2) + "L2 penalty");
      LogInfo("ADMM: " + slvr.iterations + " iterationss, " + (System.currentTimeMillis()-t1) + "ms (" + slvr.decompTime + "), subgrad_err=" + slvr.gerr);
      new GLM2_ProgressUpdate().fork(_progressKey); // update progress
      _gradientEps = Math.max(ADMM_GRAD_EPS,Math.min(slvr.gerr,0.01));
      _addedL2 = slvr._addedL2;
      if(Utils.hasNaNsOrInfs(newBeta)){
        throw new RuntimeException(LogInfo("got NaNs and/or Infs in beta"));
      } else {
        final double bdiff = beta_diff(glmt._beta,newBeta);
        if(_glm.family == Family.gaussian || bdiff < beta_epsilon || _iter >= max_iter){ // Gaussian is non-iterative and gradient is ADMMSolver's gradient => just validate and move on to the next lambda_value
          LogInfo("bdiff = " + bdiff);
          int diff = (int)Math.log10(bdiff);
          int nzs = 0;
          for(int i = 0; i < glmt._beta.length; ++i)
            if(glmt._beta[i] != 0) ++nzs;
          LogInfo("converged (reached a fixed point with ~ 1e" + diff + " precision), got " + nzs + " nzs");
          checkKKTAndComplete(glmt,glmt._beta,false);
          return;
        } else { // not done yet, launch next iteration
          if(glmt._beta != null)
            setSubmodel(glmt._beta, glmt._val,(H2OCountedCompleter)getCompleter().getCompleter()); // update current intermediate result
          final boolean validate = higher_accuracy || (_iter % 5) == 0;
          new GLMIterationTask(GLM2.this.self(),_activeData,glmt._glm, true, validate, validate, newBeta,_ymu,1.0/_nobs,thresholds, new Iteration(getCompleter(),validate && _lastResult != null)).asyncExec(_activeData._adaptedFrame);
        }
      }
    }
    private void checkKKTAndComplete(final GLMIterationTask glmt, final double [] newBeta, final boolean failedLineSearch){
      final double [] fullBeta = newBeta == null?MemoryManager.malloc8d(_dinfo.fullN()+1):expandVec(newBeta,_activeCols);
      // now we need full gradient (on all columns) using this beta
      new GLMIterationTask(GLM2.this.self(),_dinfo,_glm,false,true,true,fullBeta,_ymu,1.0/_nobs,thresholds, new H2OCallback<GLMIterationTask>((H2OCountedCompleter)getCompleter()) {
        @Override public String toString(){
          return "checkKKTAndComplete.Callback, completer = " + getCompleter() == null?"null":getCompleter().toString();
        }
        @Override
        public void callback(final GLMIterationTask glmt2) {
          // first check KKT conditions!
          final double [] grad = glmt2.gradient(alpha[0],_currentLambda);
          if(Utils.hasNaNsOrInfs(grad)){
            double [] newBeta2 = newBeta.clone();
            LogInfo("Got NaNs/Infs in gradient during KKT check, invoking line-search");
            setHighAccuracy();
            boolean constBeta = true;
            double [] lastBeta = glmt._beta;
            if(lastBeta != null)
              for (int i = 0; i < newBeta2.length; ++i) {
                newBeta2[i] = 0.5 * (newBeta2[i] + lastBeta[i]);
                double diff = (newBeta2[i] - lastBeta[i]);
                constBeta &= (-beta_epsilon < diff && diff < 1e-2*beta_epsilon);
              } else for (int i = 0; i < newBeta2.length; ++i) {
                newBeta2[i] *= 0.5;
                constBeta &= newBeta2[i] < 1e-2*beta_epsilon;
              }
            if(constBeta) {
              if (_lastResult == null)
                throw new RuntimeException("can't solve!");
              newBeta2 = resizeVec(_lastResult._glmt._beta,_activeCols,_lastResult._activeCols);
              if(Arrays.equals(newBeta,newBeta2)) {
                System.out.println("grad = " + Arrays.toString(_lastResult.fullGrad(0,0)));
                throw new RuntimeException("can not solve");
              }
            }
            getCompleter().addToPendingCount(1);
            checkKKTAndComplete(glmt,newBeta2,true);
            return;
          }
          glmt._val = glmt2._val;
          _lastResult = new IterationInfo(_iter,glmt2,null,glmt2.gradient(alpha[0],0));
          // check the KKT conditions and filter data for next lambda_value
          // check the gradient
          double[] subgrad = grad.clone();
          ADMMSolver.subgrad(alpha[0], _currentLambda, fullBeta, subgrad);
          double err = GLM_GRAD_EPS;
          if (!failedLineSearch &&_activeCols != null) {
            for (int c : _activeCols)
              if (subgrad[c] > err) err = subgrad[c];
              else if (subgrad[c] < -err) err = -subgrad[c];
            int[] failedCols = new int[64];
            int fcnt = 0;
            double grad_eps = GLM_GRAD_EPS;
            for (int c : _activeCols)
              if (subgrad[c] > grad_eps)
                grad_eps = subgrad[c];
              else if (subgrad[c] < -grad_eps)
                grad_eps = -subgrad[c];
            for (int i = 0; i < grad.length - 1; ++i) {
              if (Arrays.binarySearch(_activeCols, i) >= 0) continue;
              if (subgrad[i] > grad_eps || -subgrad[i] > grad_eps) {
                if (fcnt == failedCols.length)
                  failedCols = Arrays.copyOf(failedCols, failedCols.length << 1);
                failedCols[fcnt++] = i;
              }
            }
            if (fcnt > 0) {
              final int n = _activeCols.length;
              final int[] oldActiveCols = _activeCols;
              _activeCols = Arrays.copyOf(_activeCols, _activeCols.length + fcnt);
              for (int i = 0; i < fcnt; ++i)
                _activeCols[n + i] = failedCols[i];
              Arrays.sort(_activeCols);
              LogInfo(fcnt + " variables failed KKT conditions check! Adding them to the model and continuing computation.(grad_eps = " + grad_eps + ", activeCols = " + (_activeCols.length > 100?"lost":Arrays.toString(_activeCols)));
              _activeData = _dinfo.filterExpandedColumns(_activeCols);
              // NOTE: tricky completer game here:
              // We expect 0 pending in this method since this is the end-point, ( actually it's racy, can be 1 with pending 1 decrement from the original Iteration callback, end result is 0 though)
              // while iteration expects pending count of 1, so we need to increase it here (Iteration itself adds 1 but 1 will be subtracted when we leave this method since we're in the callback which is called by onCompletion!
              // [unlike at the start of nextLambda call when we're not inside onCompletion]))
              getCompleter().addToPendingCount(1);
              new GLMIterationTask(GLM2.this.self(), _activeData, _glm, true, true, true, resizeVec(newBeta, _activeCols, oldActiveCols), glmt._ymu, glmt._reg, thresholds, new Iteration(getCompleter(),false)).asyncExec(_activeData._adaptedFrame);
              return;
            }
          }
          GLM2.this.setSubmodel(newBeta, glmt2._val,(H2OCountedCompleter)getCompleter().getCompleter());
          _done = true;
          LogInfo("computation of current lambda done in " + (System.currentTimeMillis() - GLM2.this.start_time) + "ms");
          assert _lastResult._fullGrad != null;
        }
      }).asyncExec(_dinfo._adaptedFrame);
    }
  }

  private static int nzs(double ds[]){
    int res = 0;
    for(double d:ds)if(d != 0)++res;
    return res;
  }
  private class LambdaIteration extends H2OCallback {
    public LambdaIteration(CountedCompleter cmp) {
      super((H2OCountedCompleter) cmp);
    }
    @Override
    public void callback(H2OCountedCompleter h2OCountedCompleter) {
      // check if we're done otherwise launch next lambda computation
      _done = _currentLambda <= lambda_min
        || (max_predictors != -1 && nzs(_lastResult._glmt._beta) > max_predictors); // _iter < max_iter && (improved || _runAllLambdas) && _lambdaIdx < (lambda_value.length-1);;
      if(!_done) {
        H2OCountedCompleter cmp = (H2OCountedCompleter)getCompleter();
        cmp.addToPendingCount(1);
        nextLambda(nextLambdaValue(), new LambdaIteration(cmp));
      }
    }
  }


  private class GLMJobCompleter extends H2OCountedCompleter {
    AtomicReference<CountedCompleter> _cmp = new AtomicReference<CountedCompleter>();
    public GLMJobCompleter(H2OCountedCompleter cmp){super(cmp);}
    @Override
    public void compute2() {
      run(true,this);
    }
    private transient boolean _failed;
    @Override public void onCompletion(CountedCompleter cmp){
      if(!_failed) {
        LogInfo("GLM " + self() + " completed by " + cmp.getClass().getName() + ", " + cmp.toString());
        assert _cmp.compareAndSet(null, cmp) : "double completion, first from " + _cmp.get().getClass().getName() + ", second from " + cmp.getClass().getName();
        _done = true;
        GLMModel model = DKV.get(dest()).get();
        model.maybeComputeVariableImportances();
        model.stop_training();
        if (_addedL2 > 0) {
          String warn = "Added L2 penalty (rho = " + _addedL2 + ")  due to non-spd matrix. ";
          model.addWarning(warn);
        }
        state = JobState.DONE;
        DKV.remove(_progressKey);
        model.get_params().state = state;
        model.update(self());
        getCompleter().addToPendingCount(1);
        new GLMModel.UnlockModelTask(new H2OCallback((H2OCountedCompleter) getCompleter()) {
          @Override
          public void callback(H2OCountedCompleter h2OCountedCompleter) {
            remove(); // Remove/complete job only for top-level, not xval GLM2s
          }
        }, model._key, self()).forkTask();
      }
    }
    @Override public boolean onExceptionalCompletion(Throwable t, CountedCompleter cmp){
      if(_cmp.compareAndSet(null, cmp)) {
        _done = true;
        GLM2.this.cancel(t);
        if(_grid){
          _failed = true;
          tryComplete();
        }
      }
      return !_grid;
    }
  }

  @Override
  public GLM2 fork(){return fork(null);}

  public GLM2 fork(H2OCountedCompleter cc){
    // keep *this* separate from what's stored in K/V as job (will be changing it!)
    Futures fs = new Futures();
    _progressKey = Key.make(dest().toString() + "_progress", (byte) 1, Key.HIDDEN_USER_KEY, dest().home_node());
    int total = max_iter;
    if(lambda_search)
      total = 3*nlambdas;
    GLM2_Progress progress = new GLM2_Progress(total*(n_folds+1));
    LogInfo("created progress " + progress);
    DKV.put(_progressKey,progress,fs);
    fs.blockForPending();
    _fjtask = new H2O.H2OEmptyCompleter(cc);
    H2OCountedCompleter fjtask = new GLMJobCompleter(_fjtask);
    GLM2 j = (GLM2)clone();
    j.start(_fjtask); // modifying GLM2 object, don't want job object to be the same instance
    H2O.submitTask(fjtask);
    return j;
  }


  transient GLM2 [] _xvals;

  private class XvalidationCallback extends H2OCallback {
    public XvalidationCallback(H2OCountedCompleter cmp){super(cmp);}
    @Override
    public void callback(H2OCountedCompleter cc) {
      ParallelGLMs pgs = (ParallelGLMs)cc;
      _xvals = pgs._glms;
      for(int i = 0; i < _xvals.length; ++i){
        assert _xvals[i]._lastResult._fullGrad != null:LogInfo("last result missing full gradient!");
        assert _xvals[i]._lastResult._glmt._val != null:LogInfo("last result missing validation!");
      }
      _iter = _xvals[0]._iter;
      _lastResult = (IterationInfo)pgs._glms[0]._lastResult.clone();
      final GLMModel [] xvalModels = new GLMModel[_xvals.length-1];
      final double curentLambda = _currentLambda;
      final H2OCountedCompleter mainCmp = (H2OCountedCompleter)getCompleter().getCompleter();
      mainCmp.addToPendingCount(1);
      final GLMModel.GetScoringModelTask [] tasks = new GLMModel.GetScoringModelTask[pgs._glms.length];
      H2OCallback c = new H2OCallback(mainCmp) {
        @Override public String toString(){
          return "GetScoringModelTask.Callback, completer = " + getCompleter() == null?"null":getCompleter().toString();
        }
        AtomicReference<CountedCompleter> _cmp = new AtomicReference<CountedCompleter>();
        @Override
        public void callback(H2OCountedCompleter cc) {
          assert _cmp.compareAndSet(null,cc):"Double completion, first " + _cmp.get().getClass().getName() + ", second from " + cc.getClass().getName();
          for(int i = 1; i < tasks.length; ++i)
            xvalModels[i-1] = tasks[i]._res;
          mainCmp.addToPendingCount(1);
          new GLMXValidationTask(tasks[0]._res, curentLambda, xvalModels, mainCmp).asyncExec(_dinfo._adaptedFrame);
        }
      };
      c.addToPendingCount(tasks.length-1);
      for(int i = 0; i < tasks.length; ++i)
        (tasks[i] = new GLMModel.GetScoringModelTask(c,pgs._glms[i].self(),pgs._glms[i].dest(),curentLambda)).fork();
    }
  }



  private GLMModel addLmaxSubmodel(GLMModel m,GLMValidation val){
    double[] beta = MemoryManager.malloc8d(_dinfo.fullN() + 1);
    beta[beta.length - 1] = _glm.link(_ymu) + _iceptAdjust;
    m.submodels = new GLMModel.Submodel[]{new GLMModel.Submodel(lambda_max,beta,beta,0,0, beta.length >= sparseCoefThreshold)};
    m.submodels[0].validation = val;
    return m;
  }
  public void run(boolean doLog, H2OCountedCompleter cmp){
    if(doLog) logStart();
    // if this is cross-validated task, don't do actual computation,
    // just fork off the nfolds+1 tasks and wait for the results
    assert alpha.length == 1;
    start_time = System.currentTimeMillis();
    if(nlambdas == -1)nlambdas = 100;
    if(lambda_search && nlambdas <= 1)
      throw new IllegalArgumentException(LogInfo("GLM2: nlambdas must be > 1 when running with lambda search."));
    Futures fs = new Futures();
    Key dst = dest();
    new YMUTask(GLM2.this.self(), _dinfo, n_folds,new H2OCallback<YMUTask>(cmp) {
      @Override
      public String toString(){
        return "YMUTask callback. completer = " + getCompleter() != null?"null":getCompleter().toString();
      }

      @Override
      public void callback(final YMUTask ymut) {
        if (ymut._ymin == ymut._ymax)
          throw new IllegalArgumentException(LogInfo("GLM2: attempted to run with constant response. Response == " + ymut._ymin + " for all rows in the training set."));
        _ymu = ymut.ymu();
        _nobs = ymut.nobs();
        if(_glm.family == Family.binomial && prior != -1 && prior != _ymu && !Double.isNaN(prior)) {
          double ratio = prior / _ymu;
          double pi0 = 1, pi1 = 1;
          if (ratio > 1) {
            pi1 = 1.0 / ratio;
          } else if (ratio < 1) {
            pi0 = ratio;
          }
          _iceptAdjust = Math.log(pi0 / pi1);
        } else prior = _ymu;
        H2OCountedCompleter cmp = (H2OCountedCompleter)getCompleter();
        cmp.addToPendingCount(1);
        new LMAXTask(GLM2.this.self(), _dinfo, _glm, _ymu,_nobs,alpha[0], thresholds, new H2OCallback<LMAXTask>(cmp){
          @Override
          public String toString(){
            return "LMAXTask callback. completer = " + (getCompleter() != null?"NULL":getCompleter().toString());
          }

          @Override public void callback(final LMAXTask t){
            _currentLambda = lambda_max = t.lmax();
            _lastResult = new IterationInfo(0,t,null,t.gradient(0,0));

            GLMModel model = new GLMModel(GLM2.this, dest(), _dinfo, _glm, beta_epsilon, alpha[0], lambda_max, _ymu, prior);
            if(lambda_search) {
              assert !Double.isNaN(lambda_max) : LogInfo("running lambda_value search, but don't know what is the lambda_value max!");
              model = addLmaxSubmodel(model, t._val);
              if (nlambdas == -1) {
                lambda = null;
              } else {
                if (lambda_min_ratio == -1)
                  lambda_min_ratio = _nobs > 25 * _dinfo.fullN() ? 1e-4 : 1e-2;
                final double d = Math.pow(lambda_min_ratio, 1.0 / (nlambdas - 1));
                if (nlambdas == 0)
                  throw new IllegalArgumentException("nlambdas must be > 0 when running lambda search.");
                lambda = new double[nlambdas];
                lambda[0] = lambda_max;
                if (nlambdas == 1)
                  throw new IllegalArgumentException("Number of lambdas must be > 1 when running with lambda_search!");
                for (int i = 1; i < lambda.length; ++i)
                  lambda[i] = lambda[i - 1] * d;
                lambda_min = lambda[lambda.length - 1];
                max_iter = MAX_ITERATIONS_PER_LAMBDA * nlambdas;
              }
              _runAllLambdas = false;
            } else {
              if(lambda == null || lambda.length == 0)
                lambda = new double[]{DEFAULT_LAMBDA};
              int i = 0;
              while(i < lambda.length && lambda[i] >= lambda_max)++i;
              if(i == lambda.length)
                throw new IllegalArgumentException("Given lambda(s) are all > lambda_max = " + lambda_max + ", have nothing to run with. lambda = " + Arrays.toString(lambda));
              if(i > 0) {
                model.addWarning("Removed " + i + " lambdas greater than lambda_max.");
                lambda = Utils.append(new double[]{lambda_max},Arrays.copyOfRange(lambda,i,lambda.length));
                addLmaxSubmodel(model,t._val);
              }
            }
            model.delete_and_lock(self());
            lambda_min = lambda[lambda.length-1];
            if(n_folds > 1){
              final H2OCountedCompleter futures = new H2O.H2OEmptyCompleter();
              final GLM2 [] xvals = new GLM2[n_folds+1];
              futures.addToPendingCount(xvals.length-2);
              for(int i = 0; i < xvals.length; ++i){
                xvals[i] = (GLM2)GLM2.this.clone();
                xvals[i].n_folds = 0;
                xvals[i].standardize = standardize;
                xvals[i].family = family;
                xvals[i].link = link;
                xvals[i].beta_epsilon = beta_epsilon;
                xvals[i].max_iter = max_iter;
                xvals[i].variable_importances = variable_importances;
                if(i != 0){
                  xvals[i]._dinfo = _dinfo.getFold(i-1,n_folds);
                  xvals[i].destination_key = Key.make(dest().toString() + "_xval_" + i, (byte) 1, Key.HIDDEN_USER_KEY, H2O.SELF);
                  xvals[i]._nobs = ymut.nobs(i-1);
                  xvals[i]._ymu = ymut.ymu(i-1);
                  final int fi = i;
                  new LMAXTask(self(),xvals[i]._dinfo,_glm,ymut.ymu(fi-1),ymut.nobs(fi-1),alpha[0],thresholds,new H2OCallback<LMAXTask>(futures){
                    @Override
                    public String toString(){
                      return "Xval LMAXTask callback., completer = " + getCompleter() == null?"null":getCompleter().toString();
                    }
                    @Override
                    public void callback(LMAXTask lmaxTask) {
                      xvals[fi].lambda_max = lmaxTask.lmax();
                      xvals[fi]._currentLambda = lmaxTask.lmax();
                      xvals[fi]._lastResult = new IterationInfo(0,lmaxTask,null,lmaxTask.gradient(alpha[0],0));
                      GLMModel m = new GLMModel(GLM2.this, xvals[fi].destination_key, xvals[fi]._dinfo, _glm, beta_epsilon, alpha[0], xvals[fi].lambda_max, xvals[fi]._ymu, prior);//.delete_and_lock(self());
                      double[] beta = MemoryManager.malloc8d(_dinfo.fullN() + 1);
                      beta[beta.length - 1] = _glm.link(lmaxTask._ymu);
                      m.submodels = new GLMModel.Submodel[]{new GLMModel.Submodel(lmaxTask.lmax(),beta,beta,0,0, beta.length >= sparseCoefThreshold)};
                      m.submodels[0].validation = lmaxTask._val;
                      m.setSubmodelIdx(0);
                      m.delete_and_lock(self());
                      if(lmaxTask.lmax() > lambda_max){
                        futures.addToPendingCount(1);
                        new ParallelGLMs(GLM2.this,new GLM2[]{xvals[fi]},lambda_max,1,futures).fork();
                      }
                    }
                  }).asyncExec(xvals[i]._dinfo._adaptedFrame);
                }
              }
              _xvals = xvals;
              futures.join();
            }
            getCompleter().addToPendingCount(1);
            nextLambda(nextLambdaValue(), new LambdaIteration(getCompleter()));
          }
        }).asyncExec(_dinfo._adaptedFrame);
      }
    }).asyncExec(_dinfo._adaptedFrame);
  }

  public double nextLambdaValue(){
    assert lambda == null || lambda_min == lambda[lambda.length-1];
    return (lambda == null)?pickNextLambda():lambda[++_lambdaIdx];
  }

  void nextLambda(final double currentLambda, final H2OCountedCompleter cmp){
    if(currentLambda > lambda_max){
      _done = true;
      cmp.tryComplete();
      return;
    }
    LogInfo("starting computation of lambda = " + currentLambda + ", previous lambda = " + _currentLambda);
    _done = false;
    final double previousLambda = _currentLambda;

    _currentLambda = currentLambda;
    if(n_folds > 1){ // if we're cross-validated tasks, just fork off the parallel glms and wait for result!
      for(int i = 0; i < _xvals.length; ++i)
        if(_xvals[i]._lastResult._fullGrad == null){
          RuntimeException re = new RuntimeException(LogInfo("missing full gradient at lambda = " + previousLambda + " at fold " + i));
          Log.err(re);
          throw re;
        }
      ParallelGLMs pgs = new ParallelGLMs(this,_xvals,currentLambda, H2O.CLOUD.size(),new XvalidationCallback(cmp));
      pgs.fork();
      return;
    } else {
      if(lambda_search){ // if we are in lambda_search, we want only limited number of iters per lambda!
        max_iter = _iter + MAX_ITERATIONS_PER_LAMBDA;
      }
      final double[] grad = _lastResult.fullGrad(alpha[0],previousLambda);
      assert grad != null;
      activeCols(_currentLambda, previousLambda, grad);
<<<<<<< HEAD
      if(_activeCols != null && _activeCols.length == 0)
        activeCols(_currentLambda, previousLambda, grad);
=======
      if(_activeCols != null && _activeCols.length == 0) {
        System.out.println("gaga");
        activeCols(_currentLambda, previousLambda, grad);
      }
>>>>>>> 6bde927e
      assert cmp.getPendingCount() == 0;
      // expand the beta
      // todo make this work again
//      if (Arrays.equals(_lastResult._activeCols, _activeCols) && _lastResult._glmt._gram != null) { // set of coefficients did not change
//        new Iteration(cmp, false).callback(_lastResult._glmt);
//        _lastResult._glmt.tryComplete();  // shortcut to reuse the last gram if same active columns
//      } else
       new GLMIterationTask(GLM2.this.self(), _activeData, _glm, true, false, false, resizeVec(_lastResult._glmt._beta, _activeCols, _lastResult._activeCols), _ymu, 1.0 / _nobs, thresholds, new Iteration(cmp,false)).asyncExec(_activeData._adaptedFrame);;
    }
  }

  private final double l2pen(){return 0.5*_currentLambda*(1-alpha[0]);}
  private final double l1pen(){return _currentLambda*alpha[0];}

//  // filter the current active columns using the strong rules
//  // note: strong rules are update so tha they keep all previous coefficients in, to prevent issues with line-search
  private double pickNextLambda(){
    final double[] grad = _lastResult.fullGrad(alpha[0],_currentLambda);
    return pickNextLambda(_currentLambda, grad, Math.max((int) (Math.min(_dinfo.fullN(),_nobs) * 0.05), 1));
  }
  private double pickNextLambda(final double oldLambda, final double[] grad, int maxNewVars){
    double [] g = grad.clone();
    for(int i = 0; i < g.length; ++i)
      g[i] = g[i] < 0?g[i]:-g[i];
    if(_activeCols != null) { // not interested in cols which are already active!
      for (int i : _activeCols) g[i] *= -1;
    }
    Arrays.sort(g);
    if(maxNewVars < (g.length-1) && g[maxNewVars] == g[maxNewVars+1]){
      double x = g[maxNewVars];
      while(maxNewVars > 0 && g[maxNewVars] == x)--maxNewVars;
    }
    double res = 0.5*(-g[maxNewVars]/Math.max(1e-3,alpha[0]) + oldLambda);
    return res < oldLambda?res:oldLambda*0.9;
  }
  // filter the current active columns using the strong rules
  private int [] activeCols(final double l1, final double l2, final double [] grad){
    final double rhs = alpha[0]*(2*l1-l2);
    int [] cols = MemoryManager.malloc4(_dinfo.fullN());
    int selected = 0;
    int j = 0;
    if(_activeCols == null)_activeCols = new int[]{-1};
    for(int i = 0; i < _dinfo.fullN(); ++i)
      if((j < _activeCols.length && i == _activeCols[j]) ||  grad[i] > rhs || grad[i] < -rhs){
        cols[selected++] = i;
        if(j < _activeCols.length && i == _activeCols[j])++j;
      }
    if(!strong_rules_enabled || selected == _dinfo.fullN()){
      _activeCols = null;
      _activeData._adaptedFrame = _dinfo._adaptedFrame;
      _activeData = _dinfo;
    } else {
      _activeCols = Arrays.copyOf(cols,selected);
      _activeData = _dinfo.filterExpandedColumns(_activeCols);
    }
    LogInfo("strong rule at lambda_value=" + l1 + ", got " + selected + " active cols out of " + _dinfo.fullN() + " total.");
    assert _activeCols == null || _activeData.fullN() == _activeCols.length:LogInfo("mismatched number of cols, got " + _activeCols.length + " active cols, but data info claims " + _activeData.fullN());
    return _activeCols;
  }

  // Expand grid search related argument sets
  @Override protected NanoHTTPD.Response serveGrid(NanoHTTPD server, Properties parms, RequestType type) {
    return superServeGrid(server, parms, type);
  }

  public static final DecimalFormat AUC_DFORMAT = new DecimalFormat("#.###");

  public static final String aucStr(double auc){
    return AUC_DFORMAT.format(Math.round(1000 * auc) * 0.001);
  }
  public static final DecimalFormat AIC_DFORMAT = new DecimalFormat("###.###");

  public static final String aicStr(double aic){
    return AUC_DFORMAT.format(Math.round(1000*aic)*0.001);
  }
  public static final DecimalFormat DEV_EXPLAINED_DFORMAT = new DecimalFormat("#.###");
  public static final String devExplainedStr(double dev){
    return AUC_DFORMAT.format(Math.round(1000*dev)*0.001);
  }


  public static class GLMGrid extends Lockable<GLMGrid> {
    static final int API_WEAVER = 1; // This file has auto-gen'd doc & json fields
    static public DocGen.FieldDoc[] DOC_FIELDS; // Initialized from Auto-Gen code.
    final Key _jobKey;
    final long _startTime;
    @API(help="mean of response in the training dataset")
    public final Key [] destination_keys;
    final double [] _alphas;

    public GLMGrid (Key gridKey,Key jobKey, GLM2 [] jobs){
      super(gridKey);
      _jobKey = jobKey;
      _alphas = new double [jobs.length];
      destination_keys = new Key[jobs.length];
      for(int i = 0; i < jobs.length; ++i){
        destination_keys[i] = jobs[i].destination_key;
        _alphas[i] = jobs[i].alpha[0];
      }
      _startTime = System.currentTimeMillis();
    }

    public static class UnlockGridTsk extends DTask.DKeyTask {
      final Key _jobKey;

      public UnlockGridTsk(Key gridKey, Key jobKey, H2OCountedCompleter cc){
        super(cc,gridKey);
        _jobKey = jobKey;
      }
      @Override
      public void compute2() {
        GLMGrid g = H2O.get(_key).get();
        addToPendingCount(g.destination_keys.length);
        for(Key k:g.destination_keys)
          new GLMModel.UnlockModelTask(this,k,_jobKey).forkTask();
        g.unlock(_jobKey);
        tryComplete();
      }
    }

    public static class DeleteGridTsk extends DTask.DKeyTask {
      public DeleteGridTsk(H2OCountedCompleter cc, Key gridKey){
        super(cc,gridKey);
      }
      @Override
      public void compute2() {
        GLMGrid g = H2O.get(_key).get();
        addToPendingCount(g.destination_keys.length);
        for(Key k:g.destination_keys)
          new GLMModel.DeleteModelTask(this,k).forkTask();
        assert g.is_unlocked():"not unlocked??";
        g.delete();
        tryComplete();
      }
    }
    @Override
    protected Futures delete_impl(Futures fs) {return fs;}

    @Override
    protected String errStr() {
      return null;
    }
  }


  public class GLMGridSearch extends Job {
    public final int _maxParallelism;
    transient private AtomicInteger _idx;

    public final GLM2 [] _jobs;
    public final GLM2 _glm2;

    public GLMGridSearch(int maxP, GLM2 glm2, Key destKey){
      super(glm2.self(), destKey);
      _glm2 = glm2;
      description = "GLM Grid on data " + glm2._dinfo.toString() ;
      _maxParallelism = maxP;
      _jobs = new GLM2[glm2.alpha.length];
      _idx = new AtomicInteger(_maxParallelism);
      for(int i = 0; i < _jobs.length; ++i) {
        _jobs[i] = (GLM2)_glm2.clone();
        _jobs[i]._grid = true;
        _jobs[i].alpha = new double[]{glm2.alpha[i]};
        _jobs[i].destination_key = Key.make(glm2.destination_key + "_" + i);
        _jobs[i]._progressKey = Key.make(dest().toString() + "_progress_" + i, (byte) 1, Key.HIDDEN_USER_KEY, dest().home_node());
        _jobs[i].job_key = Key.make(glm2.job_key + "_" + i);
      }
    }

    @Override public float progress(){
      float sum = 0f;
      for(GLM2 g:_jobs)sum += g.progress();
      return sum/_jobs.length;
    }
    @Override public void cancel(String msg){
      for(GLM2 g:_jobs) g.cancel();
      DKV.remove(destination_key);
    }
    @Override
    public GLMGridSearch fork(){
      Futures fs = new Futures();
      new GLMGrid(destination_key,self(),_jobs).delete_and_lock(self());
      // keep *this* separate from what's stored in K/V as job (will be changing it!)
      assert _maxParallelism >= 1;
      final Job job = this;

      _fjtask = new H2O.H2OEmptyCompleter();
      H2OCountedCompleter fjtask = new H2OCallback<ParallelGLMs>(_fjtask) {
        @Override public String toString(){
          return "GLMGrid.Job.Callback, completer = " + getCompleter() == null?"null":getCompleter().toString();
        }
        @Override
        public void callback(ParallelGLMs parallelGLMs) {
          _glm2._done = true;
          Lockable.unlock_lockable(destination_key,self());
          remove();
        }
        @Override public boolean onExceptionalCompletion(Throwable t, CountedCompleter cmp){
          if(!(t instanceof JobCancelledException) && (t.getMessage() == null || !t.getMessage().contains("job was cancelled"))) {
            job.cancel(t);
          }
          return true;
        }
      };
      start(_fjtask); // modifying GLM2 object, don't want job object to be the same instance
      fs.blockForPending();
      H2O.submitTask(new ParallelGLMs(this,_jobs,Double.NaN,H2O.CLOUD.size(),fjtask));
      return this;
    }

    @Override public Response redirect() {
      String n = GridSearchProgress.class.getSimpleName();
      return Response.redirect( this, n, "job_key", job_key, "destination_key", destination_key);
    }
  }

  private static class GLMT extends DTask<GLMT> {
    private final GLM2 _glm;
    private final double _lambda;

    public GLMT(H2OCountedCompleter cmp, GLM2 glm, double lambda){
      super(cmp);
      _glm = glm;
      _lambda = lambda;
    }
    @Override
    public void compute2() {
      assert Double.isNaN(_lambda) || _glm._lastResult._fullGrad != null:_glm.LogInfo("missing full gradient");
      if(Double.isNaN(_lambda))
        _glm.fork(this);
      else {
        _glm.nextLambda(_lambda, this);
      }
    }
    @Override public void onCompletion(CountedCompleter cc){
      if(!Double.isNaN(_lambda)) {
        assert _glm._done : _glm.LogInfo("GLMT hit onCompletion but glm is not done yet!");
        assert _glm._lastResult._fullGrad != null : _glm.LogInfo(" GLMT done with missing full gradient");
      }
    }
  }
  // class to execute multiple GLM runs in parallel
  // (with  user-given limit on how many to run in parallel)
  public static class ParallelGLMs extends H2OCountedCompleter {
    transient final private GLM2 [] _glms;
    transient final private GLMT [] _tasks;
    transient final Job _job;
    transient final public int _maxP;
    transient private AtomicInteger _nextTask;
    public final double _lambda;
    public ParallelGLMs(Job j, GLM2 [] glms){this(j,glms,Double.NaN);}
    public ParallelGLMs(Job j, GLM2 [] glms, double lambda){this(j,glms,lambda, H2O.CLOUD.size());}
    public ParallelGLMs(Job j, GLM2 [] glms, double lambda, int maxP){
      _job = j; _lambda = lambda;  _glms = glms; _maxP = maxP;
      _tasks = new GLMT[_glms.length];
      addToPendingCount(_glms.length);
    }
    public ParallelGLMs(Job j, GLM2 [] glms, double lambda, int maxP, H2OCountedCompleter cmp){
      super(cmp); _lambda = lambda; _job = j; _glms = glms; _maxP = maxP;
      _tasks = new GLMT[_glms.length];
      addToPendingCount(_glms.length);
    }

    private void forkDTask(int i){
      int nodeId = i%H2O.CLOUD.size();
      forkDTask(i,H2O.CLOUD._memary[nodeId]);
    }
    private void forkDTask(final int i, H2ONode n){
      _tasks[i] = new GLMT(new Callback(n,i),_glms[i],_lambda);
      assert Double.isNaN(_lambda) || _tasks[i]._glm._lastResult._fullGrad != null;
      if(n == H2O.SELF) H2O.submitTask(_tasks[i]);
      else new RPC(n,_tasks[i]).call();
    }
    class Callback extends H2OCallback<H2OCountedCompleter> {
      final int i;
      final H2ONode n;
      public Callback(H2ONode n, int i){super(ParallelGLMs.this); this.n = n; this.i = i;}
      @Override public void callback(H2OCountedCompleter cc){
        int i;
        if((i = _nextTask.getAndIncrement()) < _glms.length) { // not done yet
          forkDTask(i, n);
        }
      }
      @Override public boolean onExceptionalCompletion(Throwable ex, CountedCompleter caller){
        _job.cancel(ex);
        return true;
      }
    }
    @Override public void compute2(){
      final int n = Math.min(_maxP, _glms.length);
      _nextTask = new AtomicInteger(n);
      for(int i = 0; i < n; ++i)
        forkDTask(i);
      tryComplete();
    }
    @Override public void onCompletion(CountedCompleter cc){
      if(!Double.isNaN(_lambda))
        for(int i= 0; i < _tasks.length; ++i) {
          assert _tasks[i]._glm._lastResult._fullGrad != null;
          _glms[i] = _tasks[i]._glm;
        }
    }
  }

}<|MERGE_RESOLUTION|>--- conflicted
+++ resolved
@@ -1054,15 +1054,8 @@
       final double[] grad = _lastResult.fullGrad(alpha[0],previousLambda);
       assert grad != null;
       activeCols(_currentLambda, previousLambda, grad);
-<<<<<<< HEAD
       if(_activeCols != null && _activeCols.length == 0)
         activeCols(_currentLambda, previousLambda, grad);
-=======
-      if(_activeCols != null && _activeCols.length == 0) {
-        System.out.println("gaga");
-        activeCols(_currentLambda, previousLambda, grad);
-      }
->>>>>>> 6bde927e
       assert cmp.getPendingCount() == 0;
       // expand the beta
       // todo make this work again
