package hex.glm;

import hex.FrameTask.DataInfo;
import hex.GridSearch.GridSearchProgress;
import hex.glm.GLMModel.GLMValidationTask;
import hex.glm.GLMModel.GLMXValidationTask;
import hex.glm.GLMParams.CaseMode;
import hex.glm.GLMParams.Family;
import hex.glm.GLMParams.Link;
import hex.glm.GLMTask.GLMIterationTask;
import hex.glm.GLMTask.LMAXTask;
import hex.glm.GLMTask.YMUTask;
import hex.glm.LSMSolver.ADMMSolver;

import java.text.DecimalFormat;
import java.util.*;
import java.util.concurrent.atomic.AtomicInteger;

import jsr166y.CountedCompleter;
import water.*;
import water.H2O.H2OCallback;
import water.H2O.H2OCountedCompleter;
import water.H2O.JobCompleter;
import water.Job.ModelJob;
import water.api.DocGen;
import water.api.RequestServer.API_VERSION;
import water.fvec.Frame;
import water.fvec.Vec;
import water.util.Utils;
import water.util.Log;

public class GLM2 extends ModelJob {
//  private transient GLM2 [] _subjobs;
//  private Key _parentjob;
  @API(help = "max-iterations", filter = Default.class, lmin=1, lmax=1000000)
  int max_iter = 50;
  @API(help = "If true, data will be standardized on the fly when computing the model.", filter = Default.class)
  boolean standardize = true;

  @API(help = "validation folds", filter = Default.class, lmin=0, lmax=100)
  int n_folds;

  @API(help = "Family.", filter = Default.class)
  Family family = Family.gaussian;

  private DataInfo _dinfo;
  private GLMParams _glm;
  private double [] _beta;


//  @API(help = "Link.", filter = Default.class)
  Link link = Link.identity;

  @API(help = "CaseMode", filter = Default.class)
  CaseMode case_mode = CaseMode.none;
  @API(help = "CaseMode", filter = Default.class)
  double case_val = 0;
  @API(help = "Tweedie variance power", filter = Default.class)
  double tweedie_variance_power;
  double tweedie_link_power;
  @API(help = "alpha", filter = Default.class)
  double [] alpha = new double[]{0.5};
//  @API(help = "lambda", filter = RSeq2.class)
  @API(help = "lambda", filter = Default.class)
  double [] lambda;
  public static final double DEFAULT_BETA_EPS = 1e-4;
  @API(help = "beta_eps", filter = Default.class)
  double beta_epsilon = DEFAULT_BETA_EPS;
  int _lambdaIdx = 0;

  public GLM2() {}
  public GLM2(String desc, Key jobKey, Key dest, DataInfo dinfo, GLMParams glm, double [] lambda){
    this(desc,jobKey,dest,dinfo,glm,lambda,0.5,0);

<<<<<<< HEAD
  }
  public GLM2(String desc, Key jobKey, Key dest, DataInfo dinfo, GLMParams glm, double [] lambda, double alpha){
    this(desc,jobKey,dest,dinfo,glm,lambda,alpha,0);
  }
  public GLM2(String desc, Key jobKey, Key dest, DataInfo dinfo, GLMParams glm, double [] lambda, double alpha, int nfolds){
    this(desc,jobKey,dest,dinfo,glm,lambda,0.5,nfolds,DEFAULT_BETA_EPS);
  }
  public GLM2(String desc, Key jobKey, Key dest, DataInfo dinfo, GLMParams glm, double [] lambda, double alpha,int nfolds, double betaEpsilon){
    this(desc,jobKey,dest,dinfo,glm,lambda,alpha,nfolds,betaEpsilon,null);
  }
  public GLM2(String desc, Key jobKey, Key dest, DataInfo dinfo, GLMParams glm, double [] lambda, double alpha, int nfolds, double betaEpsilon, Key parentJob){
    this(desc,jobKey,dest,dinfo,glm,lambda,alpha,nfolds,betaEpsilon,parentJob, null);
  }
  public GLM2(String desc, Key jobKey, Key dest, DataInfo dinfo, GLMParams glm, double [] lambda, double alpha, int nfolds, double betaEpsilon, Key parentJob, double [] beta) {
    assert beta == null || beta.length == (dinfo.fullN()+1):"unexpected size of beta, got length " + beta.length + ", expected " + dinfo.fullN();
    job_key = jobKey;
=======
  public GLM2() {_step = 1; _offset = 0; _complement = false;}
  public GLM2(String desc, Key dest, Frame src,Vec response,  boolean standardize, Family family, Link link, double alpha, double lambda){
    this(desc, dest, src, response, standardize, family, link, alpha, lambda, 1,0,false,null,0,CaseMode.none,0);
  }
  public GLM2(String desc, Key dest, Frame src,Vec response, boolean standardize, Family family, Link link, double alpha, double lambda, int step, int offset, boolean complement, double [] beta,int nfold, CaseMode caseMode, double caseVal) {
>>>>>>> 04d50a99
    description = desc;
    destination_key = dest;
    this.beta_epsilon = betaEpsilon;
    _beta = beta;
    _dinfo = dinfo;
    _glm = glm;
    this.lambda = lambda;
    _beta = beta;
<<<<<<< HEAD
    this.alpha= new double[]{alpha};
    this.n_folds = nfolds;
=======
    this.n_folds = nfold;
    this.response = response;
    this.case_mode = caseMode;
    this.case_val = caseVal;
>>>>>>> 04d50a99
  }

//  @Override public void cancel(String msg){
//    if(!cancelled()){
//      super.cancel(msg);
//      if(_parentjob != null)
//        Job.findJob(_parentjob).cancel(msg);
//      if(_subjobs != null)
//        for(GLM2 g:_subjobs)g.cancel("Parent job cancelled with msg: " + msg);
//    }
//  }

  public static Job gridSearch(Key destinationKey, DataInfo dinfo, GLMParams glm, double [] lambda, double [] alpha, int nfolds){
    return gridSearch(destinationKey, dinfo, glm, lambda, alpha,nfolds,DEFAULT_BETA_EPS);
  }
  public static Job gridSearch(Key destinationKey, DataInfo dinfo, GLMParams glm, double [] lambda, double [] alpha, int nfolds, double betaEpsilon){
    return new GLMGridSearch(4, destinationKey,dinfo,glm,lambda,alpha, nfolds,betaEpsilon).fork();
  }
  private long _startTime;
  @Override protected Response serve() {
    init();
    if(this.destination_key == null){
      this.destination_key = Key.make("GLM<"+ family + ">(" + SOURCE_KEY.toString() + ")" + Key.make().toString());
    }
    link = family.defaultLink;// TODO
    tweedie_link_power = 1 - tweedie_variance_power;// TODO
    _startTime = System.currentTimeMillis();
    Frame fr = new Frame(source._names.clone(),source.vecs().clone());
    fr.remove(ignored_cols);
    final Vec [] vecs =  fr.vecs();
    ArrayList<Integer> constantOrNAs = new ArrayList<Integer>();
    for(int i = 0; i < vecs.length-1; ++i)// put response to the end
      if(vecs[i] == response){
        fr.add(fr._names[i], fr.remove(i));
        break;
      }
    for(int i = 0; i < vecs.length-1; ++i) // remove constant cols and cols with too many NAs
      if(vecs[i].min() == vecs[i].max() || vecs[i].naCnt() > vecs[i].length()*0.2)constantOrNAs.add(i);
    if(!constantOrNAs.isEmpty()){
      int [] cols = new int[constantOrNAs.size()];
      for(int i = 0; i < cols.length; ++i)cols[i] = constantOrNAs.get(i);
      fr.remove(cols);
    }
    _dinfo = new DataInfo(fr, true, standardize);
    _glm = new GLMParams(family, tweedie_variance_power, link, tweedie_link_power);
    if(alpha.length > 1) { // grid search
      Job j = gridSearch(destination_key, _dinfo, _glm, lambda, alpha,n_folds);
      return GLMProgressPage2.GLMGrid.redirect(this, j.self(), j.destination_key, API_VERSION.V_2);
    } else {
      start(null);
      return GLMProgressPage2.redirect(this, self(),dest());
    }
  }
  private static double beta_diff(double[] b1, double[] b2) {
    if(b1 == null)return Double.MAX_VALUE;
    double res = Math.abs(b1[0] - b2[0]);
    for( int i = 1; i < b1.length; ++i )
      res = Math.max(res, Math.abs(b1[i] - b2[i]));
    return res;
  }
  @Override public float progress(){
    if(DKV.get(dest()) == null)return 0;
    GLMModel m = DKV.get(dest()).get();
    return (float)m.iteration()/(float)max_iter; // TODO, do something smarter here
  }

  private class Iteration extends H2OCallback<GLMIterationTask> {
    LSMSolver _solver;
    final DataInfo _dinfo;
    final H2OCountedCompleter _fjt;
    GLMModel _model; // latest model
    GLMModel _oldModel; // model 1 round back (the one being validated)

    public Iteration(GLMModel model, LSMSolver solver, DataInfo dinfo, H2OCountedCompleter fjt){
      _oldModel = model;
      _solver = solver;
      _dinfo = dinfo;
      _fjt = fjt;
    }
<<<<<<< HEAD
    @Override public Iteration clone(){return new Iteration(_model,_solver,_dinfo,_fjt);}


    @Override public void callback(final GLMIterationTask glmt) {
      try {
//        System.out.println(Utils.pprint(glmt._gram.getXX()));
//        System.out.println(Utils.pprint(new double[][]{glmt._xy}));
        if(!cancelled()){
          double [] newBeta = MemoryManager.malloc8d(glmt._xy.length);
          double [] newBetaDeNorm = null;

          _solver.solve(glmt._gram, glmt._xy, glmt._yy, newBeta);
          final boolean diverged = Utils.hasNaNsOrInfs(newBeta);
          if(diverged)
            newBeta = glmt._beta == null?newBeta:glmt._beta;
          if(_dinfo._standardize){
            newBetaDeNorm = newBeta.clone();
            double norm = 0.0;        // Reverse any normalization on the intercept
            // denormalize only the numeric coefs (categoricals are not normalized)
            final int numoff = newBeta.length - _dinfo._nums - 1;
            for( int i=numoff; i< newBeta.length-1; i++ ) {
              double b = newBetaDeNorm[i]*_dinfo._normMul[i-numoff];
              norm += b*_dinfo._normSub[i-numoff]; // Also accumulate the intercept adjustment
              newBetaDeNorm[i] = b;
            }
            newBetaDeNorm[newBetaDeNorm.length-1] -= norm;
          }
          boolean done = false;
          if(glmt._val != null){
            glmt._val.finalize_AIC_AUC();
            _oldModel.setValidation(_lambdaIdx,glmt._val);
          }
          _model = (GLMModel)_oldModel.clone();
          done = done || _glm.family == Family.gaussian || (glmt._iter+1) == max_iter || beta_diff(glmt._beta, newBeta) < beta_epsilon || cancelled();
          _model.setLambdaSubmodel(_lambdaIdx,lambda[_lambdaIdx], newBetaDeNorm == null?newBeta:newBetaDeNorm, newBetaDeNorm==null?null:newBeta, glmt._iter+1);
          if(done){
            H2OCallback fin = new H2OCallback<GLMValidationTask>() {
              @Override public void callback(GLMValidationTask tsk) {
                if(!diverged && tsk._improved && _lambdaIdx < (lambda.length-1) ){ // continue with next lambda value?
                  _oldModel = _model;
                  _solver = new ADMMSolver(lambda[++_lambdaIdx],alpha[0]);
                  glmt._val = null;
                  Iteration.this.callback(glmt);
                } else    // nope, we're done
                  _fjt.tryComplete(); // signal we're done to anyone waiting for the job
              }
              @Override public boolean onExceptionalCompletion(Throwable ex, CountedCompleter cc){
                _fjt.completeExceptionally(ex);
                return true;
              }
            };
            if(GLM2.this.n_folds >= 2) xvalidate(_model, _lambdaIdx, fin);
            else  new GLMValidationTask(_model,_lambdaIdx,fin).dfork(_dinfo._adaptedFrame);
          } else {
            DKV.put(dest(),_oldModel);// validation is one iteration behind so put the old (now validated  model into K/V)
            int iter = glmt._iter+1;
            GLMIterationTask nextIter = new GLMIterationTask(GLM2.this, _dinfo,glmt._glm, newBeta,iter,glmt._ymu,glmt._reg);
            nextIter.setCompleter(new Iteration(_model, _solver, _dinfo, _fjt)); // we need to clone here as FJT will set status to done after this method
            nextIter.dfork(_dinfo._adaptedFrame);
          }
        } else throw new JobCancelledException();
      } catch(Throwable ex){
        _fjt.completeExceptionally(ex);
      }
=======
    @Override public Iteration clone(){return new Iteration(solver,fr,fjt);}

    @Override public void callback(GLMIterationTask glmt) {
      if(!cancelled()){
        double [] newBeta = MemoryManager.malloc8d(glmt._xy.length);
        //Log.info("STARTS SOLVING USING " + solver.getClass().getName());
        solver.solve(glmt._gram, glmt._xy, glmt._yy, newBeta);
        boolean done = false;
        if(Utils.hasNaNsOrInfs(newBeta)){
          done = true;
          newBeta = glmt._beta == null?newBeta:glmt._beta;
        }
        done = done || family == Family.gaussian || (glmt._iter+1) == max_iter || beta_diff(glmt._beta, newBeta) < beta_epsilon || cancelled();
        GLMModel res = new GLMModel(dest(),null,glmt._iter+1,fr,glmt,beta_epsilon,alpha,lambda,newBeta,0.5,null,System.currentTimeMillis() - start_time,GLM2.this.case_mode,GLM2.this.case_val);
        if(done){
          // final validation
          GLMValidationTask t = new GLMValidationTask(res,_step,_offset,true);
          t.doAll(fr);
          t._res.finalize_AIC_AUC();
          res.setValidation(t._res);
          DKV.put(dest(),res);
          if(GLM2.this.n_folds < 2){
            remove();
            fjt.tryComplete(); // signal we're done to anyone waiting for the job
          } else
            xvalidate(res, fjt);
        } else {
          glmt._val.finalize_AIC_AUC();
          _oldModel.setValidation(glmt._val);
          DKV.put(dest(),_oldModel);// validation is one iteration behind
          _oldModel = res;
          GLMIterationTask nextIter = new GLMIterationTask(glmt, newBeta);
          nextIter.setCompleter(clone()); // we need to clone here as FJT will set status to done after this method
          nextIter.dfork2(fr);
        }
      } else fjt.onExceptionalCompletion(new RuntimeException("Cancelled!"),null);
>>>>>>> 04d50a99
    }
    @Override public boolean onExceptionalCompletion(Throwable ex, CountedCompleter caller){
      _fjt.completeExceptionally(ex);
      return false;
    }
  }

  @Override
  public Job start(final H2OCountedCompleter completer){
    final H2OCountedCompleter fjt = new JobCompleter(this,completer);
    super.start(fjt);
    run(fjt);
    return this;
  }
  public void run(final H2OCountedCompleter completer){
    assert alpha.length == 1;
    UKV.remove(dest());
<<<<<<< HEAD

    new YMUTask(this, _dinfo, new H2OCallback<YMUTask>() {
      @Override public void callback(final YMUTask ymut){
        new LMAXTask(GLM2.this, _dinfo, _glm, ymut.ymu(),alpha[0],new H2OCallback<LMAXTask>(){
          @Override public void callback(LMAXTask t){
            final double lmax = t.lmax();
            if(lambda == null)lambda = new double[]{/*lmax,lmax*0.75,lmax*0.66,lmax*0.5,*/lmax*0.33,lmax*0.25,lmax*0.1,lmax*0.075,lmax*0.05,lmax*0.01}; // todo - make it a sequence of 100 lamdbas
            else {
              int i = 0; while(i < lambda.length && lambda[i] > lmax)++i;
              if(i > 0)lambda = i == lambda.length?new double[]{lmax}:Arrays.copyOfRange(lambda, i, lambda.length);
            }
            System.out.println("nobs = " + ymut.nobs());
            GLMIterationTask firstIter = new GLMIterationTask(GLM2.this,_dinfo,_glm,_beta,0,ymut.ymu(),1.0/ymut.nobs());
            final LSMSolver solver = new ADMMSolver(lambda[0], alpha[0]);
            GLMModel model = new GLMModel(dest(),_dinfo._adaptedFrame, _dinfo._catOffsets, _glm,beta_epsilon,alpha[0],lambda,ymut.ymu(),GLM2.this.case_mode,GLM2.this.case_val);
            firstIter.setCompleter(new Iteration(model,solver,_dinfo,completer));
            firstIter.dfork(_dinfo._adaptedFrame);
          }
          @Override public boolean onExceptionalCompletion(Throwable ex, CountedCompleter cc){
            GLM2.this._fjtask.completeExceptionally(ex);
            return true;
          }
        }).dfork(_dinfo._adaptedFrame);
=======
    _oldModel = new GLMModel(dest(),source,new GLMParams(family,tweedie_variance_power,link,1-tweedie_variance_power),beta_epsilon,alpha,lambda,System.currentTimeMillis()-_startTime,GLM2.this.case_mode,GLM2.this.case_val);
    tweedie_link_power = 1 - tweedie_variance_power; // TODO
    Frame fr = new Frame(source._names.clone(),source.vecs().clone());
    fr.remove(ignored_cols);
    final Vec [] vecs =  fr.vecs();
    ArrayList<Integer> constantOrNAs = new ArrayList<Integer>();
    for(int i = 0; i < vecs.length-1; ++i)// put response to the end
      if(vecs[i] == response){
        fr.add(fr._names[i], fr.remove(i));
        break;
>>>>>>> 04d50a99
      }
      @Override public boolean onExceptionalCompletion(Throwable ex, CountedCompleter cc){
        GLM2.this._fjtask.completeExceptionally(ex);
        return true;
      }
    }).dfork(_dinfo._adaptedFrame);
  }

  @Override
  public Job fork(){start(null); return this;}

  private void xvalidate(final GLMModel model, int lambdaIxd,final H2OCountedCompleter cmp){
    final Key [] keys = new Key[n_folds];
    H2OCallback callback = new H2OCallback() {
      @Override public void callback(H2OCountedCompleter t) {
        try{
          GLMModel [] models = new GLMModel[keys.length];
          // we got the xval models, now compute their validations...
          for(int i = 0; i < models.length; ++i)models[i] = DKV.get(keys[i]).get();
          new GLMXValidationTask(model,_lambdaIdx,models, cmp).dfork(_dinfo._adaptedFrame);
        }catch(Throwable ex){cmp.completeExceptionally(ex);}
      }
      @Override public boolean onExceptionalCompletion(Throwable ex, CountedCompleter caller){
<<<<<<< HEAD
        cmp.completeExceptionally(ex);
=======
        ex.printStackTrace();
        GLM2.this.cancel(ex);
>>>>>>> 04d50a99
        return true;
      }
    };
    callback.addToPendingCount(n_folds-1);
<<<<<<< HEAD
//    GLM2 [] subjobs = new GLM2[n_folds];
    for(int i = 0; i < n_folds; ++i)
      new GLM2(this.description + "xval " + i, self(), keys[i] = Key.make(destination_key + "_xval" + i), _dinfo.getFold(i, n_folds),_glm,new double[]{lambda[_lambdaIdx]},model.alpha,0, model.beta_eps,self(),model.norm_beta(lambdaIxd)).run(callback);
//    _subjobs = subjobs;
//    for(int i = 0; i < n_folds; ++i)_subjobs[i].run(callback);
  }

  // Expand grid search related argument sets
  @Override protected NanoHTTPD.Response serveGrid(NanoHTTPD server, Properties parms, RequestType type) {
    return superServeGrid(server, parms, type);
  }

  public static final DecimalFormat AUC_DFORMAT = new DecimalFormat("#.###");

  public static final String aucStr(double auc){
    return AUC_DFORMAT.format(Math.round(1000*auc)*0.001);
  }
  public static final DecimalFormat AIC_DFORMAT = new DecimalFormat("###.###");

  public static final String aicStr(double aic){
    return AUC_DFORMAT.format(Math.round(1000*aic)*0.001);
  }
  public static final DecimalFormat DEV_EXPLAINED_DFORMAT = new DecimalFormat("#.###");
  public static final String devExplainedStr(double dev){
    return AUC_DFORMAT.format(Math.round(1000*dev)*0.001);
  }

  public static class GLMGrid extends Iced {
    final long _startTime;
//    final Key [] _jobKeys;
    final Key [] _dstKeys;
    final double [] _alphas;

//    final Comparator<GLMModel> _cmp;

//    public GLMGrid (Key [] keys, double [] alphas){
//      this(keys,alphas,null);
//    }
    public GLMGrid (GLM2 [] jobs){
      _alphas = new double [jobs.length];
//      _jobKeys = new Key[jobs.length];
      _dstKeys = new Key[jobs.length];
      for(int i = 0; i < jobs.length; ++i){
//        _jobKeys[i] = jobs[i].job_key;
        _dstKeys[i] = jobs[i].destination_key;
        _alphas[i] = jobs[i].alpha[0];
      }
      _startTime = System.currentTimeMillis();
    }
    public void toHTML(StringBuilder sb){
      ArrayList<GLMModel> models = new ArrayList<GLMModel>(_dstKeys.length);
      for(int i = 0; i < _dstKeys.length; ++i){
        Value v = DKV.get(_dstKeys[i]);
        if(v != null)models.add(v.<GLMModel>get());
      }
      if(models.isEmpty()){
        sb.append("no models computed yet..");
      } else {
        DocGen.HTML.arrayHead(sb);
        sb.append("<tr>");
        sb.append("<th>&alpha;</th>");
        sb.append("<th>&lambda;<sub>max</sub></th>");
        sb.append("<th>&lambda;<sub>min</sub></th>");
        sb.append("<th>&lambda;<sub>best</sub></th>");
        sb.append("<th>nonzeros</th>");
        sb.append("<th>iterations</td>");
        if(models.get(0).glm.family == Family.binomial)
          sb.append("<th>AUC</td>");
        if(models.get(0).glm.family != Family.gamma)
          sb.append("<th>AIC</td>");
        sb.append("<th>Deviance Explained</td>");
        sb.append("<th>Model</th>");
//        sb.append("<th>Progress</th>");
        sb.append("</tr>");
        Collections.sort(models);//, _cmp);
        for(int i = 0; i < models.size();++i){
          GLMModel m = models.get(i);
          sb.append("<tr>");
          sb.append("<td>" + m.alpha + "</td>");
          sb.append("<td>" + m.lambdaMax() + "</td>");
          sb.append("<td>" + m.lambdaMin() + "</td>");
          sb.append("<td>" + m.lambda() + "</td>");
          sb.append("<td>" + (m.rank()-1) + "</td>");
          sb.append("<td>" + m.iteration() + "</td>");
          if(m.glm.family == Family.binomial)
            sb.append("<td>" + aucStr(m.auc()) +  "</td>");
          if(m.glm.family != Family.gamma)
            sb.append("<td>" + aicStr(m.aic()) +  "</td>");
          sb.append("<td>" + devExplainedStr(m.devExplained()) +  "</td>");
          sb.append("<td>" + GLMModelView.link("View Model", m._selfKey) + "</td>");
//          if(job != null && !job.isDone())DocGen.HTML.progress(job.progress(), sb.append("<td>")).append("</td>");
//          else sb.append("<td class='alert alert-success'>" + "DONE" + "</td>");
          sb.append("</tr>");
        }
        DocGen.HTML.arrayTail(sb);
      }
      // now sort the models...
    }
  }
  public static class GLMGridSearch extends Job {
    public final int _maxParallelism;
    transient private AtomicInteger _idx;

    public final GLM2 [] _jobs;
    public GLMGridSearch(int maxP, Key dstKey, DataInfo dinfo, GLMParams glm, double [] lambdas, double [] alphas, int nfolds, double betaEpsilon){
      _maxParallelism = maxP;
      _jobs = new GLM2[alphas.length];
      _idx = new AtomicInteger(_maxParallelism);
      for(int i = 0; i < _jobs.length; ++i) _jobs[i] = new GLM2("GLM grid(" + i + ")",self(),Key.make(dstKey.toString() + "_" + i),dinfo,glm,lambdas,alphas[i], nfolds, betaEpsilon,self());
    }

    @Override public float progress(){
      float sum = 0f;
      for(GLM2 g:_jobs)sum += g.progress();
      return sum/_jobs.length;
    }

//    @Override public void cancel(String msg){
//      if(_jobs != null)for(GLM2 g:_jobs)g.cancel("Parent job cancelled with msg: " + msg);
//      super.cancel(msg);
//    }

    @Override
    public Job fork(){
      DKV.put(destination_key, new GLMGrid(_jobs));
      assert _maxParallelism >= 1;
      final H2OCountedCompleter fjt = new JobCompleter(this);
      fjt.setPendingCount(_jobs.length-1);
      start(fjt);
      for(int i = 0; i < Math.min(_jobs.length,_maxParallelism); ++i){
        _jobs[i].run(new H2OCallback(fjt) {
          @Override public void callback(H2OCountedCompleter t) {
            int nextJob = _idx.getAndIncrement();
            if(nextJob <  _jobs.length){
              _jobs[nextJob].run(clone());
            }
          }
        });
      }
      return this;
    }

    @Override public Response redirect() {
      String n = GridSearchProgress.class.getSimpleName();
      return new Response(Response.Status.redirect, this, -1, -1, n, "job_key", job_key, "destination_key", destination_key);
    }
=======
    callback.setCompleter(cmp);
    _subjobs = new GLM2[n_folds];
    for(int i = 0; i < n_folds; ++i) // make the jobs objects, we don't want to start jobs before _subjobs is populated
      _subjobs[i] =  new GLM2(this.description + "_xval " + i, keys[i] = Key.make(), source, response, standardize, family, link,alpha,lambda, n_folds, i,false,model.norm_beta,0,case_mode,case_val);
    // now start them
    for(GLM2 g:_subjobs)g.run(callback);
>>>>>>> 04d50a99
  }
  public boolean isDone(){return DKV.get(self()) == null;}
}<|MERGE_RESOLUTION|>--- conflicted
+++ resolved
@@ -27,7 +27,6 @@
 import water.fvec.Frame;
 import water.fvec.Vec;
 import water.util.Utils;
-import water.util.Log;
 
 public class GLM2 extends ModelJob {
 //  private transient GLM2 [] _subjobs;
@@ -71,8 +70,6 @@
   public GLM2() {}
   public GLM2(String desc, Key jobKey, Key dest, DataInfo dinfo, GLMParams glm, double [] lambda){
     this(desc,jobKey,dest,dinfo,glm,lambda,0.5,0);
-
-<<<<<<< HEAD
   }
   public GLM2(String desc, Key jobKey, Key dest, DataInfo dinfo, GLMParams glm, double [] lambda, double alpha){
     this(desc,jobKey,dest,dinfo,glm,lambda,alpha,0);
@@ -89,13 +86,6 @@
   public GLM2(String desc, Key jobKey, Key dest, DataInfo dinfo, GLMParams glm, double [] lambda, double alpha, int nfolds, double betaEpsilon, Key parentJob, double [] beta) {
     assert beta == null || beta.length == (dinfo.fullN()+1):"unexpected size of beta, got length " + beta.length + ", expected " + dinfo.fullN();
     job_key = jobKey;
-=======
-  public GLM2() {_step = 1; _offset = 0; _complement = false;}
-  public GLM2(String desc, Key dest, Frame src,Vec response,  boolean standardize, Family family, Link link, double alpha, double lambda){
-    this(desc, dest, src, response, standardize, family, link, alpha, lambda, 1,0,false,null,0,CaseMode.none,0);
-  }
-  public GLM2(String desc, Key dest, Frame src,Vec response, boolean standardize, Family family, Link link, double alpha, double lambda, int step, int offset, boolean complement, double [] beta,int nfold, CaseMode caseMode, double caseVal) {
->>>>>>> 04d50a99
     description = desc;
     destination_key = dest;
     this.beta_epsilon = betaEpsilon;
@@ -104,26 +94,9 @@
     _glm = glm;
     this.lambda = lambda;
     _beta = beta;
-<<<<<<< HEAD
     this.alpha= new double[]{alpha};
     this.n_folds = nfolds;
-=======
-    this.n_folds = nfold;
-    this.response = response;
-    this.case_mode = caseMode;
-    this.case_val = caseVal;
->>>>>>> 04d50a99
-  }
-
-//  @Override public void cancel(String msg){
-//    if(!cancelled()){
-//      super.cancel(msg);
-//      if(_parentjob != null)
-//        Job.findJob(_parentjob).cancel(msg);
-//      if(_subjobs != null)
-//        for(GLM2 g:_subjobs)g.cancel("Parent job cancelled with msg: " + msg);
-//    }
-//  }
+  }
 
   public static Job gridSearch(Key destinationKey, DataInfo dinfo, GLMParams glm, double [] lambda, double [] alpha, int nfolds){
     return gridSearch(destinationKey, dinfo, glm, lambda, alpha,nfolds,DEFAULT_BETA_EPS);
@@ -192,10 +165,8 @@
       _dinfo = dinfo;
       _fjt = fjt;
     }
-<<<<<<< HEAD
+
     @Override public Iteration clone(){return new Iteration(_model,_solver,_dinfo,_fjt);}
-
-
     @Override public void callback(final GLMIterationTask glmt) {
       try {
 //        System.out.println(Utils.pprint(glmt._gram.getXX()));
@@ -257,44 +228,6 @@
       } catch(Throwable ex){
         _fjt.completeExceptionally(ex);
       }
-=======
-    @Override public Iteration clone(){return new Iteration(solver,fr,fjt);}
-
-    @Override public void callback(GLMIterationTask glmt) {
-      if(!cancelled()){
-        double [] newBeta = MemoryManager.malloc8d(glmt._xy.length);
-        //Log.info("STARTS SOLVING USING " + solver.getClass().getName());
-        solver.solve(glmt._gram, glmt._xy, glmt._yy, newBeta);
-        boolean done = false;
-        if(Utils.hasNaNsOrInfs(newBeta)){
-          done = true;
-          newBeta = glmt._beta == null?newBeta:glmt._beta;
-        }
-        done = done || family == Family.gaussian || (glmt._iter+1) == max_iter || beta_diff(glmt._beta, newBeta) < beta_epsilon || cancelled();
-        GLMModel res = new GLMModel(dest(),null,glmt._iter+1,fr,glmt,beta_epsilon,alpha,lambda,newBeta,0.5,null,System.currentTimeMillis() - start_time,GLM2.this.case_mode,GLM2.this.case_val);
-        if(done){
-          // final validation
-          GLMValidationTask t = new GLMValidationTask(res,_step,_offset,true);
-          t.doAll(fr);
-          t._res.finalize_AIC_AUC();
-          res.setValidation(t._res);
-          DKV.put(dest(),res);
-          if(GLM2.this.n_folds < 2){
-            remove();
-            fjt.tryComplete(); // signal we're done to anyone waiting for the job
-          } else
-            xvalidate(res, fjt);
-        } else {
-          glmt._val.finalize_AIC_AUC();
-          _oldModel.setValidation(glmt._val);
-          DKV.put(dest(),_oldModel);// validation is one iteration behind
-          _oldModel = res;
-          GLMIterationTask nextIter = new GLMIterationTask(glmt, newBeta);
-          nextIter.setCompleter(clone()); // we need to clone here as FJT will set status to done after this method
-          nextIter.dfork2(fr);
-        }
-      } else fjt.onExceptionalCompletion(new RuntimeException("Cancelled!"),null);
->>>>>>> 04d50a99
     }
     @Override public boolean onExceptionalCompletion(Throwable ex, CountedCompleter caller){
       _fjt.completeExceptionally(ex);
@@ -312,8 +245,6 @@
   public void run(final H2OCountedCompleter completer){
     assert alpha.length == 1;
     UKV.remove(dest());
-<<<<<<< HEAD
-
     new YMUTask(this, _dinfo, new H2OCallback<YMUTask>() {
       @Override public void callback(final YMUTask ymut){
         new LMAXTask(GLM2.this, _dinfo, _glm, ymut.ymu(),alpha[0],new H2OCallback<LMAXTask>(){
@@ -336,18 +267,6 @@
             return true;
           }
         }).dfork(_dinfo._adaptedFrame);
-=======
-    _oldModel = new GLMModel(dest(),source,new GLMParams(family,tweedie_variance_power,link,1-tweedie_variance_power),beta_epsilon,alpha,lambda,System.currentTimeMillis()-_startTime,GLM2.this.case_mode,GLM2.this.case_val);
-    tweedie_link_power = 1 - tweedie_variance_power; // TODO
-    Frame fr = new Frame(source._names.clone(),source.vecs().clone());
-    fr.remove(ignored_cols);
-    final Vec [] vecs =  fr.vecs();
-    ArrayList<Integer> constantOrNAs = new ArrayList<Integer>();
-    for(int i = 0; i < vecs.length-1; ++i)// put response to the end
-      if(vecs[i] == response){
-        fr.add(fr._names[i], fr.remove(i));
-        break;
->>>>>>> 04d50a99
       }
       @Override public boolean onExceptionalCompletion(Throwable ex, CountedCompleter cc){
         GLM2.this._fjtask.completeExceptionally(ex);
@@ -371,22 +290,13 @@
         }catch(Throwable ex){cmp.completeExceptionally(ex);}
       }
       @Override public boolean onExceptionalCompletion(Throwable ex, CountedCompleter caller){
-<<<<<<< HEAD
         cmp.completeExceptionally(ex);
-=======
-        ex.printStackTrace();
-        GLM2.this.cancel(ex);
->>>>>>> 04d50a99
         return true;
       }
     };
     callback.addToPendingCount(n_folds-1);
-<<<<<<< HEAD
-//    GLM2 [] subjobs = new GLM2[n_folds];
     for(int i = 0; i < n_folds; ++i)
       new GLM2(this.description + "xval " + i, self(), keys[i] = Key.make(destination_key + "_xval" + i), _dinfo.getFold(i, n_folds),_glm,new double[]{lambda[_lambdaIdx]},model.alpha,0, model.beta_eps,self(),model.norm_beta(lambdaIxd)).run(callback);
-//    _subjobs = subjobs;
-//    for(int i = 0; i < n_folds; ++i)_subjobs[i].run(callback);
   }
 
   // Expand grid search related argument sets
@@ -498,12 +408,6 @@
       for(GLM2 g:_jobs)sum += g.progress();
       return sum/_jobs.length;
     }
-
-//    @Override public void cancel(String msg){
-//      if(_jobs != null)for(GLM2 g:_jobs)g.cancel("Parent job cancelled with msg: " + msg);
-//      super.cancel(msg);
-//    }
-
     @Override
     public Job fork(){
       DKV.put(destination_key, new GLMGrid(_jobs));
@@ -528,14 +432,6 @@
       String n = GridSearchProgress.class.getSimpleName();
       return new Response(Response.Status.redirect, this, -1, -1, n, "job_key", job_key, "destination_key", destination_key);
     }
-=======
-    callback.setCompleter(cmp);
-    _subjobs = new GLM2[n_folds];
-    for(int i = 0; i < n_folds; ++i) // make the jobs objects, we don't want to start jobs before _subjobs is populated
-      _subjobs[i] =  new GLM2(this.description + "_xval " + i, keys[i] = Key.make(), source, response, standardize, family, link,alpha,lambda, n_folds, i,false,model.norm_beta,0,case_mode,case_val);
-    // now start them
-    for(GLM2 g:_subjobs)g.run(callback);
->>>>>>> 04d50a99
   }
   public boolean isDone(){return DKV.get(self()) == null;}
 }