--- conflicted
+++ resolved
@@ -288,16 +288,8 @@
     return rs.toString();
   }
 
-<<<<<<< HEAD
   public GLMGridSearch gridSearch(){
     return new GLMGridSearch(4, this, destination_key).fork();
-=======
-  public static GLMGridSearch gridSearch(Key jobKey, Key destinationKey, DataInfo dinfo, GLMParams glm, double lambda_min_ratio, int nlambdas, double [] lambda, boolean lambda_search, double [] alpha, boolean higher_accuracy, int nfolds, Key src_key){
-    return gridSearch(jobKey, destinationKey, dinfo, glm, lambda_min_ratio, nlambdas, lambda, lambda_search, alpha, higher_accuracy, nfolds, DEFAULT_BETA_EPS, src_key);
-  }
-  public static GLMGridSearch gridSearch(Key jobKey, Key destinationKey, DataInfo dinfo, GLMParams glm, double lambda_min_ratio, int nlambdas, double [] lambda, boolean lambda_search, double [] alpha, boolean high_accuracy, int nfolds, double betaEpsilon, Key src_key){
-    return new GLMGridSearch(4, jobKey, destinationKey,dinfo,glm, lambda_min_ratio, nlambdas, lambda, lambda_search, alpha, high_accuracy, nfolds,betaEpsilon,src_key).fork();
->>>>>>> c389939b
   }
 
   private transient AtomicBoolean _jobdone = new AtomicBoolean(false);
@@ -358,11 +350,7 @@
     if(alpha.length > 1) { // grid search
       if(destination_key == null)destination_key = Key.make("GLMGridResults_"+Key.make());
       if(job_key == null)job_key = Key.make((byte) 0, Key.JOB, H2O.SELF);;
-<<<<<<< HEAD
       GLMGridSearch j = gridSearch();
-=======
-      GLMGridSearch j = gridSearch(self(),destination_key, _dinfo, _glm, lambda_min_ratio, nlambdas, lambda, lambda_search, alpha, higher_accuracy, n_folds, source._key);
->>>>>>> c389939b
       _fjtask = j._fjtask;
       assert _fjtask != null;
       return GLMGridView.redirect(this,j.dest());
@@ -1224,40 +1212,20 @@
     public final GLM2 [] _jobs;
     public final GLM2 _glm2;
 
-<<<<<<< HEAD
     public GLMGridSearch(int maxP, GLM2 glm2, Key destKey){
       super(glm2.self(), destKey);
       _glm2 = glm2;
       description = "GLM Grid on data " + glm2._dinfo.toString() ;
-=======
-    public GLMGridSearch(int maxP, Key jobKey, Key dstKey, DataInfo dinfo, GLMParams glm, double lambda_min_ratio, int nlambdas, double [] lambdas, boolean lambda_search, double [] alphas, boolean high_accuracy, int nfolds, double betaEpsilon, Key src_key){
-      super(jobKey, dstKey);
-      dinfo._frameKey = src_key;
-      description = "GLM Grid with params " + glm.toString() + "on data " + dinfo.toString() ;
->>>>>>> c389939b
       _maxParallelism = maxP;
       _jobs = new GLM2[glm2.alpha.length];
       _idx = new AtomicInteger(_maxParallelism);
       for(int i = 0; i < _jobs.length; ++i) {
-<<<<<<< HEAD
         _jobs[i] = (GLM2)_glm2.clone();
         _jobs[i]._grid = true;
         _jobs[i].alpha = new double[]{glm2.alpha[i]};
         _jobs[i].destination_key = Key.make(glm2.destination_key + "_" + i);
         _jobs[i]._progressKey = Key.make(dest().toString() + "_progress_" + i, (byte) 1, Key.HIDDEN_USER_KEY, dest().home_node());
         _jobs[i].job_key = Key.make(glm2.job_key + "_" + i);
-=======
-        _jobs[i] = new GLM2("GLM grid(" + i + ")",self(),Key.make(dstKey.toString() + "_" + i),dinfo,glm,lambdas,alphas[i], nfolds, betaEpsilon,self(), src_key);
-        _jobs[i]._grid = true;
-        _jobs[i].nlambdas = nlambdas;
-        _jobs[i].lambda_min_ratio = lambda_min_ratio;
-        _jobs[i].lambda_search = lambda_search;
-        _jobs[i].higher_accuracy = high_accuracy;
-        _jobs[i].family = glm.family;
-        _jobs[i].link = glm.link;
-        _jobs[i].tweedie_variance_power = glm.tweedie_variance_power;
-        _jobs[i].tweedie_link_power = glm.tweedie_link_power;
->>>>>>> c389939b
       }
     }
 
