--- conflicted
+++ resolved
@@ -358,11 +358,7 @@
   }
   private final double [] resizeVec(double[] beta, final int[] activeCols, final int[] oldActiveCols){
     if(Arrays.equals(activeCols,oldActiveCols))return beta;
-<<<<<<< HEAD
     double [] full = expandVec(beta, oldActiveCols);
-=======
-    double [] full = expandVec(beta,oldActiveCols);
->>>>>>> afbe051e
     if(activeCols == null)return full;
     return contractVec(full,activeCols);
   }
@@ -540,12 +536,7 @@
       newBetaDeNorm[newBetaDeNorm.length-1] -= norm;
     } else
       newBetaDeNorm = null;
-<<<<<<< HEAD
     _model.updateSubmodel(lambda[_lambdaIdx], newBetaDeNorm == null ? fullBeta : newBetaDeNorm, newBetaDeNorm == null ? null : fullBeta, (_iter + 1), _dinfo.fullN() >= sparseCoefThreshold);
-=======
-    _model.setLambdaSubmodel(_lambdaIdx, newBetaDeNorm == null ? fullBeta : newBetaDeNorm, newBetaDeNorm == null ? null : fullBeta, (_iter + 1),_dinfo.fullN() >= sparseCoefThreshold);
-    _model.clone().update(self());
->>>>>>> afbe051e
     return fullBeta;
   }
   private class Iteration extends H2OCallback<GLMIterationTask> {
@@ -721,11 +712,7 @@
     if(lambda[0] == lambda_max && alpha[0] > 0){ // fill-in trivial solution for lambda max
       _beta = MemoryManager.malloc8d(_dinfo.fullN()+1);
       _beta[_beta.length-1] = _glm.link(ymu) + _iceptAdjust;
-<<<<<<< HEAD
       _model.updateSubmodel(lambda[_lambdaIdx],_beta, _beta, 0, _dinfo.fullN() >= sparseCoefThreshold);
-=======
-      _model.setLambdaSubmodel(0,_beta,_beta,0,_dinfo.fullN() >= sparseCoefThreshold);
->>>>>>> afbe051e
       if(lmaxt != null)
         _model.setAndTestValidation(lmaxt._val);
       _lambdaIdx = 1;
@@ -779,16 +766,11 @@
   private void xvalidate(final GLMModel model, final double lambda,final H2OCountedCompleter cmp){
     final Key [] keys = new Key[n_folds];
     GLM2 [] glms = new GLM2[n_folds];
-<<<<<<< HEAD
     for(int i = 0; i < n_folds; ++i) {
       glms[i] = new GLM2(this.description + "xval " + i, self(), keys[i] = Key.make(destination_key + "_" + _lambdaIdx + "_xval" + i), _dinfo.getFold(i, n_folds), _glm, new double[]{lambda}, model.alpha, 0, model.beta_eps, self(), model.norm_beta(lambda), true, prior, 0, _activeCols, lambda_max);
       glms[i].strong_rules_enabled = false;
     }
 
-=======
-    for(int i = 0; i < n_folds; ++i)
-      glms[i] = new GLM2(this.description + "xval " + i, self(), keys[i] = Key.make(destination_key + "_" + _lambdaIdx + "_xval" + i), _dinfo.getFold(i, n_folds),_glm,new double[]{lambda[_lambdaIdx]},model.alpha,0, model.beta_eps,self(),model.norm_beta(_lambdaIdx),higher_accuracy,prior,0);
->>>>>>> afbe051e
     H2O.submitTask(new ParallelGLMs(GLM2.this,glms,H2O.CLOUD.size(),new H2OCallback(GLM2.this) {
       @Override public void callback(H2OCountedCompleter t) {
         GLMModel [] models = new GLMModel[keys.length];
