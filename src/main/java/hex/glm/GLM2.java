package hex.glm;

import com.google.gson.JsonObject;
import hex.FrameTask.DataInfo;
import hex.GridSearch.GridSearchProgress;
import hex.glm.GLMModel.GLMXValidationTask;
import hex.glm.GLMParams.Family;
import hex.glm.GLMParams.Link;
import hex.glm.GLMTask.GLMIterationTask;
import hex.glm.GLMTask.LMAXTask;
import hex.glm.GLMTask.YMUTask;
import hex.glm.LSMSolver.ADMMSolver;
import jsr166y.CountedCompleter;
import water.*;
import water.H2O.H2OCallback;
import water.H2O.H2OCountedCompleter;
import water.api.DocGen;
import water.api.ParamImportance;
import water.fvec.Frame;
import water.util.Log;
import water.util.ModelUtils;
import water.util.RString;
import water.util.Utils;

import java.text.DecimalFormat;
import java.util.Arrays;
import java.util.Properties;
import java.util.concurrent.atomic.AtomicInteger;

public class GLM2 extends Job.ModelJobWithoutClassificationField {
  static final int API_WEAVER = 1; // This file has auto-gen'd doc & json fields
  public static DocGen.FieldDoc[] DOC_FIELDS;
  public static final String DOC_GET = "GLM2";
  public final String _jobName;

  // API input parameters BEGIN ------------------------------------------------------------

  @API(help = "max-iterations", filter = Default.class, lmin=1, lmax=1000000, json=true, importance = ParamImportance.CRITICAL)
  int max_iter = 100;

  @API(help = "Standardize numeric columns to have zero mean and unit variance.", filter = Default.class, json=true, importance = ParamImportance.CRITICAL)
  boolean standardize = true;

  @API(help = "validation folds", filter = Default.class, lmin=0, lmax=100, json=true, importance = ParamImportance.CRITICAL)
  int n_folds;

  @API(help = "Family.", filter = Default.class, json=true, importance = ParamImportance.CRITICAL)
  Family family = Family.gaussian;

  @API(help = "Tweedie variance power", filter = Default.class, json=true, importance = ParamImportance.SECONDARY)
  double tweedie_variance_power;

  @API(help = "distribution of regularization between L1 and L2.", filter = Default.class, json=true, importance = ParamImportance.SECONDARY)
  double [] alpha = new double[]{0.5};

  @API(help = "regularization strength", filter = Default.class, json=true, importance = ParamImportance.SECONDARY)
  public double [] lambda = new double[]{1e-5};

  transient private double _currentLambda;


  @API(help = "beta_eps", filter = Default.class, json=true, importance = ParamImportance.SECONDARY)
  double beta_epsilon = DEFAULT_BETA_EPS;

  @API(help="use line search (slower speed, to be used if glm does not converge otherwise)",filter=Default.class, importance = ParamImportance.SECONDARY)
  boolean higher_accuracy;

  @API(help="By default, first factor level is skipped from the possible set of predictors. Set this flag if you want use all of the levels. Needs sufficient regularization to solve!",filter=Default.class, importance = ParamImportance.SECONDARY)
  boolean use_all_factor_levels;


  @API(help="use lambda search starting at lambda max, given lambda is then interpreted as lambda min",filter=Default.class, importance = ParamImportance.SECONDARY)
  boolean lambda_search;

  @API(help="use strong rules to filter out inactive columns",filter=Default.class, importance = ParamImportance.SECONDARY)
  boolean strong_rules_enabled = true;

  // intentionally not declared as API now
  int sparseCoefThreshold = 1000; // if more than this number of predictors, result vector of coefficients will be stored sparse

  @API(help="lambda_Search stop condition: stop training when model has more than than this number of predictors (or don't use this option if -1).",filter=Default.class, importance = ParamImportance.EXPERT)
  int max_predictors = -1;

  @API(help="number of lambdas to be used in a search",filter=Default.class, importance = ParamImportance.EXPERT)
  int nlambdas = -1;

  @API(help="min lambda used in lambda search, specified as a ratio of lambda_max",filter=Default.class, importance = ParamImportance.EXPERT)
  double lambda_min_ratio = -1;


  @API(help="prior probability for y==1. To be used only for logistic regression iff the data has been sampled and the mean of response does not reflect reality.",filter=Default.class, importance = ParamImportance.EXPERT)
  double prior = -1; // -1 is magic value for default value which is mean(y) computed on the current dataset
  private transient double _iceptAdjust; // adjustment due to the prior

  /**
   * Whether to compute variable importances for input features, based on the absolute
   * value of the coefficients.  For safety this is only done if use_all_factor_levels,
   * because an important factor level can be skipped and not appear if
   * !use_all_factor_levels.
   */
  @API(help = "Compute variable importances for input features", filter = Default.class, json=true, importance = ParamImportance.SECONDARY)
  public boolean variable_importances = true;


  // API input parameters END ------------------------------------------------------------

  // API output parameters BEGIN ------------------------------------------------------------

  @API(help = "", json=true, importance = ParamImportance.SECONDARY)
  private double [] _wgiven;

  @API(help = "", json=true, importance = ParamImportance.SECONDARY)
  private double _proximalPenalty;

  @API(help = "", json=true, importance = ParamImportance.SECONDARY)
  private double [] _beta;

  @API(help = "", json=true, importance = ParamImportance.SECONDARY)
  private boolean _runAllLambdas = true;

  @API(help = "", json=true, importance = ParamImportance.SECONDARY)
  Link link = Link.identity;

  @API(help = "Tweedie link power", json=true, importance = ParamImportance.SECONDARY)
  double tweedie_link_power;

  @API(help = "lambda_value max", json=true, importance = ParamImportance.SECONDARY)
  double lambda_max = Double.NaN;
  double lambda_min = Double.NaN;

  public static int MAX_PREDICTORS = 7000;

  // API output parameters END ------------------------------------------------------------


  private static double GLM_GRAD_EPS = 1e-5; // done (converged) if subgrad < this value.

  private boolean highAccuracy(){return higher_accuracy;}
  private void setHighAccuracy(){
    higher_accuracy = true;
  }

  private DataInfo _dinfo;
  private int [] _activeCols;
  private DataInfo _activeData;
  public GLMParams _glm;
  private boolean _grid;

  private double ADMM_GRAD_EPS = 1e-4; // default addm gradietn eps
  private static final double MIN_ADMM_GRAD_EPS = 1e-5; // min admm gradient eps

  int _lambdaIdx = 0;

  private transient double _addedL2;

  public static final double DEFAULT_BETA_EPS = 1e-4;

  private transient double _ymu;
  private transient double _reg;
  private transient int    _iter;
  private transient GLMModel _model;

  private double objval(GLMIterationTask glmt){
    return glmt._val.residual_deviance/ glmt._nobs + 0.5*l2pen()*l2norm(glmt._beta) + l1pen()*l1norm(glmt._beta);
  }
  private static class IterationInfo {
    final int _iter;
    private double [] _fullGrad;

    public double [] fullGrad(double alpha, double lambda){
      if(_fullGrad == null)return null;
      double [] res = _fullGrad.clone();
      double l2 = (1-alpha)*lambda*0.5;
      for(int i = 0; i < _glmt._beta.length-1; ++i)
        res[_activeCols[i]] += _glmt._beta[i]*l2;
      return res;
    }
    private final GLMIterationTask _glmt;
    final int [] _activeCols;

    public IterationInfo(int i, GLMIterationTask glmt, final int [] activeCols){
      _iter = i;
      _glmt = glmt.clone();
      _activeCols = activeCols;
      assert _glmt._beta != null && _glmt._val != null;
    }
  }

  private transient IterationInfo _lastResult;

  @Override
  public JsonObject toJSON() {
    JsonObject jo = super.toJSON();
    if (lambda == null) jo.addProperty("lambda_value", "automatic"); //better than not printing anything if lambda_value=null
    return jo;
  }

  @Override public Key defaultDestKey(){
    return null;
  }
  @Override public Key defaultJobKey() {return null;}

  public GLM2() {_jobName = "";}
  public GLM2(String desc, Key jobKey, Key dest, DataInfo dinfo, GLMParams glm){
    this(desc,jobKey,dest,dinfo,glm,null);
    lambda_search = true;
  }
  public GLM2(String desc, Key jobKey, Key dest, DataInfo dinfo, GLMParams glm, double [] lambda){
    this(desc,jobKey,dest,dinfo,glm,lambda,0.5,0);
  }
  public GLM2(String desc, Key jobKey, Key dest, DataInfo dinfo, GLMParams glm, double [] lambda, double alpha){
    this(desc,jobKey,dest,dinfo,glm,lambda,alpha,0);
  }
  public GLM2(String desc, Key jobKey, Key dest, DataInfo dinfo, GLMParams glm, double [] lambda, double alpha, int nfolds){
    this(desc,jobKey,dest,dinfo,glm,lambda,0.5,nfolds,DEFAULT_BETA_EPS);
  }
  public GLM2(String desc, Key jobKey, Key dest, DataInfo dinfo, GLMParams glm, double [] lambda, double alpha,int nfolds, double betaEpsilon){
    this(desc,jobKey,dest,dinfo,glm,lambda,alpha,nfolds,betaEpsilon,null);
  }
  public GLM2(String desc, Key jobKey, Key dest, DataInfo dinfo, GLMParams glm, double [] lambda, double alpha, int nfolds, double betaEpsilon, Key parentJob){
    this(desc,jobKey,dest,dinfo,glm,lambda,alpha,nfolds,betaEpsilon,parentJob, null,false,-1,0,null,Double.NaN);
  }
  public GLM2(String desc, Key jobKey, Key dest, DataInfo dinfo, GLMParams glm, double [] lambda, double alpha, int nfolds, double betaEpsilon, Key parentJob, double [] beta, boolean highAccuracy, double prior, double proximalPenalty, int [] activeCols, double lambda_max) {
    assert beta == null || beta.length == (dinfo.fullN()+1):"unexpected size of beta, got length " + beta.length + ", expected " + dinfo.fullN();
    job_key = jobKey;
    description = desc;
    destination_key = dest;
    beta_epsilon = betaEpsilon;
    _beta = beta;
    _dinfo = dinfo;
    _glm = glm;
    this.lambda = lambda;
    _beta = beta;
    if((_proximalPenalty = proximalPenalty) != 0)
      _wgiven = beta;
    this.alpha= new double[]{alpha};
    n_folds = nfolds;
    source = dinfo._adaptedFrame;
    response = dinfo._adaptedFrame.lastVec();
    _jobName = dest.toString() + ((nfolds > 1)?("[" + dinfo._foldId + "]"):"");
    higher_accuracy = highAccuracy;
    this.prior = prior;
    if(activeCols != null){
      _activeCols = activeCols.clone();
      _activeData = _dinfo.filterExpandedColumns(_activeCols);
    } else
      _activeData = _dinfo;
    this.lambda_max = lambda_max;
  }

  static String arrayToString (double[] arr) {
    if (arr == null) {
      return "(null)";
    }
    StringBuffer sb = new StringBuffer();
    for (int i = 0; i < arr.length; i++) {
      if (i > 0) {
        sb.append(", ");
      }
      sb.append(arr[i]);
    }
    return sb.toString();
  }

  public float [] thresholds = ModelUtils.DEFAULT_THRESHOLDS;

  /** Return the query link to this page */
  public static String link(Key k, String content) {
    RString rs = new RString("<a href='GLM2.query?source=%$key'>%content</a>");
    rs.replace("key", k.toString());
    rs.replace("content", content);
    return rs.toString();
  }

  public static Job gridSearch(Key jobKey, Key destinationKey, DataInfo dinfo, GLMParams glm, double [] lambda, boolean lambda_search, double [] alpha, boolean higher_accuracy, int nfolds){
    return gridSearch(jobKey, destinationKey, dinfo, glm, lambda, lambda_search, alpha, higher_accuracy, nfolds, DEFAULT_BETA_EPS);
  }
  public static Job gridSearch(Key jobKey, Key destinationKey, DataInfo dinfo, GLMParams glm, double [] lambda, boolean lambda_search, double [] alpha, boolean high_accuracy, int nfolds, double betaEpsilon){
    return new GLMGridSearch(4, jobKey, destinationKey,dinfo,glm,lambda, lambda_search, alpha, high_accuracy, nfolds,betaEpsilon).fork();
  }

  protected void complete(){
    _model.maybeComputeVariableImportances();
    if(_addedL2 > 0){
      String warn = "Added L2 penalty (rho = " + _addedL2 + ")  due to non-spd matrix. ";
      if(_model.warnings == null || _model.warnings.length == 0)
        _model.warnings = new String[]{warn};
      else {
        _model.warnings = Arrays.copyOf(_model.warnings,_model.warnings.length+1);
        _model.warnings[_model.warnings.length-1] = warn;
      }
      _model.update(self());
    }
    _model.unlock(self());
    if( _dinfo._nfolds == 0 && !_grid)remove(); // Remove/complete job only for top-level, not xval GLM2s
    state = JobState.DONE;
    if(_fjtask != null)_fjtask.tryComplete();
  }

  @Override public void cancel(Throwable ex){
    if(isCancelledOrCrashed())return;
    if( _model != null ) _model.unlock(self());
    if(ex instanceof JobCancelledException){
      if(!isCancelledOrCrashed())cancel();
    } else super.cancel(ex);
  }

  @Override public void init(){
    super.init();
    if(lambda_search && lambda.length > 1)
      throw new IllegalArgumentException("Can not supply both lambda_search and multiple lambdas. If lambda_search is on, GLM expects only one value of lambda_value, representing the lambda_value min (smallest lambda_value in the lambda_value search).");
    // check the response
    if( response.isEnum() && family != Family.binomial)throw new IllegalArgumentException("Invalid response variable, trying to run regression with categorical response!");
    switch( family ) {
      case poisson:
      case tweedie:
        if( response.min() < 0 ) throw new IllegalArgumentException("Illegal response column for family='" + family + "', response must be >= 0.");
        break;
      case gamma:
        if( response.min() <= 0 ) throw new IllegalArgumentException("Invalid response for family='Gamma', response must be > 0!");
        break;
      case binomial:
        if(response.min() < 0 || response.max() > 1) throw new IllegalArgumentException("Illegal response column for family='Binomial', response must in <0,1> range!");
        break;
      default:
        //pass
    }
    Frame fr = DataInfo.prepareFrame(source, response, ignored_cols, family==Family.binomial, true,true);
<<<<<<< HEAD
    _dinfo = new DataInfo(fr, 1, use_all_factor_levels || lambda_search, standardize,false);
    _activeData = _dinfo;
=======
    _dinfo = new DataInfo(fr, 1, use_all_factor_levels || lambda_search, standardize ? DataInfo.TransformType.STANDARDIZE : DataInfo.TransformType.NONE, DataInfo.TransformType.NONE);
>>>>>>> 6e770ff0
    if(higher_accuracy)setHighAccuracy();
  }
  @Override protected boolean filterNaCols(){return true;}
  @Override protected Response serve() {
    init();
    link = family.defaultLink;// TODO
    tweedie_link_power = 1 - tweedie_variance_power;// TODO
    _glm = new GLMParams(family, tweedie_variance_power, link, tweedie_link_power);
    if(alpha.length > 1) { // grid search
      if(destination_key == null)destination_key = Key.make("GLMGridResults_"+Key.make());
      if(job_key == null)job_key = Key.make((byte) 0, Key.JOB, H2O.SELF);;
      Job j = gridSearch(self(),destination_key, _dinfo, _glm, lambda, lambda_search, alpha, higher_accuracy, n_folds);
      return GLMGridView.redirect(this,j.dest());
    } else {
      if(destination_key == null)destination_key = Key.make("GLMModel_"+Key.make());
      if(job_key == null)job_key = Key.make("GLM2Job_"+Key.make());
      fork();
      return GLMProgress.redirect(this,job_key, dest());
    }
  }
  private static double beta_diff(double[] b1, double[] b2) {
    if(b1 == null)return Double.MAX_VALUE;
    double res = Math.abs(b1[0] - b2[0]);
    for( int i = 1; i < b1.length; ++i )
      res = Math.max(res, Math.abs(b1[i] - b2[i]));
    return res;
  }
  @Override public float progress(){ return (float)_iter/max_iter;}

  protected double l2norm(double[] beta){
    double l2 = 0;
    for(int i = 0; i < beta.length; ++i)
      l2 += beta[i]*beta[i];
    return l2;
  }
  protected double l1norm(double[] beta){
    double l2 = 0;
    for(int i = 0; i < beta.length; ++i)
      l2 += Math.abs(beta[i]);
    return l2;
  }

  private final double [] expandVec(double [] beta, final int [] activeCols){
    if(activeCols == null)return beta;
    double [] res = MemoryManager.malloc8d(_dinfo.fullN()+1);
    int i = 0;
    for(int c:activeCols)
      res[c] = beta[i++];
    res[res.length-1] = beta[beta.length-1];
    return res;
  }

  private final double [] contractVec(double [] beta, final int [] activeCols){
    if(activeCols == null)return beta.clone();
    double [] res = MemoryManager.malloc8d(activeCols.length+1);
    int i = 0;
    for(int c:activeCols)
      res[i++] = beta[c];
    res[res.length-1] = beta[beta.length-1];
    return res;
  }
  private final double [] resizeVec(double[] beta, final int[] activeCols, final int[] oldActiveCols){
    if(Arrays.equals(activeCols,oldActiveCols))return beta;
    double [] full = expandVec(beta, oldActiveCols);
    if(activeCols == null)return full;
    return contractVec(full,activeCols);
  }
  protected boolean needLineSearch(final double [] beta,double objval, double step){
    if(Double.isNaN(objval))return true; // needed for gamma (and possibly others...)
    final double [] grad = _activeCols == _lastResult._activeCols
      ?_lastResult._glmt.gradient(l2pen())
      :contractVec(_lastResult.fullGrad(alpha[0],_currentLambda),_activeCols);
    // line search
    double f_hat = 0;
    ADMMSolver.subgrad(alpha[0],_currentLambda,beta,grad);
    final double [] oldBeta = resizeVec(_lastResult._glmt._beta, _activeCols,_lastResult._activeCols);
    for(int i = 0; i < beta.length; ++i){
      double diff = beta[i] - oldBeta[i];
      f_hat += grad[i]*diff;
    }
    f_hat = objval(_lastResult._glmt) + 0.25*step*f_hat;
    return objval > f_hat;
  }
  private class LineSearchIteration extends H2OCallback<GLMTask.GLMLineSearchTask> {
    @Override public void callback(final GLMTask.GLMLineSearchTask glmt) {
      double step = 0.5;
      for(int i = 0; i < glmt._objvals.length; ++i){
        if(!needLineSearch(glmt._betas[i],glmt._objvals[i],step)){
          Log.info("GLM2 (iteration=" + _iter + ") line search: found admissible step=" + step);
          _lastResult = null; // set last result to null so that the Iteration will not attempt to verify whether or not it should do the line search.
          new GLMIterationTask(GLM2.this,_activeData,_glm,true,true,true,glmt._betas[i],_ymu,_reg,thresholds, new Iteration()).asyncExec(_activeData._adaptedFrame);
          return;
        }
        step *= 0.5;
      } // no line step worked, forcibly converge
      Log.info("GLM2 (iteration=" + _iter + ") line search did not find feasible step. Converged.");
      nextLambda(_lastResult._glmt.clone(),resizeVec(_lastResult._glmt._beta,_activeCols,_lastResult._activeCols));
    }
    @Override public boolean onExceptionalCompletion(Throwable ex, CountedCompleter caller){
      GLM2.this.cancel(ex);
      return true;
    }
  }

  protected double checkGradient(final double [] newBeta, final double [] grad){
    // check the gradient
    ADMMSolver.subgrad(alpha[0], _currentLambda, newBeta, grad);
    double err = 0;
    for(double d:grad)
      if(d > err) err = d;
      else if(d < -err) err = -d;
    Log.info("GLM converged with max |subgradient| = " + err);
    return err;
  }

  protected void nextLambda(final GLMIterationTask glmt){
    currentLambdaIter = 0;
    _model.clone().update(self());
    ++_lambdaIdx;
    glmt._val = null;
    if(glmt._gram == null){ // assume we had lambda_value search with strong rules
      // we use strong rules so we can't really used this gram for the next lambda_value computation (different sets of coefficients)
      // I expect that:
      //  1) beta has been expanded to match current set of active cols
      //  2) it is new GLMIteration ready to be launched
      // caller (nextLambda(glmt,beta)) is expected to ensure this...
      assert _activeCols == null || (glmt._beta.length == _activeCols.length+1);
      assert !glmt.isDone();
      glmt.asyncExec(_activeData._adaptedFrame);
    } else // we have the right gram, just solve with with next lambda_value
      new Iteration().callback(glmt);
  }

  private void nextLambda(final GLMIterationTask glmt, final double [] newBeta){
    final double [] fullBeta = setNewBeta(newBeta);
    // now we need full gradient (on all columns) using this beta
    new GLMIterationTask(GLM2.this,_dinfo,_glm,false,true,true,fullBeta,_ymu,_reg,thresholds, new H2OCallback<GLMIterationTask>(GLM2.this){
      @Override public void callback(final GLMIterationTask glmt2){
        // first check KKT conditions!
        final double [] grad = glmt2.gradient(l2pen());
        if(_lastResult != null)
          _lastResult._fullGrad = glmt2.gradient(0);
        // check the KKT conditions and filter data for next lambda_value
        // check the gradient
        ADMMSolver.subgrad(alpha[0], _currentLambda, fullBeta, grad);
        double err = 0;
        if(_activeCols != null){
          for(int c:_activeCols)
            if(grad[c] > err) err = grad[c];
            else if(grad[c] < -err) err = -grad[c];
          int [] failedCols = new int[64];
          int fcnt = 0;
          for(int i = 0; i < grad.length-1; ++i){
            if(Arrays.binarySearch(_activeCols,i) >= 0)continue;
            if(grad[i] > GLM_GRAD_EPS || -grad[i] < -GLM_GRAD_EPS){
              if(fcnt == failedCols.length)
                failedCols = Arrays.copyOf(failedCols,failedCols.length << 1);
              failedCols[fcnt++] = i;
            }
          }
          if(fcnt > 0){
            if(!lambda_search)
              System.out.println("haha");
            Log.info("GLM2: " + fcnt + " variables failed KKT conditions check! Adding them to the model and continuing computation...");
            final int n = _activeCols.length;
            final int [] oldActiveCols = _activeCols;
            _activeCols = Arrays.copyOf(_activeCols,_activeCols.length+fcnt);
            for(int i = 0; i < fcnt; ++i)
              _activeCols[n+i] = failedCols[i];
            Arrays.sort(_activeCols);
            _activeData = _dinfo.filterExpandedColumns(_activeCols);
            new GLMIterationTask(GLM2.this, _activeData,_glm,true,false,false, resizeVec(newBeta,_activeCols,oldActiveCols),glmt._ymu,glmt._reg,thresholds, new Iteration()).asyncExec(_activeData._adaptedFrame);
            return;
          }
        } else {
          for(double d:grad)
            if(d > err) err = d;
            else if(d < -err) err = -d;
        }
        boolean significantLambda = _model.setAndTestValidation(glmt2._val);
        final GLMIterationTask glmt3;
        boolean done = _iter == max_iter || _currentLambda <= lambda_min || (max_predictors != -1 && _model.rank() >= max_predictors); // _iter < max_iter && (improved || _runAllLambdas) && _lambdaIdx < (lambda_value.length-1);
        // now filter out the cols for the next lambda_value...
        if(!done && _activeCols != null){
          final int [] oldCols = _activeCols;
          double previousLambda = _currentLambda;
          _currentLambda = lambda == null?pickNextLambda(_currentLambda, grad):lambda[_lambdaIdx+1];
          activeCols(_currentLambda,previousLambda,grad);
          if(_activeData.fullN() > MAX_PREDICTORS) done = true;
          // epxand the beta
          final double [] fullBeta = glmt2._beta;
          final double [] newBeta;
          if(_activeCols != null){
            newBeta = MemoryManager.malloc8d(_activeCols.length+1);
            newBeta[newBeta.length-1] = fullBeta[fullBeta.length-1];
            int j = 0;
            for(int c:_activeCols)
              newBeta[j++] = fullBeta[c];
            assert j == newBeta.length-1;
          } else
            newBeta = fullBeta;
          if(glmt._gram != null && Arrays.equals(oldCols,_activeCols) && (glmt._gram.fullN() == _activeCols.length+1)) // set of coefficients did not change
            glmt3 = glmt;
          else
            glmt3 = new GLMIterationTask(GLM2.this,_activeData,glmt._glm,true,false,false,newBeta,glmt._ymu,glmt._reg,thresholds,new Iteration());
        } else glmt3 = glmt;
        final boolean isDone = done;
        if(!done && significantLambda)
          _model.addSubmodel(_currentLambda);
        if(n_folds > 1 && (isDone || significantLambda))
          xvalidate(_model, _currentLambda, new H2OCallback<GLMModel.GLMValidationTask>(GLM2.this) {
            @Override
            public void callback(GLMModel.GLMValidationTask v) {
              _model.setXValidation(_currentLambda, (GLMValidation.GLMXValidation) v._res);
              if (isDone) GLM2.this.complete();
              else nextLambda(glmt3);
            }
          });
        else if(isDone)
          GLM2.this.complete();
        else nextLambda(glmt3);
      }
    }).asyncExec(_dinfo._adaptedFrame);
  }

  private double [] setNewBeta(final double [] newBeta){
    final double [] fullBeta = (_activeCols == null)?newBeta:expandVec(newBeta,_activeCols);
    final double [] newBetaDeNorm;
    if(_dinfo._predictor_transform == DataInfo.TransformType.STANDARDIZE) {
      newBetaDeNorm = fullBeta.clone();
      double norm = 0.0;        // Reverse any normalization on the intercept
      // denormalize only the numeric coefs (categoricals are not normalized)
      final int numoff = _dinfo.numStart();
      for( int i=numoff; i< fullBeta.length-1; i++ ) {
        double b = newBetaDeNorm[i]*_dinfo._normMul[i-numoff];
        norm += b*_dinfo._normSub[i-numoff]; // Also accumulate the intercept adjustment
        newBetaDeNorm[i] = b;
      }
      newBetaDeNorm[newBetaDeNorm.length-1] -= norm;
    } else
      newBetaDeNorm = null;
    _model.updateSubmodel(_currentLambda, newBetaDeNorm == null ? fullBeta : newBetaDeNorm, newBetaDeNorm == null ? null : fullBeta, (_iter + 1), _dinfo.fullN() >= sparseCoefThreshold);
    return fullBeta;
  }

  private transient double _rho_mul = 1.0;
  private transient double _gradientErr = 0;
  private class Iteration extends H2OCallback<GLMIterationTask> {
    public final long _iterationStartTime;
    public Iteration(){super(GLM2.this); _iterationStartTime = System.currentTimeMillis(); _model.start_training(null);}
    @Override public void callback(final GLMIterationTask glmt){
      Log.info("GLM2 iteration(" + _iter + ") done in " + (System.currentTimeMillis() - _iterationStartTime) + "ms");
      if( !isRunning(self()) )  throw new JobCancelledException();
      boolean gotNaNsorInfs = Utils.hasNaNsOrInfs(glmt._xy) || glmt._gram.hasNaNsOrInfs();
      boolean constBeta = true;
      if(gotNaNsorInfs){
        Log.info("GLM2 got NaNs/Infs, invoking line-search.");
        setHighAccuracy();
        if(_lastResult == null) {
          if(glmt._beta == null) // failed in first iteration! throw an error
            throw new RuntimeException("GLM2: can not solve. Got NaNs/Infs in the first iteration");
          for (int i = 0; i < glmt._beta.length; ++i) {
            glmt._beta[i] *= 0.5;
            constBeta &= glmt._beta[i] < beta_epsilon;
          }
        } else {
          assert !Arrays.equals(glmt._beta,_lastResult._glmt._beta);
          double [] lastBeta = resizeVec(_lastResult._glmt._beta,_activeCols,_lastResult._activeCols);
          for (int i = 0; i < glmt._beta.length; ++i) {
            glmt._beta[i] = 0.5 * (glmt._beta[i] + lastBeta[i]);
            double diff = (glmt._beta[i] - lastBeta[i]);
            constBeta &= (-beta_epsilon < diff && diff < beta_epsilon);
          }
        }
        if(constBeta) { // line search failed to progress -> converge (if we a valid solution already, otherwise fail!)
          if(_lastResult == null)throw new RuntimeException("GLM failed to solve! Got NaNs/Infs in the first iteration and line search did not help!");
          nextLambda(_lastResult._glmt,_lastResult._glmt._beta);
        } else // do the line search iteration
          new GLMIterationTask(GLM2.this,_activeData,glmt._glm, true, true, true, glmt._beta,_ymu,_reg,thresholds, new Iteration()).asyncExec(_activeData._adaptedFrame);
        return;
      }
      currentLambdaIter++;
      if(glmt._val != null){
        if(!(glmt._val.residual_deviance < glmt._val.null_deviance)){ // complete fail, look if we can restart with higher_accuracy on
          if(!highAccuracy()){
            Log.info("GLM2 reached negative explained deviance without line-search, rerunning with high accuracy settings.");
            setHighAccuracy();
            if(_lastResult != null)
              new GLMIterationTask(GLM2.this,_activeData,glmt._glm, true, true, true, _lastResult._glmt._beta,_ymu,_reg,thresholds, new Iteration()).asyncExec(_activeData._adaptedFrame);
            else if(_lambdaIdx > 2) // > 2 because 0 is null model, we don't wan to run with that
              new GLMIterationTask(GLM2.this,_activeData,glmt._glm, true, true, true, _model.submodels[_lambdaIdx-1].norm_beta,_ymu,_reg,thresholds, new Iteration()).asyncExec(_activeData._adaptedFrame);
            else // no sane solution to go back to, start from scratch!
              new GLMIterationTask(GLM2.this,_activeData,glmt._glm, true, false, false, null,_ymu,_reg,thresholds, new Iteration()).asyncExec(_activeData._adaptedFrame);
            _lastResult = null;
            return;
          }
        }
        _model.setValidation(glmt._val);
        _model.clone().update(self());
      }

      if(glmt._val != null && glmt._computeGradient){ // check gradient
        final double [] grad = glmt.gradient(l2pen());
        ADMMSolver.subgrad(alpha[0], _currentLambda, glmt._beta, grad);
        double err = 0;
        for(double d:grad)
          if(d > err) err = d;
          else if(d < -err) err = -d;
        Log.info("GLM2 gradient after " + _iter + " iterations = " + err);
        if(err <= GLM_GRAD_EPS){
          Log.info("GLM2 converged by reaching small enough gradient, with max |subgradient| = " + err);
          setNewBeta(glmt._beta);
          nextLambda(glmt, glmt._beta);
          return;
        }
      }
      if(glmt._beta != null && glmt._val!=null && glmt._computeGradient && _glm.family != Family.tweedie){
        if(_lastResult != null && needLineSearch(glmt._beta,objval(glmt),1)){
          if(!highAccuracy()){
            setHighAccuracy();
            if(_lastResult._iter < (_iter-2)){ // there is a gap form last result...return to it and start again
              final double [] prevBeta = _lastResult._activeCols != _activeCols? resizeVec(_lastResult._glmt._beta, _activeCols, _lastResult._activeCols):_lastResult._glmt._beta;
              new GLMIterationTask(GLM2.this,_activeData,glmt._glm, true, true, true, prevBeta, _ymu,_reg, thresholds, new Iteration()).asyncExec(_activeData._adaptedFrame);
              return;
            }
          }
          final double [] b = resizeVec(_lastResult._glmt._beta, _activeCols, _lastResult._activeCols);
          assert (b.length == glmt._beta.length):b.length + " != " + glmt._beta.length + ", pickNextLambda = " + _activeCols.length;
          new GLMTask.GLMLineSearchTask(GLM2.this,_activeData,_glm, resizeVec(_lastResult._glmt._beta, _activeCols, _lastResult._activeCols),glmt._beta,1e-4,glmt._nobs,alpha[0],_currentLambda, new LineSearchIteration()).asyncExec(_activeData._adaptedFrame);
          return;
        }
        _lastResult = new IterationInfo(GLM2.this._iter-1, glmt,_activeCols);

      }
      final double [] newBeta = MemoryManager.malloc8d(glmt._xy.length);
      ADMMSolver slvr = new ADMMSolver(_currentLambda,alpha[0], ADMM_GRAD_EPS, _addedL2);
      slvr._rho = _currentLambda*alpha[0]*_rho_mul;
      boolean solved = slvr.solve(glmt._gram,glmt._xy,glmt._yy,newBeta);
      if(!solved) { // try grid search over rho parameter
        double bestErr = slvr.gerr;
        double best_rho_mul = _rho_mul;
        double rho_mul = _rho_mul * 2;
        double[] bestSolution = solved ? null : newBeta.clone();
        for (int i = 0; i < 8; ++i) {
          slvr._rho = _currentLambda * alpha[0] * rho_mul;
          slvr.solve(glmt._gram, glmt._xy, glmt._yy, newBeta);
          if (slvr.gerr < bestErr) {
            System.arraycopy(newBeta, 0, bestSolution, 0, bestSolution.length);
            bestErr = slvr.gerr;
            best_rho_mul = rho_mul;
          }
          rho_mul *= 2;
        }
        rho_mul = _rho_mul * .5;
        for (int i = 0; i < 8; ++i) {
          slvr._rho = _currentLambda * alpha[0] * rho_mul;
          slvr.solve(glmt._gram, glmt._xy, glmt._yy, newBeta);
          if (slvr.gerr < bestErr) {
            System.arraycopy(newBeta, 0, bestSolution, 0, bestSolution.length);
            bestErr = slvr.gerr;
            best_rho_mul = rho_mul;
          }
          rho_mul *= .5;
        }
        System.arraycopy(bestSolution,0,newBeta,0,bestSolution.length);
        _gradientErr = bestErr;
        _rho_mul = best_rho_mul;
      } else _gradientErr = slvr.gerr;
      _addedL2 = slvr._addedL2;
      if(Utils.hasNaNsOrInfs(newBeta)){
        Log.info("GLM2 forcibly converged by getting NaNs and/or Infs in beta");
        glmt._gram = null;
        GLM2.this.complete(); // signal we're done to anyone waiting for the job
      } else {
        setNewBeta(newBeta);
        final double bdiff = beta_diff(glmt._beta,newBeta);
        if(_glm.family == Family.gaussian || bdiff < beta_epsilon || _iter == max_iter){ // Gaussian is non-iterative and gradient is ADMMSolver's gradient => just validate and move on to the next lambda_value
          int diff = (int)Math.log10(bdiff);
          int nzs = 0;
          for(int i = 0; i < newBeta.length; ++i)
            if(newBeta[i] != 0) ++nzs;
          Log.info("GLM2 (lambda_" + _lambdaIdx + "=" + _currentLambda + ") converged (reached a fixed point with ~ 1e" + diff + " precision) after " + _iter + "iterations, got " + nzs + " nzs");
          nextLambda(glmt,newBeta);
        } else { // not done yet, launch next iteration
          final boolean validate = higher_accuracy || (currentLambdaIter % 5) == 0;
          ++_iter;
          new GLMIterationTask(GLM2.this,_activeData,glmt._glm, true, validate, validate, newBeta,_ymu,_reg,thresholds, new Iteration()).asyncExec(_activeData._adaptedFrame);
        }
      }
    }
  }

  private int currentLambdaIter = 0;

  @Override
  public GLM2 fork(){
    start(new H2O.H2OEmptyCompleter());
    run(true);
    return this;
  }
  // start inside of a parent job
  public void run(final H2OCountedCompleter fjt){
    assert GLM2.this._fjtask == null;
    GLM2.this._fjtask = fjt;
    run();
  }
  public long start = 0;

  public void run(){run(false);}
  public void run(final boolean doLog){
    if(doLog)logStart();
    System.out.println("running with " + _dinfo.fullN() + " predictors, " + _activeData.fullN() + " out of them is active...");
    assert alpha.length == 1;
    start = System.currentTimeMillis();

    if(highAccuracy() || lambda_search) // shortcut for fast & simple mode
      new YMUTask(GLM2.this,_dinfo,new H2OCallback<YMUTask>(GLM2.this) {
        @Override public void callback(final YMUTask ymut){
          if(ymut._ymin == ymut._ymax)
            throw new IllegalArgumentException("GLM2: attempted to run with constant response. Response == " + ymut._ymin + " for all rows in the training set." );
          run(ymut.ymu(),ymut.nobs());
        }
      }).asyncExec(_dinfo._adaptedFrame);
    else {
      double ymu = _dinfo._adaptedFrame.lastVec().mean();
      run(ymu, _dinfo._adaptedFrame.numRows()); // shortcut for quick & simple
    }
  }
  private void run(final double ymu, final long nobs){
    if(_glm.family == Family.binomial && prior != -1 && prior != ymu && !Double.isNaN(prior)){
      double ratio = prior/ymu;
      double pi0 = 1,pi1 = 1;
      if(ratio > 1){
        pi1 = 1.0/ratio;
      } else if(ratio < 1) {
        pi0 = ratio;
      }
      _iceptAdjust = Math.log(pi0/pi1);
    } else prior  = ymu;
    if(Double.isNaN(lambda_max) && (highAccuracy() || lambda_search)){
      new LMAXTask(GLM2.this, _dinfo, _glm, ymu,nobs,alpha[0], thresholds, new H2OCallback<LMAXTask>(GLM2.this){
        @Override public void callback(LMAXTask t){ run(ymu,nobs,t);}
      }).asyncExec(_dinfo._adaptedFrame);
    } else run(ymu, nobs, null); // shortcut for quick & simple
  }

  private void run(final double ymu, final long nobs, LMAXTask lmaxt){
    String [] warns = null;
    if(lmaxt != null)
      lambda_max = lmaxt.lmax();
    if(lambda_search){
      max_iter = Math.max(300,max_iter);
      if(lambda_min_ratio == -1)
        lambda_min_ratio = lmaxt._nobs > 25*_dinfo.fullN()?1e-4:1e-2;
      assert lmaxt != null:"running lambda_value search, but don't know what is the lambda_value max!";

      final double d = Math.pow(lambda_min_ratio,1.0/nlambdas);
      if(nlambdas == -1) {
        lambda = null;
        _currentLambda = lambda_max;
        lambda_min = lambda_max*lambda_min_ratio;
      }else {
        lambda = new double[nlambdas];
        lambda[0] = lambda_max;
        for (int i = 1; i < lambda.length; ++i)
          lambda[i] = lambda[i - 1] * d;
        lambda_min = lambda[lambda.length-1];
      }
      _runAllLambdas = false;
    } else {
      lambda_min = lambda[lambda.length-1];
      if (alpha[0] > 0 && lmaxt != null) { // make sure we start with lambda_value max (and discard all lambda_value > lambda_value max)
        final double lmax = lmaxt.lmax();
        int i = 0;
        while (i < lambda.length && lambda[i] >= lmax) ++i;
        if (i != 0) {
          Log.info("GLM: removing " + i + " lambdas > lambda_max: " + Arrays.toString(Arrays.copyOf(lambda, i)));
          warns = i == lambda.length ? new String[]{"Removed " + i + " lambdas > lambda_max", "No lambdas < lambda_max, returning null model."} : new String[]{"Removed " + i + " lambdas > lambda_max"};
        }
        lambda = (i >= lambda.length) ? new double[]{lambda_max} : Arrays.copyOfRange(lambda, i, lambda.length);
      }
      _currentLambda = lambda[0];
    }
    _model = new GLMModel(GLM2.this,dest(),_dinfo, _glm,beta_epsilon,alpha[0],lambda_max,ymu,prior);
    _model.warnings = warns;
    _model.addSubmodel(_currentLambda);
    _model.clone().delete_and_lock(self());
    if(_currentLambda == lambda_max && alpha[0] > 0){ // fill-in trivial solution for lambda_value max
      _beta = MemoryManager.malloc8d(_dinfo.fullN()+1);
      _beta[_beta.length-1] = _glm.link(ymu) + _iceptAdjust;
      _model.updateSubmodel(_currentLambda,_beta, _beta, 0, _dinfo.fullN() >= sparseCoefThreshold);
      if(lmaxt != null)
        _model.setValidation(lmaxt._val);
      _lambdaIdx = 1;
    }
    if(lambda != null && _lambdaIdx == lambda.length) // ran only with one lambda_value > lambda_max => return null model
      GLM2.this.complete(); // signal we're done to anyone waiting for the job
    else {
      ++_iter;
      if(lmaxt != null && strong_rules_enabled) {
        final double [] grad = lmaxt.gradient(l2pen());
        _currentLambda = lambda == null?pickNextLambda(lmaxt.lmax(), grad):lambda[_lambdaIdx];
        activeCols(_currentLambda,lmaxt.lmax(),grad);
      }
      int activePredictors = _activeCols == null?_dinfo.fullN():_activeCols.length;
      if(activePredictors > MAX_PREDICTORS)
        if(!strong_rules_enabled)
          throw new IllegalArgumentException("Too many predictors! GLM can only handle " + MAX_PREDICTORS + " predictors, got " + _dinfo.fullN() + ", try to run with strong_rules enabled.");
        else
          throw new IllegalArgumentException("GLM failed to find feasible set of active predictors, try to increase the number of lambdas and/or increase lambda_min");
      Log.info("GLM2 staring GLM after " + (System.currentTimeMillis()-start) + "ms of preprocessing (mean/lmax/strong rules computation)");
      new GLMIterationTask(GLM2.this, _activeData,_glm,true,false,false,null,_ymu = ymu,_reg = 1.0/nobs,thresholds,  new Iteration()).asyncExec(_activeData._adaptedFrame);
    }
  }

  private final double l2pen(){return _currentLambda*(1-alpha[0]);}
  private final double l1pen(){return _currentLambda*alpha[0];}

//  // filter the current active columns using the strong rules
//  // note: strong rules are update so tha they keep all previous coefficients in, to prevent issues with line-search
  private double pickNextLambda(final double oldLambda, final double[] grad){
    return pickNextLambda(oldLambda, grad, Math.max((int) (_dinfo.fullN() * 0.05), 1));
  }
  private double pickNextLambda(final double oldLambda, final double[] grad, int maxNewVars){
    double [] g = grad.clone();
    for(int i = 0; i < g.length; ++i)
      g[i] = g[i] < 0?g[i]:-g[i];
    if(_activeCols != null) { // not interested in cols which are already active!
      for (int i : _activeCols) g[i] *= -1;
    }
    Arrays.sort(g);
    return 0.5*(-g[maxNewVars]/alpha[0] + oldLambda);
  }
  // filter the current active columns using the strong rules
  // note: strong rules are update so tha they keep all previous coefficients in, to prevent issues with line-search
  private int [] activeCols(final double l1, final double l2, final double [] grad){
    final double rhs = alpha[0]*(2*l1-l2);
    int [] cols = MemoryManager.malloc4(_dinfo.fullN());
    int selected = 0;
    int j = 0;
    if(_activeCols == null)_activeCols = new int[]{-1};
    for(int i = 0; i < _dinfo.fullN(); ++i)
      if((j < _activeCols.length && i == _activeCols[j]) || grad[i] > rhs || grad[i] < -rhs){
        cols[selected++] = i;
        if(j < _activeCols.length && i == _activeCols[j])++j;
      }
    if(!strong_rules_enabled || selected == _dinfo.fullN()){
      _activeCols = null;
      _activeData._adaptedFrame = _dinfo._adaptedFrame;
      _activeData = _dinfo;
    } else {
      _activeCols = Arrays.copyOf(cols,selected);
      _activeData = _dinfo.filterExpandedColumns(_activeCols);
    }
    Log.info("GLM2 strong rule at lambda_value=" + l1 + ", got " + selected + " active cols out of " + _dinfo.fullN() + " total.");
    return _activeCols;
  }

  private void xvalidate(final GLMModel model, final double lambda,final H2OCountedCompleter cmp){
    final Key [] keys = new Key[n_folds];
    GLM2 [] glms = new GLM2[n_folds];
    for(int i = 0; i < n_folds; ++i) {
      glms[i] = new GLM2(this.description + "xval " + i, self(), keys[i] = Key.make(destination_key + "_" + _lambdaIdx + "_xval" + i), _dinfo.getFold(i, n_folds), _glm, new double[]{lambda}, model.alpha, 0, model.beta_eps, self(), model.norm_beta(lambda), true, prior, 0, _activeCols, lambda_max);
      glms[i].strong_rules_enabled = false;
    }

    H2O.submitTask(new ParallelGLMs(GLM2.this,glms,H2O.CLOUD.size(),new H2OCallback(GLM2.this) {
      @Override public void callback(H2OCountedCompleter t) {
        GLMModel [] models = new GLMModel[keys.length];
        // we got the xval models, now compute their validations...
        for(int i = 0; i < models.length; ++i)models[i] = DKV.get(keys[i]).get();
        new GLMXValidationTask(model,lambda,models, cmp).asyncExec(_dinfo._adaptedFrame);
      }
    }));
  }
  // Expand grid search related argument sets
  @Override protected NanoHTTPD.Response serveGrid(NanoHTTPD server, Properties parms, RequestType type) {
    return superServeGrid(server, parms, type);
  }

  public static final DecimalFormat AUC_DFORMAT = new DecimalFormat("#.###");

  public static final String aucStr(double auc){
    return AUC_DFORMAT.format(Math.round(1000 * auc) * 0.001);
  }
  public static final DecimalFormat AIC_DFORMAT = new DecimalFormat("###.###");

  public static final String aicStr(double aic){
    return AUC_DFORMAT.format(Math.round(1000*aic)*0.001);
  }
  public static final DecimalFormat DEV_EXPLAINED_DFORMAT = new DecimalFormat("#.###");
  public static final String devExplainedStr(double dev){
    return AUC_DFORMAT.format(Math.round(1000*dev)*0.001);
  }


  public static class GLMGrid extends Iced {
    static final int API_WEAVER = 1; // This file has auto-gen'd doc & json fields
    static public DocGen.FieldDoc[] DOC_FIELDS; // Initialized from Auto-Gen code.
    final Key _jobKey;
    final long _startTime;
    @API(help="mean of response in the training dataset")
    final Key [] destination_keys;
    final double [] _alphas;

    public GLMGrid (Key jobKey, GLM2 [] jobs){
      _jobKey = jobKey;
      _alphas = new double [jobs.length];
      destination_keys = new Key[jobs.length];
      for(int i = 0; i < jobs.length; ++i){
        destination_keys[i] = jobs[i].destination_key;
        _alphas[i] = jobs[i].alpha[0];
      }
      _startTime = System.currentTimeMillis();
    }
  }


  public static class GLMGridSearch extends Job {
    public final int _maxParallelism;
    transient private AtomicInteger _idx;

    public final GLM2 [] _jobs;

    public GLMGridSearch(int maxP, Key jobKey, Key dstKey, DataInfo dinfo, GLMParams glm, double [] lambdas, boolean lambda_search, double [] alphas, boolean high_accuracy, int nfolds, double betaEpsilon){
      super(jobKey, dstKey);
      description = "GLM Grid with params " + glm.toString() + "on data " + dinfo.toString() ;
      _maxParallelism = maxP;
      _jobs = new GLM2[alphas.length];
      _idx = new AtomicInteger(_maxParallelism);
      for(int i = 0; i < _jobs.length; ++i) {
        _jobs[i] = new GLM2("GLM grid(" + i + ")",self(),Key.make(dstKey.toString() + "_" + i),dinfo,glm,lambdas,alphas[i], nfolds, betaEpsilon,self());
        _jobs[i]._grid = true;
        _jobs[i].lambda_search = lambda_search;
        _jobs[i].higher_accuracy = high_accuracy;
      }
    }

    @Override public float progress(){
      float sum = 0f;
      for(GLM2 g:_jobs)sum += g.progress();
      return sum/_jobs.length;
    }
    @Override
    public Job fork(){
      DKV.put(destination_key, new GLMGrid(self(),_jobs));
      assert _maxParallelism >= 1;
      final H2OCountedCompleter fjt = new H2OCallback<ParallelGLMs>() {
        @Override public void callback(ParallelGLMs pgs){

          remove();
        }
      };
      start(fjt);
      H2O.submitTask(new ParallelGLMs(this,_jobs,H2O.CLOUD.size(),fjt));
      return this;
    }

    @Override public Response redirect() {
      String n = GridSearchProgress.class.getSimpleName();
      return Response.redirect( this, n, "job_key", job_key, "destination_key", destination_key);
    }
  }


  // class to execute multiple GLM runs in parallel
  // (with  user-given limit on how many to run in in parallel)
  public static class ParallelGLMs extends DTask {
    transient final private GLM2 [] _glms;
    transient final Job _job;
    transient final public int _maxP;
    transient private AtomicInteger _remCnt;
    transient private AtomicInteger _doneCnt;
    public ParallelGLMs(Job j, GLM2 [] glms){this(j,glms,H2O.CLOUD.size());}
    public ParallelGLMs(Job j, GLM2 [] glms, int maxP){_job = j;  _glms = glms; _maxP = maxP;}
    public ParallelGLMs(Job j, GLM2 [] glms, int maxP, H2OCountedCompleter cmp){super(cmp); _job = j; _glms = glms; _maxP = maxP;}

    private void forkDTask(int i){
      int nodeId = i%H2O.CLOUD.size();
      forkDTask(i,H2O.CLOUD._memary[nodeId]);
    }
    private void forkDTask(int i, H2ONode n){
      final GLM2 glm = _glms[i];
      if(n == H2O.SELF){
         H2O.submitTask(new H2OCountedCompleter(new Callback(n)) {
           @Override
           public void compute2() {
             glm.run(this);
           }
         });
      } else {
        new RPC(n, new DTask() {
          @Override
          public void compute2() {
            glm.run(this);
          }
        }).addCompleter(new Callback(n)).call();
      }
    }
    class Callback extends H2OCallback<H2OCountedCompleter> {
      final H2ONode n;
      public Callback(H2ONode n){super(_job); this.n = n;}
      @Override public void callback(H2OCountedCompleter cc){
        int i;
        if((i = _remCnt.getAndDecrement()) > 0) // not done yet
          forkDTask(_glms.length - i,n);
        else if(_doneCnt.getAndDecrement() == 0) // am I the last guy to finish? if so complete parent.
          ParallelGLMs.this.tryComplete();
        // else just done myself (no more work) but others still in progress -> just return
      }
      @Override public boolean onExceptionalCompletion(Throwable ex, CountedCompleter caller){
        _job.cancel(ex);
        return true;
      }
    }
    @Override public void compute2(){
      final int n = Math.min(_maxP, _glms.length);
      _remCnt = new AtomicInteger(_glms.length-n);
      _doneCnt = new AtomicInteger(n-1);
      for(int i = 0; i < n; ++i)
        forkDTask(i);
    }
  }

}<|MERGE_RESOLUTION|>--- conflicted
+++ resolved
@@ -326,12 +326,8 @@
         //pass
     }
     Frame fr = DataInfo.prepareFrame(source, response, ignored_cols, family==Family.binomial, true,true);
-<<<<<<< HEAD
-    _dinfo = new DataInfo(fr, 1, use_all_factor_levels || lambda_search, standardize,false);
+    _dinfo = new DataInfo(fr, 1, use_all_factor_levels || lambda_search, standardize ? DataInfo.TransformType.STANDARDIZE : DataInfo.TransformType.NONE, DataInfo.TransformType.NONE);
     _activeData = _dinfo;
-=======
-    _dinfo = new DataInfo(fr, 1, use_all_factor_levels || lambda_search, standardize ? DataInfo.TransformType.STANDARDIZE : DataInfo.TransformType.NONE, DataInfo.TransformType.NONE);
->>>>>>> 6e770ff0
     if(higher_accuracy)setHighAccuracy();
   }
   @Override protected boolean filterNaCols(){return true;}
