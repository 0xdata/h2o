--- conflicted
+++ resolved
@@ -30,13 +30,10 @@
 import java.util.concurrent.atomic.AtomicInteger;
 
 public class GLM2 extends ModelJob {
-<<<<<<< HEAD
   static final int API_WEAVER = 1; // This file has auto-gen'd doc & json fields
   public static DocGen.FieldDoc[] DOC_FIELDS;
   public static final String DOC_GET = "GLM2";
-=======
   public final String _jobName;
->>>>>>> 34d00191
 //  private transient GLM2 [] _subjobs;
 //  private Key _parentjob;
   @API(help = "max-iterations", filter = Default.class, lmin=1, lmax=1000000, json=true)
