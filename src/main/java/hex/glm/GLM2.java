package hex.glm;

import hex.glm.GLMModel.GLMValidationTask;
import hex.glm.GLMParams.CaseMode;
import hex.glm.GLMParams.Family;
import hex.glm.GLMParams.Link;
import hex.glm.GLMTask.GLMIterationTask;
import hex.glm.GLMTask.YMUTask;
import hex.glm.GLMValidation.GLMXValidation;
import hex.glm.LSMSolver.ADMMSolver;

import java.util.ArrayList;
import java.util.concurrent.ExecutionException;

import jsr166y.CountedCompleter;
import water.*;
import water.H2O.H2OCallback;
import water.H2O.H2OCountedCompleter;
import water.H2O.H2OEmptyCompleter;
import water.Job.FrameJob;
import water.fvec.Frame;
import water.fvec.Vec;
import water.util.Utils;

public class GLM2 extends FrameJob{

  @API(help="", required=true, filter=GLMResponseVecSelect.class)
  public Vec vresponse;
  class GLMResponseVecSelect extends VecClassSelect { GLMResponseVecSelect() { super("source"); } }

  @API(help="columns to ignore",required=false,filter=GLMMultiVecSelect.class)
  public int [] ignored_cols = new int []{};
  class GLMMultiVecSelect extends MultiVecSelect { GLMMultiVecSelect() { super("source");} }

  @API(help = "The GLM Model")
  public GLMModel glm_model;

  @API(help = "max-iterations", filter = Default.class, lmin=1, lmax=1000000)
  int max_iter = 50;
  @API(help = "If true, data will be standardized on the fly when computing the model.", filter = Default.class)
  boolean standardize = true;

  @API(help = "validation folds", filter = Default.class, lmin=0, lmax=100)
  int n_folds;

  @API(help = "Family.", filter = Default.class)
  Family family = Family.gaussian;

  private final int _step;
  private final int _offset;
  private final boolean _complement;
  private double [] _beta;
  private GLMModel _oldModel;

//  @API(help = "Link.", filter = Default.class)
  Link link = Link.identity;

  @API(help = "CaseMode", filter = Default.class)
  CaseMode case_mode = CaseMode.none;
  @API(help = "CaseMode", filter = Default.class)
  double case_val = 0;
  @API(help = "Tweedie variance power", filter = Default.class)
  double tweedie_variance_power;
  double tweedie_link_power;
  @API(help = "alpha", filter = Default.class)
  double alpha = 0.5;
  @API(help = "lambda", filter = Default.class)
  double lambda = 0.0;
  @API(help = "beta_eps", filter = Default.class)
  double beta_epsilon = 1e-4;

  public GLM2 setTweedieVarPower(double d){tweedie_variance_power = d; return this;}

  public GLM2() {_step = 1; _offset = 0; _complement = false;}
  public GLM2(String desc, Key dest, Frame src, boolean standardize, Family family, Link link, double alpha, double lambda){
    this(desc, dest, src, standardize, family, link, alpha, lambda, 1,0,false,null);
  }
  public GLM2(String desc, Key dest, Frame src, boolean standardize, Family family, Link link, double alpha, double lambda, int step, int skip, boolean complement, double [] beta) {
    this(desc, dest, src, standardize, family, link, alpha, lambda,step,skip,complement,beta,0);
  }
  public GLM2(String desc, Key dest, Frame src, boolean standardize, Family family, Link link, double alpha, double lambda, int step, int offset, boolean complement, double [] beta,int nfold) {
    description = desc;
    destination_key = dest;
    source = src;
    this.family = family;
    this.link = link;
    this.alpha = alpha;
    this.lambda = lambda;
    this.standardize = standardize;
    _step = step;
    _offset = offset;
    _complement = complement;
    _beta = beta;
    this.n_folds = nfold;
  }
<<<<<<< HEAD

  private long _startTime;
  @Override protected Response serve() {
    link = family.defaultLink;
    _startTime = System.currentTimeMillis();
    fork();
    return GLMProgressPage2.redirect(this, self(),dest());
  }
=======
>>>>>>> 8f2b06f5
  private static double beta_diff(double[] b1, double[] b2) {
    if(b1 == null)return Double.MAX_VALUE;
    double res = Math.abs(b1[0] - b2[0]);
    for( int i = 1; i < b1.length; ++i )
      res = Math.max(res, Math.abs(b1[i] - b2[i]));
    return res;
  }
  @Override public float progress(){
    if(DKV.get(dest()) == null)return 0;
    GLMModel m = DKV.get(dest()).get();
    return (float)m.iteration/(float)max_iter; // TODO, do something smarter here
  }

  private long _startTime;
  @Override protected void exec(){
    link = family.defaultLink;
    _startTime = System.currentTimeMillis();
    GLMModel m = new GLMModel(dest(),source,new GLMParams(family,tweedie_variance_power,link,1-tweedie_variance_power),beta_epsilon,alpha,lambda,System.currentTimeMillis()-_startTime);
    DKV.put(dest(), m);
    try {
      fork(null).get();
    } catch( InterruptedException e ) {
      throw new RuntimeException(e);
    } catch( ExecutionException e ) {
      throw new RuntimeException(e);
    }
  }
  @Override protected Response redirect() {
    return GLMProgressPage2.redirect(this, self(),dest());
  }

  private class Iteration extends H2OCallback<GLMIterationTask> {
    final LSMSolver solver;
    final Frame fr;
    final H2OCountedCompleter fjt;

    public Iteration(LSMSolver solver, Frame fr, H2OCountedCompleter fjt){
      this.solver = solver;
      this.fr = fr;
      this.fjt = fjt;
    }
    @Override public Iteration clone(){return new Iteration(solver,fr,fjt);}

    @Override public void callback(GLMIterationTask glmt) {
      double [] newBeta = MemoryManager.malloc8d(glmt._xy.length);
//      System.out.println(glmt._gram.pprint(glmt._gram.getXX()));
      solver.solve(glmt._gram, glmt._xy, glmt._yy, newBeta);
      boolean done = false;
      if(Utils.hasNaNsOrInfs(newBeta)){
        System.out.println("got NaNs in beta after " + glmt._iter + " iterations");
        System.out.println(glmt._gram.pprint(glmt._gram.getXX()));
        done = true;
        newBeta = glmt._beta == null?newBeta:glmt._beta;
      }
      done = done || family == Family.gaussian || (glmt._iter+1) == max_iter || beta_diff(glmt._beta, newBeta) < beta_epsilon;
      GLMModel res = new GLMModel(dest(),null,glmt._iter+1,fr,glmt,beta_epsilon,alpha,lambda,newBeta,0.5,null,System.currentTimeMillis() - start_time,GLM2.this.case_mode,GLM2.this.case_val);
      if(done){
        // final validation
        GLMValidationTask t = new GLMValidationTask(res,_step,_offset,true);
        t.doAll(fr);
        t._res.finalize_AIC_AUC();
        res.setValidation(t._res);
        DKV.put(dest(),res);
        if(GLM2.this.n_folds < 2){
          remove();
          fjt.tryComplete(); // signal we're done to anyone waiting for the job
        } else
          xvalidate(res, fjt);
      } else {
        glmt._val.finalize_AIC_AUC();
        _oldModel.setValidation(glmt._val);
        DKV.put(dest(),_oldModel);// validation is one iteration behind
        _oldModel = res;
        GLMIterationTask nextIter = new GLMIterationTask(glmt, newBeta);
        nextIter.setCompleter(clone()); // we need to clone here as FJT will set status to done after this method
        nextIter.dfork(fr);
      }
    }
    @Override public boolean onExceptionalCompletion(Throwable ex, CountedCompleter caller){
      ex.printStackTrace();
      GLM2.this.cancel("Got exception '" + ex.getClass() + "', with msg '" + ex.getMessage() + "'");
      fjt.onExceptionalCompletion(ex, caller);
      return true;
    }
  }
<<<<<<< HEAD

  public Future fork(H2OCountedCompleter completer){
    final H2OCountedCompleter fjt = new H2OEmptyCompleter();
    if(completer != null)fjt.setCompleter(completer);
    start(fjt);
    _oldModel = new GLMModel(dest(),source,new GLMParams(family,tweedie_variance_power,link,1-tweedie_variance_power),beta_epsilon,alpha,lambda,System.currentTimeMillis()-_startTime,GLM2.this.case_mode,GLM2.this.case_val);
=======
  public H2OCountedCompleter fork(H2OCountedCompleter completer){
>>>>>>> 8f2b06f5
    tweedie_link_power = 1 - tweedie_variance_power; // TODO
    source.remove(ignored_cols);
    final Vec [] vecs =  source.vecs();
    ArrayList<Integer> constantOrNAs = new ArrayList<Integer>();
    for(int i = 0; i < vecs.length-1; ++i)// put response to the end
      if(vecs[i] == vresponse){
        source.add(source._names[i], source.remove(i));
        break;
      }
    for(int i = 0; i < vecs.length-1; ++i) // remove constant cols and cols with too many NAs
      if(vecs[i].min() == vecs[i].max() || vecs[i].naCnt() > vecs[i].length()*0.2)constantOrNAs.add(i);
    if(!constantOrNAs.isEmpty()){
      int [] cols = new int[constantOrNAs.size()];
      for(int i = 0; i < cols.length; ++i)cols[i] = constantOrNAs.get(i);
      source.remove(cols);
    }
    final Frame fr = GLMTask.adaptFrame(source);
    YMUTask ymut = new YMUTask(new GLMParams(family, tweedie_variance_power, link,tweedie_link_power), standardize, case_mode, case_val, fr.anyVec().length());
    ymut.doAll(fr);
    GLMIterationTask firstIter = new GLMIterationTask(new GLMParams(family, tweedie_variance_power, link,tweedie_link_power),_beta,standardize, 1.0/ymut.nobs(), case_mode, case_val,_step,_offset,_complement);
    firstIter._ymu = ymut.ymu();
    final H2OEmptyCompleter fjt = start(new H2OEmptyCompleter());
    if(completer != null)fjt.setCompleter(completer);
    final LSMSolver solver = new ADMMSolver(lambda, alpha);
    firstIter.setCompleter(new Iteration(solver,fr,fjt));
    firstIter.dfork(fr);
    return fjt;
  }

  private void xvalidate(final GLMModel model, final H2OCountedCompleter cmp){
    final Key [] keys = new Key[n_folds];
    H2OCallback callback = new H2OCallback() {
      @Override public void callback(H2OCountedCompleter t) {
        model.setValidation(new GLMXValidation(model, keys));
        DKV.put(model._selfKey, model);
        GLM2.this.remove();
      }
    };
    callback.addToPendingCount(n_folds-1);
    callback.setCompleter(cmp);
    for(int i = 0; i < n_folds; ++i)
      new GLM2(this.description + "xval " + i, keys[i] = Key.make(), source, standardize, family, link,alpha,lambda, n_folds, i,false,model.norm_beta).fork(callback);
  }
}<|MERGE_RESOLUTION|>--- conflicted
+++ resolved
@@ -10,7 +10,7 @@
 import hex.glm.LSMSolver.ADMMSolver;
 
 import java.util.ArrayList;
-import java.util.concurrent.ExecutionException;
+import java.util.concurrent.Future;
 
 import jsr166y.CountedCompleter;
 import water.*;
@@ -93,17 +93,14 @@
     _beta = beta;
     this.n_folds = nfold;
   }
-<<<<<<< HEAD
 
   private long _startTime;
   @Override protected Response serve() {
     link = family.defaultLink;
     _startTime = System.currentTimeMillis();
-    fork();
+    run(null);
     return GLMProgressPage2.redirect(this, self(),dest());
   }
-=======
->>>>>>> 8f2b06f5
   private static double beta_diff(double[] b1, double[] b2) {
     if(b1 == null)return Double.MAX_VALUE;
     double res = Math.abs(b1[0] - b2[0]);
@@ -117,23 +114,7 @@
     return (float)m.iteration/(float)max_iter; // TODO, do something smarter here
   }
 
-  private long _startTime;
-  @Override protected void exec(){
-    link = family.defaultLink;
-    _startTime = System.currentTimeMillis();
-    GLMModel m = new GLMModel(dest(),source,new GLMParams(family,tweedie_variance_power,link,1-tweedie_variance_power),beta_epsilon,alpha,lambda,System.currentTimeMillis()-_startTime);
-    DKV.put(dest(), m);
-    try {
-      fork(null).get();
-    } catch( InterruptedException e ) {
-      throw new RuntimeException(e);
-    } catch( ExecutionException e ) {
-      throw new RuntimeException(e);
-    }
-  }
-  @Override protected Response redirect() {
-    return GLMProgressPage2.redirect(this, self(),dest());
-  }
+
 
   private class Iteration extends H2OCallback<GLMIterationTask> {
     final LSMSolver solver;
@@ -189,16 +170,12 @@
       return true;
     }
   }
-<<<<<<< HEAD
-
-  public Future fork(H2OCountedCompleter completer){
+
+  public Future run(H2OCountedCompleter completer){
     final H2OCountedCompleter fjt = new H2OEmptyCompleter();
     if(completer != null)fjt.setCompleter(completer);
     start(fjt);
     _oldModel = new GLMModel(dest(),source,new GLMParams(family,tweedie_variance_power,link,1-tweedie_variance_power),beta_epsilon,alpha,lambda,System.currentTimeMillis()-_startTime,GLM2.this.case_mode,GLM2.this.case_val);
-=======
-  public H2OCountedCompleter fork(H2OCountedCompleter completer){
->>>>>>> 8f2b06f5
     tweedie_link_power = 1 - tweedie_variance_power; // TODO
     source.remove(ignored_cols);
     final Vec [] vecs =  source.vecs();
@@ -220,7 +197,6 @@
     ymut.doAll(fr);
     GLMIterationTask firstIter = new GLMIterationTask(new GLMParams(family, tweedie_variance_power, link,tweedie_link_power),_beta,standardize, 1.0/ymut.nobs(), case_mode, case_val,_step,_offset,_complement);
     firstIter._ymu = ymut.ymu();
-    final H2OEmptyCompleter fjt = start(new H2OEmptyCompleter());
     if(completer != null)fjt.setCompleter(completer);
     final LSMSolver solver = new ADMMSolver(lambda, alpha);
     firstIter.setCompleter(new Iteration(solver,fr,fjt));
@@ -240,6 +216,6 @@
     callback.addToPendingCount(n_folds-1);
     callback.setCompleter(cmp);
     for(int i = 0; i < n_folds; ++i)
-      new GLM2(this.description + "xval " + i, keys[i] = Key.make(), source, standardize, family, link,alpha,lambda, n_folds, i,false,model.norm_beta).fork(callback);
+      new GLM2(this.description + "xval " + i, keys[i] = Key.make(), source, standardize, family, link,alpha,lambda, n_folds, i,false,model.norm_beta).run(callback);
   }
 }