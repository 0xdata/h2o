package hex.glm;

import com.google.gson.JsonObject;
import hex.FrameTask.DataInfo;
import hex.GridSearch.GridSearchProgress;
import hex.glm.GLMModel.GLMValidationTask;
import hex.glm.GLMModel.GLMXValidationTask;
import hex.glm.GLMParams.Family;
import hex.glm.GLMParams.Link;
import hex.glm.GLMTask.GLMIterationTask;
import hex.glm.GLMTask.LMAXTask;
import hex.glm.GLMTask.YMUTask;
import hex.glm.LSMSolver.ADMMSolver;
import jsr166y.CountedCompleter;
import water.*;
import water.H2O.H2OCallback;
import water.H2O.H2OCountedCompleter;
import water.Job.ModelJob;
import water.api.DocGen;
import water.fvec.Frame;
import water.util.Log;
import water.util.RString;
import water.util.Utils;

import java.text.DecimalFormat;
import java.util.Arrays;
import java.util.Properties;
import java.util.concurrent.atomic.AtomicInteger;

public class GLM2 extends ModelJob {
  static final int API_WEAVER = 1; // This file has auto-gen'd doc & json fields
  public static DocGen.FieldDoc[] DOC_FIELDS;
  public static final String DOC_GET = "GLM2";
  public final String _jobName;
//  private transient GLM2 [] _subjobs;
//  private Key _parentjob;
  @API(help = "max-iterations", filter = Default.class, lmin=1, lmax=1000000, json=true)
  int max_iter = 100;
  @API(help = "Standardize numeric columns to have zero mean and unit variance.", filter = Default.class, json=true)
  boolean standardize = true;

  @API(help = "validation folds", filter = Default.class, lmin=0, lmax=100, json=true)
  int n_folds;

  @API(help = "Family.", filter = Default.class, json=true)
  Family family = Family.gaussian;

  private DataInfo _dinfo;
  public GLMParams _glm;
  @API(help = "", json=true)
  private double [] _wgiven;
  @API(help = "", json=true)
  private double _proximalPenalty;
  @API(help = "", json=true)
  private double [] _beta;

  @API(help = "", json=true)
  private boolean _runAllLambdas = true;
  private transient boolean _gen_enum; // True if we need to cleanup an enum response column at the end

//  @API(help = "Link.", filter = Default.class)
  @API(help = "", json=true)
  Link link = Link.identity;

  @API(help = "Tweedie variance power", filter = Default.class, json=true)
  double tweedie_variance_power;
  @API(help = "Tweedie link power", json=true)
  double tweedie_link_power;
  @API(help = "distribution of regularization between L1 and L2.", filter = Default.class, json=true)
  double [] alpha = new double[]{0.5};
//  @API(help = "lambda", filter = RSeq2.class)
  @API(help = "lambda max", json=true)
  double lambda_max;
  @API(help = "regularization strength", filter = Default.class, json=true)
  public double [] lambda = new double[]{1e-5};
  @API(help = "beta_eps", filter = Default.class, json=true)
  double beta_epsilon = DEFAULT_BETA_EPS;

  private double ADMM_GRAD_EPS = 1e-2;
  @API(help="use line search (slower speed, possibly greater accuracy)",filter=Default.class)
  boolean line_search;

  int _lambdaIdx = 0;

  private transient double _addedL2;


  public static final double DEFAULT_BETA_EPS = 1e-4;

  private transient double _ymu;
  private transient double _reg;
  private transient int    _iter;
  private transient double _rho;
  private transient GLMModel _model;


  private static class IterationInfo {
    final int _iter;
    final double _objval;
    final GLMIterationTask _glmt;

    public IterationInfo(int i, double obj, GLMIterationTask glmt){
      _iter = i;
      _objval = obj;
      _glmt = glmt;
    }
  }

  private transient IterationInfo _lastResult;

  @Override
  protected JsonObject toJSON() {
    JsonObject jo = super.toJSON();
    if (lambda == null) jo.addProperty("lambda", "automatic"); //better than not printing anything if lambda=null
    return jo;
  }

  @Override public Key defaultDestKey(){
    return null;
  }
  @Override public Key defaultJobKey() {return null;}

  public GLM2() {_jobName = "";}
  public GLM2(String desc, Key jobKey, Key dest, DataInfo dinfo, GLMParams glm, double [] lambda){
    this(desc,jobKey,dest,dinfo,glm,lambda,0.5,0);
  }
  public GLM2(String desc, Key jobKey, Key dest, DataInfo dinfo, GLMParams glm, double [] lambda, double alpha){
    this(desc,jobKey,dest,dinfo,glm,lambda,alpha,0);
  }
  public GLM2(String desc, Key jobKey, Key dest, DataInfo dinfo, GLMParams glm, double [] lambda, double alpha, int nfolds){
    this(desc,jobKey,dest,dinfo,glm,lambda,0.5,nfolds,DEFAULT_BETA_EPS);
  }
  public GLM2(String desc, Key jobKey, Key dest, DataInfo dinfo, GLMParams glm, double [] lambda, double alpha,int nfolds, double betaEpsilon){
    this(desc,jobKey,dest,dinfo,glm,lambda,alpha,nfolds,betaEpsilon,null);
  }
  public GLM2(String desc, Key jobKey, Key dest, DataInfo dinfo, GLMParams glm, double [] lambda, double alpha, int nfolds, double betaEpsilon, Key parentJob){
    this(desc,jobKey,dest,dinfo,glm,lambda,alpha,nfolds,betaEpsilon,parentJob, null,0);
  }
  public GLM2(String desc, Key jobKey, Key dest, DataInfo dinfo, GLMParams glm, double [] lambda, double alpha, int nfolds, double betaEpsilon, Key parentJob, double [] beta, double proximalPenalty) {
    assert beta == null || beta.length == (dinfo.fullN()+1):"unexpected size of beta, got length " + beta.length + ", expected " + dinfo.fullN();
    job_key = jobKey;
    description = desc;
    destination_key = dest;
    beta_epsilon = betaEpsilon;
    _beta = beta;
    _dinfo = dinfo;
    _glm = glm;
    this.lambda = lambda;
    _beta = beta;
    if((_proximalPenalty = proximalPenalty) != 0)
      _wgiven = beta;
    this.alpha= new double[]{alpha};
    n_folds = nfolds;
    source = dinfo._adaptedFrame;
    response = dinfo._adaptedFrame.lastVec();
    _jobName = dest.toString() + ((nfolds > 1)?("[" + dinfo._foldId + "]"):"");
  }

  static String arrayToString (double[] arr) {
    if (arr == null) {
      return "(null)";
    }

    StringBuffer sb = new StringBuffer();
    for (int i = 0; i < arr.length; i++) {
      if (i > 0) {
        sb.append(", ");
      }
      sb.append(arr[i]);
    }
    return sb.toString();
  }

  /** Return the query link to this page */
  public static String link(Key k, String content) {
    RString rs = new RString("<a href='GLM2.query?source=%$key'>%content</a>");
    rs.replace("key", k.toString());
    rs.replace("content", content);
    return rs.toString();
  }

  public static Job gridSearch(Key jobKey, Key destinationKey, DataInfo dinfo, GLMParams glm, double [] lambda, double [] alpha, int nfolds){
    return gridSearch(jobKey, destinationKey, dinfo, glm, lambda, alpha,nfolds,DEFAULT_BETA_EPS);
  }
  public static Job gridSearch(Key jobKey, Key destinationKey, DataInfo dinfo, GLMParams glm, double [] lambda, double [] alpha, int nfolds, double betaEpsilon){
    return new GLMGridSearch(4, jobKey, destinationKey,dinfo,glm,lambda,alpha, nfolds,betaEpsilon).fork();
  }

  protected void complete(){
    if(_addedL2 > 0){
      String warn = "Added L2 penalty (rho = " + _addedL2 + ")  due to non-spd matrix. ";
      if(_model.warnings == null || _model.warnings.length == 0)
        _model.warnings = new String[]{warn};
      else {
        _model.warnings = Arrays.copyOf(_model.warnings,_model.warnings.length+1);
        _model.warnings[_model.warnings.length-1] = warn;
      }
      _model.update(self());
    }
    _model.unlock(self());
    if( _dinfo._nfolds == 0 ) remove(); // Remove/complete job only for top-level, not xval GLM2s
    if(_fjtask != null)_fjtask.tryComplete();
  }

  @Override public void cancel(Throwable ex){
    if( _model != null ) _model.unlock(self());
    if(ex instanceof JobCancelledException){
      if(!isCancelledOrCrashed())cancel();
    } else super.cancel(ex);
  }

  @Override public void init(){
    super.init();
    Frame fr = DataInfo.prepareFrame(source, response, ignored_cols, family==Family.binomial, true,true);
    _dinfo = new DataInfo(fr, 1, standardize);
  }
  @Override protected Response serve() {
    init();
    link = family.defaultLink;// TODO
    tweedie_link_power = 1 - tweedie_variance_power;// TODO
    _glm = new GLMParams(family, tweedie_variance_power, link, tweedie_link_power);
    if(alpha.length > 1) { // grid search
      if(destination_key == null)destination_key = Key.make("GLMGridModel_"+Key.make());
      if(job_key == null)job_key = Key.make("GLMGridJob_"+Key.make());
      Job j = gridSearch(self(),destination_key, _dinfo, _glm, lambda, alpha,n_folds);
      return GLMGridView.redirect(this,j.dest());
    } else {
      if(destination_key == null)destination_key = Key.make("GLMModel_"+Key.make());
      if(job_key == null)job_key = Key.make("GLM2Job_"+Key.make());
      fork();
      return GLMProgress.redirect(this,job_key, dest());
    }
  }
  private static double beta_diff(double[] b1, double[] b2) {
    if(b1 == null)return Double.MAX_VALUE;
    double res = Math.abs(b1[0] - b2[0]);
    for( int i = 1; i < b1.length; ++i )
      res = Math.max(res, Math.abs(b1[i] - b2[i]));
    return res;
  }
  @Override public float progress(){
    if(DKV.get(dest()) == null)return 0;
    GLMModel m = DKV.get(dest()).get();
    float progress =  (float)m.iteration()/(float)max_iter; // TODO, do something smarter here
    return progress;
  }

  protected double l2norm(double[] beta){
    double l2 = 0;
    for(int i = 0; i < beta.length; ++i)
      l2 += beta[i]*beta[i];
    return l2;
  }
  protected double l1norm(double[] beta){
    double l2 = 0;
    for(int i = 0; i < beta.length; ++i)
      l2 += Math.abs(beta[i]);
    return l2;
  }

  protected boolean needLineSearch(double [] beta,double objval, double step){
    if(Double.isNaN(objval))return true; // needed for gamma (and possibly others...)
    // line search
    double f_hat = 0;
    double l2 = 0;
    for(int i = 0; i < beta.length; ++i){
      double diff = beta[i] - _lastResult._glmt._beta[i];
      f_hat += _lastResult._glmt._grad[i]*diff;
      l2 += diff*diff;
    }
    f_hat = _lastResult._objval + f_hat +  0.001*l2/step;
    return objval > f_hat;
  }
  private class LineSearchIteration extends H2OCallback<GLMTask.GLMLineSearchTask> {
    @Override public void callback(final GLMTask.GLMLineSearchTask glmt) {
      Log.info("GLM invoking line search");
      double step = 0.5;
      for(int i = 0; i < glmt._objvals.length; ++i){
        if(!needLineSearch(glmt._betas[i],glmt._objvals[i],step)){
          Log.info("GLM line search: found admissible step=" + step);
          if(step < 1e-2) // too small a step, increase precision of the solver
            ADMM_GRAD_EPS = 1e-8;
          _lastResult = null; // set last result to null so that the Iteration will not attempt to verify whether or not it should do the line search.
          new GLMIterationTask(GLM2.this,_dinfo,_glm,true,true,true,glmt._betas[i],_ymu,_reg,new Iteration()).asyncExec(_dinfo._adaptedFrame);
          return;
        }
        step *= 0.5;
      } // no line step works, forcibly converge
      // first try to increase precision of our solver
      if(ADMM_GRAD_EPS > 1e-8) {
        ADMM_GRAD_EPS = 1e-8;
        new GLMIterationTask(GLM2.this,_dinfo,_glm,true,true,true,_lastResult._glmt._beta,_ymu,_reg,new Iteration()).asyncExec(_dinfo._adaptedFrame);
      }
      Log.info("GLM: line search failed to find feasible step. Forcibly converged.");
      nextLambda(_lastResult._glmt);
    }
    @Override public boolean onExceptionalCompletion(Throwable ex, CountedCompleter caller){
      GLM2.this.cancel(ex);
      return true;
    }
  }
  public void nextLambda(final GLMIterationTask glmt){
    System.out.println("computing validation at t = " + (System.currentTimeMillis() - start));
    // We're done with this lambda, launch validation
    H2OCallback fin = new H2OCallback<GLMValidationTask>() {
      @Override public void callback(GLMValidationTask tsk) {
        System.out.println("validation computed at t = " + (System.currentTimeMillis() - start));
        boolean improved = _model.setAndTestValidation(_lambdaIdx,tsk._res);
        _model.clone().update(self());
        if((improved || _runAllLambdas) && _lambdaIdx < (lambda.length-1) ){ // continue with next lambda value?
          glmt._val = null;
          ++_lambdaIdx;
          new Iteration().callback(glmt);
        } else    // nope, we're done
          GLM2.this.complete(); // signal we're done to anyone waiting for the job
      }
      @Override public boolean onExceptionalCompletion(Throwable ex, CountedCompleter cc){
        GLM2.this.cancel(ex);
        return true;
      }
    };
    if(GLM2.this.n_folds >= 2) xvalidate(_model.clone(), _lambdaIdx, fin);
    else  new GLMValidationTask(_model.clone(),_lambdaIdx,fin).asyncExec(_dinfo._adaptedFrame);
  }
  private class Iteration extends H2OCallback<GLMIterationTask> {
    @Override public void callback(final GLMIterationTask glmt) {
      if( !isRunning(self()) )  throw new JobCancelledException();
      boolean converged = false;
      if(glmt._val != null){
        glmt._val.finalize_AIC_AUC();
        _model.setAndTestValidation(_lambdaIdx,glmt._val);//.store();
        _model.clone().update(self());
        lastValidation = System.currentTimeMillis();
      }
      if(glmt._beta != null && line_search && _glm.family != Family.tweedie){
        converged = true;
        double l1pen = alpha[0]*lambda[_lambdaIdx]*glmt._n;
        double l2pen = (1-alpha[0])*lambda[_lambdaIdx]*glmt._n;
        final double eps = 1e-2;
        if(line_search && glmt._val != null){
          for(int i = 0; i < glmt._grad.length-1; ++i) {// add l2 reg. term to the gradient
            glmt._grad[i] += l2pen*glmt._beta[i];
            if(glmt._beta[i] < 0)
              converged &= Math.abs(glmt._grad[i] - l1pen) < eps;
            else if(glmt._beta[i] > 0)
              converged &= Math.abs(glmt._grad[i] + l1pen) < eps;
            else
              converged &= LSMSolver.shrinkage(glmt._grad[i],l1pen+eps) == 0;
          }
          if(converged) Log.info("GLM converged by reaching 0 gradient/subgradient.");
          double objval = glmt._val.residual_deviance + 0.5*l2pen*l2norm(glmt._beta);
          if(!converged && _lastResult != null && needLineSearch(glmt._beta,objval,1)){
            new GLMTask.GLMLineSearchTask(GLM2.this,_dinfo,_glm,_lastResult._glmt._beta,glmt._beta,1e-8, new LineSearchIteration()).asyncExec(_dinfo._adaptedFrame);
            return;
          }
          _lastResult = new IterationInfo(GLM2.this._iter-1, objval, glmt);
        }
      }
      double [] newBeta = glmt._beta != null?glmt._beta.clone():MemoryManager.malloc8d(glmt._xy.length);
      double [] newBetaDeNorm = null;
      ADMMSolver slvr = new ADMMSolver(lambda[_lambdaIdx],alpha[0], ADMM_GRAD_EPS, _addedL2);
      slvr.solve(glmt._gram,glmt._xy,glmt._yy,newBeta);
      _addedL2 = slvr._addedL2;
      if(Utils.hasNaNsOrInfs(newBeta)){
        Log.info("GLM forcibly converged by getting NaNs and/or Infs in beta");
      } else {
        if(_dinfo._standardize) {
          newBetaDeNorm = newBeta.clone();
          double norm = 0.0;        // Reverse any normalization on the intercept
          // denormalize only the numeric coefs (categoricals are not normalized)
          final int numoff = newBeta.length - _dinfo._nums - 1;
          for( int i=numoff; i< newBeta.length-1; i++ ) {
            double b = newBetaDeNorm[i]*_dinfo._normMul[i-numoff];
            norm += b*_dinfo._normSub[i-numoff]; // Also accumulate the intercept adjustment
            newBetaDeNorm[i] = b;
          }
          newBetaDeNorm[newBetaDeNorm.length-1] -= norm;
        }
        _model.setLambdaSubmodel(_lambdaIdx,newBetaDeNorm == null?newBeta:newBetaDeNorm, newBetaDeNorm==null?null:newBeta, _iter);
        if(beta_diff(glmt._beta,newBeta) < beta_epsilon){
          Log.info("GLM converged by reaching fixed-point.");
          converged = true;
        }
        if(!converged && _glm.family != Family.gaussian && _iter < max_iter){
          ++_iter;
          boolean validate = line_search || (System.currentTimeMillis() - lastValidation) > 8e3;
          new GLMIterationTask(GLM2.this,_dinfo,glmt._glm, true, validate,line_search,newBeta,_ymu,_reg,new Iteration()).asyncExec(_dinfo._adaptedFrame);
          return;
        }
      }
      // done with this lambda
      nextLambda(glmt);
    }
    @Override public boolean onExceptionalCompletion(Throwable ex, CountedCompleter caller){
      GLM2.this.cancel(ex);
      return true;
    }
  }

  @Override
  public GLM2 fork(){
    start(new H2O.H2OEmptyCompleter());

    run();
    return this;
  }
  // start inside of parent job
  public void run(final H2OCountedCompleter fjt){
    assert GLM2.this._fjtask == null;
    GLM2.this._fjtask = fjt;
    run();
  }
  public long start = 0;
  private long lastValidation = 0;
  public void run(){
    logStart();
    assert alpha.length == 1;
    start = System.currentTimeMillis();
    if(lambda == null){ // run as GLMNet - regularization path over several lmabdas staring at lambda-max
      new YMUTask(this, _dinfo, new H2OCallback<YMUTask>() {
        @Override public void callback(final YMUTask ymut){
          System.out.println("LMAX task called after " + (System.currentTimeMillis()-start) + "ms");
          if(ymut._ymin == ymut._ymax){
            String msg = "Attempting to run GLM on column with constant value = " + ymut._ymin;
            GLM2.this.cancel(msg);
            GLM2.this._fjtask.completeExceptionally(new JobCancelledException(msg));
          }
          new LMAXTask(GLM2.this, _dinfo, _glm, ymut.ymu(),alpha[0],new H2OCallback<LMAXTask>(){
            @Override public void callback(LMAXTask t){
              final double lmax = lambda_max = t.lmax();
              String [] warns = null;
              if(lambda == null){
                lambda = new double[]{lmax,lmax*0.9,lmax*0.75,lmax*0.66,lmax*0.5,lmax*0.33,lmax*0.25,lmax*1e-1,lmax*1e-2,lmax*1e-3,lmax*1e-4,lmax*1e-5,lmax*1e-6,lmax*1e-7,lmax*1e-8}; // todo - make it a sequence of 100 lamdbas
                _runAllLambdas = false;
              } else if(alpha[0] > 0) { // make sure we start with lambda max (and discard all lambda > lambda max)
                int i = 0; while(i < lambda.length && lambda[i] > lmax)++i;
                if(i != 0) {
                  Log.info("GLM: removing " + i + " lambdas > lambda_max: " + Arrays.toString(Arrays.copyOf(lambda,i)));
                  warns = i == lambda.length?new String[] {"Removed " + i + " lambdas > lambda_max","No lambdas < lambda_max, returning null model."}:new String[] {"Removed " + i + " lambdas > lambda_max"};
                }
                lambda = i == lambda.length?new double [] {lambda_max}:Arrays.copyOfRange(lambda, i, lambda.length);
              }
              _model = new GLMModel(self(),dest(),_dinfo, _glm,beta_epsilon,alpha[0],lambda_max,lambda,ymut.ymu());
              _model.warnings = warns;
              _model.clone().delete_and_lock(self());
              if(lambda[0] == lambda_max && alpha[0] > 0){ // fill-in trivial solution for lambda max
                _beta = MemoryManager.malloc8d(_dinfo.fullN()+1);
                _beta[_beta.length-1] = _glm.link(ymut.ymu());
                _model.setLambdaSubmodel(0,_beta,_beta,0);
                if(t._val != null){
                  lastValidation = System.currentTimeMillis();
                  t._val.finalize_AIC_AUC();
                  _model.setAndTestValidation(0,t._val);
                }

                _lambdaIdx = 1;
              }
              if(_lambdaIdx == lambda.length) // ran only with one lambda > lambda_max => return null model
                GLM2.this.complete(); // signal we're done to anyone waiting for the job
              else {
                ++_iter;
                Log.info("GLM2: staring GLM after " + (System.currentTimeMillis()-start) + "ms of preprocessing (mean/lmax computation)");
                new GLMIterationTask(GLM2.this,_dinfo,_glm,true,false,false,null,_ymu = ymut.ymu(),_reg = 1.0/ymut.nobs(), new Iteration()).asyncExec(_dinfo._adaptedFrame);
              }
<<<<<<< HEAD
=======
              lambda = i == lambda.length?new double [] {lambda_max}:Arrays.copyOfRange(lambda, i, lambda.length);
            }
            _model = new GLMModel(GLM2.this, self(),dest(),_dinfo, _glm,beta_epsilon,alpha[0],lambda_max,lambda,ymut.ymu());
            _model.warnings = warns;
            _model.clone().delete_and_lock(self());
            if(lambda[0] == lambda_max && alpha[0] > 0){ // fill-in trivial solution for lambda max
              _beta = MemoryManager.malloc8d(_dinfo.fullN()+1);
              _beta[_beta.length-1] = _glm.link(ymut.ymu());
              _model.setLambdaSubmodel(0,_beta,_beta,0);
              t._val.finalize_AIC_AUC();
              _model.setAndTestValidation(0,t._val);
              _lambdaIdx = 1;
>>>>>>> 194d3af3
            }
            @Override public boolean onExceptionalCompletion(Throwable ex, CountedCompleter cc){
              GLM2.this.cancel(ex);
              return true;
            }
          }).asyncExec(_dinfo._adaptedFrame);
        }
        @Override public boolean onExceptionalCompletion(Throwable ex, CountedCompleter cc){
          GLM2.this.cancel(ex);
          return true;
        }
      }).asyncExec(_dinfo._adaptedFrame);
    } else {
      Log.info("GLM2: staring GLM after " + (System.currentTimeMillis()-start) + "ms of preprocessing (mean/lmax computation)");
      double ymu = _dinfo._adaptedFrame.lastVec().mean();
      _model = new GLMModel(self(),dest(),_dinfo, _glm,beta_epsilon,alpha[0],lambda_max,lambda,ymu);
      _model.warnings = new String[0];
      _model.clone().delete_and_lock(self());
      new GLMIterationTask(GLM2.this,_dinfo,_glm,true,false,false,null,_ymu = ymu,_reg = 1.0/_dinfo._adaptedFrame.numRows(), new Iteration()).asyncExec(_dinfo._adaptedFrame);
    }
  }

  private void xvalidate(final GLMModel model, int lambdaIxd,final H2OCountedCompleter cmp){
    final Key [] keys = new Key[n_folds];
    H2OCallback callback = new H2OCallback() {
      @Override public void callback(H2OCountedCompleter t) {
        try{
          GLMModel [] models = new GLMModel[keys.length];
          // we got the xval models, now compute their validations...
          for(int i = 0; i < models.length; ++i)models[i] = DKV.get(keys[i]).get();
          new GLMXValidationTask(model,_lambdaIdx,models, cmp).asyncExec(_dinfo._adaptedFrame);
        }catch(Throwable ex){cmp.completeExceptionally(ex);}
      }
      @Override public boolean onExceptionalCompletion(Throwable ex, CountedCompleter caller){
        cmp.completeExceptionally(ex);
        return true;
      }
    };
    callback.addToPendingCount(n_folds-1);
    double proximal_penalty = 0;
    for(int i = 0; i < n_folds; ++i)
      new GLM2(this.description + "xval " + i, self(), keys[i] = Key.make(destination_key + "_" + _lambdaIdx + "_xval" + i), _dinfo.getFold(i, n_folds),_glm,new double[]{lambda[_lambdaIdx]},model.alpha,0, model.beta_eps,self(),model.norm_beta(lambdaIxd),proximal_penalty).
      run(callback);
  }

  // Expand grid search related argument sets
  @Override protected NanoHTTPD.Response serveGrid(NanoHTTPD server, Properties parms, RequestType type) {
    return superServeGrid(server, parms, type);
  }

  public static final DecimalFormat AUC_DFORMAT = new DecimalFormat("#.###");

  public static final String aucStr(double auc){
    return AUC_DFORMAT.format(Math.round(1000*auc)*0.001);
  }
  public static final DecimalFormat AIC_DFORMAT = new DecimalFormat("###.###");

  public static final String aicStr(double aic){
    return AUC_DFORMAT.format(Math.round(1000*aic)*0.001);
  }
  public static final DecimalFormat DEV_EXPLAINED_DFORMAT = new DecimalFormat("#.###");
  public static final String devExplainedStr(double dev){
    return AUC_DFORMAT.format(Math.round(1000*dev)*0.001);
  }


  public static class GLMGrid extends Iced {
    static final int API_WEAVER = 1; // This file has auto-gen'd doc & json fields
    static public DocGen.FieldDoc[] DOC_FIELDS; // Initialized from Auto-Gen code.

    final Key _jobKey;

    final long _startTime;
    @API(help="mean of response in the training dataset")
    final Key [] destination_keys;
    final double [] _alphas;

//    final Comparator<GLMModel> _cmp;

//    public GLMGrid (Key [] keys, double [] alphas){
//      this(keys,alphas,null);
//    }
    public GLMGrid (Key jobKey, GLM2 [] jobs){
      _jobKey = jobKey;
      _alphas = new double [jobs.length];
      destination_keys = new Key[jobs.length];
      for(int i = 0; i < jobs.length; ++i){
        destination_keys[i] = jobs[i].destination_key;
        _alphas[i] = jobs[i].alpha[0];
      }
      _startTime = System.currentTimeMillis();
    }
  }
  public static class GLMGridSearch extends Job {
    public final int _maxParallelism;
    transient private AtomicInteger _idx;

    public final GLM2 [] _jobs;
    public GLMGridSearch(int maxP, Key jobKey, Key dstKey, DataInfo dinfo, GLMParams glm, double [] lambdas, double [] alphas, int nfolds, double betaEpsilon){
      super(jobKey, dstKey);
      description = "GLM Grid with params " + glm.toString() + "on data " + dinfo.toString() ;
      _maxParallelism = maxP;
      _jobs = new GLM2[alphas.length];
      _idx = new AtomicInteger(_maxParallelism);
      for(int i = 0; i < _jobs.length; ++i) _jobs[i] = new GLM2("GLM grid(" + i + ")",self(),Key.make(dstKey.toString() + "_" + i),dinfo,glm,lambdas,alphas[i], nfolds, betaEpsilon,self());
    }

    @Override public float progress(){
      float sum = 0f;
      for(GLM2 g:_jobs)sum += g.progress();
      return sum/_jobs.length;
    }
    @Override
    public Job fork(){
      DKV.put(destination_key, new GLMGrid(self(),_jobs));
      assert _maxParallelism >= 1;
      final H2OCountedCompleter fjt = new H2O.H2OEmptyCompleter();
      fjt.setPendingCount(_jobs.length-1);
      start(fjt);
      for(int i = 0; i < Math.min(_jobs.length,_maxParallelism); ++i){
        _jobs[i].run(new H2OCallback(fjt) {
          @Override public void callback(H2OCountedCompleter t) {
            int nextJob = _idx.getAndIncrement();
            if(nextJob <  _jobs.length){
              _jobs[nextJob].run(clone());
            }
          }
        });
      }
      return this;
    }

    @Override public Response redirect() {
      String n = GridSearchProgress.class.getSimpleName();
      return Response.redirect( this, n, "job_key", job_key, "destination_key", destination_key);
    }
  }
  public boolean isDone(){return DKV.get(self()) == null;}
}<|MERGE_RESOLUTION|>--- conflicted
+++ resolved
@@ -440,7 +440,7 @@
                 }
                 lambda = i == lambda.length?new double [] {lambda_max}:Arrays.copyOfRange(lambda, i, lambda.length);
               }
-              _model = new GLMModel(self(),dest(),_dinfo, _glm,beta_epsilon,alpha[0],lambda_max,lambda,ymut.ymu());
+              _model = new GLMModel(GLM2.this,dest(),_dinfo, _glm,beta_epsilon,alpha[0],lambda_max,lambda,ymut.ymu());
               _model.warnings = warns;
               _model.clone().delete_and_lock(self());
               if(lambda[0] == lambda_max && alpha[0] > 0){ // fill-in trivial solution for lambda max
@@ -462,21 +462,6 @@
                 Log.info("GLM2: staring GLM after " + (System.currentTimeMillis()-start) + "ms of preprocessing (mean/lmax computation)");
                 new GLMIterationTask(GLM2.this,_dinfo,_glm,true,false,false,null,_ymu = ymut.ymu(),_reg = 1.0/ymut.nobs(), new Iteration()).asyncExec(_dinfo._adaptedFrame);
               }
-<<<<<<< HEAD
-=======
-              lambda = i == lambda.length?new double [] {lambda_max}:Arrays.copyOfRange(lambda, i, lambda.length);
-            }
-            _model = new GLMModel(GLM2.this, self(),dest(),_dinfo, _glm,beta_epsilon,alpha[0],lambda_max,lambda,ymut.ymu());
-            _model.warnings = warns;
-            _model.clone().delete_and_lock(self());
-            if(lambda[0] == lambda_max && alpha[0] > 0){ // fill-in trivial solution for lambda max
-              _beta = MemoryManager.malloc8d(_dinfo.fullN()+1);
-              _beta[_beta.length-1] = _glm.link(ymut.ymu());
-              _model.setLambdaSubmodel(0,_beta,_beta,0);
-              t._val.finalize_AIC_AUC();
-              _model.setAndTestValidation(0,t._val);
-              _lambdaIdx = 1;
->>>>>>> 194d3af3
             }
             @Override public boolean onExceptionalCompletion(Throwable ex, CountedCompleter cc){
               GLM2.this.cancel(ex);
@@ -492,7 +477,7 @@
     } else {
       Log.info("GLM2: staring GLM after " + (System.currentTimeMillis()-start) + "ms of preprocessing (mean/lmax computation)");
       double ymu = _dinfo._adaptedFrame.lastVec().mean();
-      _model = new GLMModel(self(),dest(),_dinfo, _glm,beta_epsilon,alpha[0],lambda_max,lambda,ymu);
+      _model = new GLMModel(GLM2.this,dest(),_dinfo, _glm,beta_epsilon,alpha[0],lambda_max,lambda,ymu);
       _model.warnings = new String[0];
       _model.clone().delete_and_lock(self());
       new GLMIterationTask(GLM2.this,_dinfo,_glm,true,false,false,null,_ymu = ymu,_reg = 1.0/_dinfo._adaptedFrame.numRows(), new Iteration()).asyncExec(_dinfo._adaptedFrame);
