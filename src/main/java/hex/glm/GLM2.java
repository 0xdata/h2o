--- conflicted
+++ resolved
@@ -92,19 +92,6 @@
     _beta = beta;
     this.n_folds = nfold;
   }
-<<<<<<< HEAD
-=======
-
-  private long _startTime;
-  @Override protected Response serve() {
-    link = family.defaultLink;
-    _startTime = System.currentTimeMillis();
-    GLMModel m = new GLMModel(dest(),source,new GLMParams(family,tweedie_variance_power,link,1-tweedie_variance_power),beta_epsilon,alpha,lambda,System.currentTimeMillis()-_startTime);
-    DKV.put(dest(), m);
-    fork();
-    return GLMProgressPage2.redirect(this, self(),dest());
-  }
->>>>>>> 08a0a2f3
   private static double beta_diff(double[] b1, double[] b2) {
     if(b1 == null)return Double.MAX_VALUE;
     double res = Math.abs(b1[0] - b2[0]);
@@ -189,15 +176,7 @@
       return true;
     }
   }
-<<<<<<< HEAD
   public H2OCountedCompleter fork(H2OCountedCompleter completer){
-=======
-
-  public Future fork(H2OCountedCompleter completer){
-    final H2OCountedCompleter fjt = new H2OEmptyCompleter();
-    if(completer != null)fjt.setCompleter(completer);
-    start(fjt);
->>>>>>> 08a0a2f3
     tweedie_link_power = 1 - tweedie_variance_power; // TODO
     source.remove(ignored_cols);
     final Vec [] vecs =  source.vecs();
