package hex.glm;

import hex.glm.GLMModel.Submodel;
import hex.glm.GLMParams.Family;
import hex.glm.GLMValidation.GLMXValidation;
import water.*;
import water.api.*;
import water.util.RString;
import water.util.UIUtils;

import java.text.DecimalFormat;

public class GLMModelView extends Request2 {
  public GLMModelView(){}
  public GLMModelView(GLMModel m){glm_model = m;}

  static final int API_WEAVER = 1; // This file has auto-gen'd doc & json fields
  static public DocGen.FieldDoc[] DOC_FIELDS; // Initialized from Auto-Gen code.

  @API(help="GLM Model Key", required=true, filter=GLMModelKeyFilter.class)
  Key _modelKey;

  @API(help="Lambda value which should be displayed as main model", required=false, filter=Default.class)
  double lambda = Double.NaN;

  class GLMModelKeyFilter extends H2OKey { public GLMModelKeyFilter() { super("",true); } }

  @API(help="GLM Model")
  GLMModel glm_model;

  @API(help="job key",required=false, filter=Default.class)
  Key job_key;

  public static String link(String txt, Key model) {return link(txt,model,Double.NaN);}
  public static String link(String txt, Key model, double lambda) {
    return "<a href='GLMModelView.html?_modelKey=" + model + "&lambda_value=" + lambda + "'>" + txt + "</a>";
  }
  public static Response redirect(Request req, Key modelKey) {
    return Response.redirect(req, "/2/GLMModelView", "_modelKey", modelKey);
  }
  public static Response redirect(Request req, Key modelKey, Key job_key) {
    return Response.redirect(req, "/2/GLMModelView", "_modelKey", modelKey,"job_key",job_key);
  }
  @Override public boolean toHTML(StringBuilder sb){
//      if(title != null && !title.isEmpty())DocGen.HTML.title(sb,title);
    if(glm_model == null){
      sb.append("No model yet...");
      return true;
    }
    glm_model.get_params().makeJsonBox(sb);
    DocGen.HTML.paragraph(sb,"Model Key: "+glm_model._key);
    if(glm_model.submodels != null) {
      DocGen.HTML.paragraph(sb,water.api.Predict.link(glm_model._key,"Predict!"));
      DocGen.HTML.paragraph(sb,UIUtils.qlink(SaveModel.class, "model", glm_model._key, "Save model"));
    }
    String succ = (glm_model.warnings == null || glm_model.warnings.length == 0)?"alert-success":"alert-warning";
    sb.append("<div class='alert " + succ + "'>");
    pprintTime(sb.append(glm_model.iteration() + " iterations computed in "),glm_model.run_time);
    if(glm_model.warnings != null && glm_model.warnings.length > 0){
      sb.append("<ul>");
      for(String w:glm_model.warnings)sb.append("<li><b>Warning:</b>" + w + "</li>");
      sb.append("</ul>");
    }
    sb.append("</div>");
    if(!Double.isNaN(lambda) && lambda != glm_model.submodels[glm_model.best_lambda_idx].lambda_value){ // show button to permanently set lambda_value to this value
      sb.append("<div class='alert alert-warning'>\n");
      sb.append(GLMModelUpdate.link("Set lambda_value to current value!",_modelKey,lambda) + "\n");
      sb.append("</div>");
    }
    sb.append("<h4>Parameters</h4>");
    parm(sb,"family",glm_model.glm.family);
    parm(sb,"link",glm_model.glm.link);
    parm(sb,"&epsilon;<sub>&beta;</sub>",glm_model.beta_eps);
    parm(sb,"&alpha;",glm_model.alpha);
    if(!Double.isNaN(glm_model.lambda_max))
      parm(sb,"&lambda_value;<sub>max</sub>",DFORMAT2.format(glm_model.lambda_max));
    parm(sb,"&lambda_value;",DFORMAT2.format(lambda));

    if(glm_model.submodels.length > 1){
      sb.append("\n<table class='table table-bordered table-condensed'>\n");
      StringBuilder firstRow = new StringBuilder("\t<tr><th>&lambda_value;</th>\n");
      StringBuilder secondRow = new StringBuilder("\t<tr><th>nonzeros</th>\n");
      StringBuilder thirdRow = new StringBuilder("\t<tr><th>Deviance Explained</th>\n");
      StringBuilder fourthRow = new StringBuilder("\t<tr><th>" + (glm_model.glm.family == Family.binomial?"AUC":"AIC") + "</th>\n");
      for(int i = 0; i < glm_model.submodels.length; ++i){
        final Submodel sm = glm_model.submodels[i];
        if(sm.validation == null)break;
        if (glm_model.submodels[i].lambda_value == lambda)
          firstRow.append("\t\t<td><b>" + DFORMAT2.format(glm_model.submodels[i].lambda_value) + "</b></td>\n");
        else
          firstRow.append("\t\t<td>" + link(DFORMAT2.format(glm_model.submodels[i].lambda_value), glm_model._key, glm_model.submodels[i].lambda_value) + "</td>\n");
        secondRow.append("\t\t<td>" + (sm.rank - 1) + "</td>\n");
        if(sm.xvalidation != null){
          thirdRow.append("\t\t<td>"  + DFORMAT.format(1 - sm.xvalidation.residual_deviance / sm.validation.null_deviance) + "<sub>x</sub>(" + DFORMAT.format(1 - sm.validation.residual_deviance / sm.validation.null_deviance) + ")" + "</td>\n");
          fourthRow.append("\t\t<td>" + DFORMAT.format(glm_model.glm.family == Family.binomial ? sm.xvalidation.auc : sm.xvalidation.aic) + "<sub>x</sub>("+ DFORMAT.format(glm_model.glm.family == Family.binomial ? sm.validation.auc : sm.validation.aic) + ")</td>\n");
        } else {
          thirdRow.append("\t\t<td>" + DFORMAT.format(1 - sm.validation.residual_deviance / sm.validation.null_deviance) + "</td>\n");
          fourthRow.append("\t\t<td>" + DFORMAT.format(glm_model.glm.family == Family.binomial ? sm.validation.auc : sm.validation.aic) + "</td>\n");
        }
      }
      sb.append(firstRow.append("\t</tr>\n"));
      sb.append(secondRow.append("\t</tr>\n"));
      sb.append(thirdRow.append("\t</tr>\n"));
      sb.append(fourthRow.append("\t</tr>\n"));
      sb.append("</table>\n");
    }
    Submodel sm = glm_model.submodels[glm_model.best_lambda_idx];
    if(!Double.isNaN(lambda) && glm_model.submodels[glm_model.best_lambda_idx].lambda_value != lambda){
      int ii = 0;
      sm = glm_model.submodels[0];
      while(glm_model.submodels[ii].lambda_value != lambda && ++ii < glm_model.submodels.length)
        sm = glm_model.submodels[ii];
      if(ii == glm_model.submodels.length)throw new IllegalArgumentException("Unexpected value of lambda_value '" + lambda + "'");
    }
    if(glm_model.beta() != null)
      coefs2html(sm,sb);
<<<<<<< HEAD
    if(sm.xvalidation != null)
      val2HTML(sm,sm.xvalidation,sb);
    else if(sm.validation != null)
      val2HTML(sm,sm.validation, sb);
=======
    GLMValidation val = sm.validation;
    if(val != null)val2HTML(sm,val, sb);

    // Variable importance
    if (glm_model.varimp() != null) {
      glm_model.varimp().toHTML(glm_model, sb);
    }

>>>>>>> 3858f782
    return true;
  }


  public void val2HTML(Submodel sm,GLMValidation val, StringBuilder sb) {
    String title = (val instanceof GLMXValidation)?"Cross Validation":"Validation";
    sb.append("<h4>" + title + "</h4>");
    sb.append("<table class='table table-striped table-bordered table-condensed'>");
    final long null_dof = val.nobs-1, res_dof = Math.max(0,val.nobs-sm.rank);
    sb.append("<tr><th>Degrees of freedom:</th><td>" + null_dof + " total (i.e. Null); " + res_dof + " Residual</td></tr>");
    sb.append("<tr><th>Null Deviance</th><td>" + val.null_deviance + "</td></tr>");
    sb.append("<tr><th>Residual Deviance</th><td>" + val.residual_deviance + "</td></tr>");
    sb.append("<tr><th>AIC</th><td>" + val.aic() + "</td></tr>");
    if(glm_model.glm.family == Family.binomial)sb.append("<tr><th>AUC</th><td>" + DFORMAT.format(val.auc()) + "</td></tr>");
    sb.append("</table>");
    if(glm_model.glm.family == Family.binomial)new AUC(val._cms,val.thresholds,glm_model._domains[glm_model._domains.length-1]).toHTML(sb);
    if(val instanceof GLMXValidation){
      GLMXValidation xval = (GLMXValidation)val;
      // add links to the xval models
      sb.append("<h4>Cross Validation Models</h4>");
      sb.append("<table class='table table-bordered table-condensed'>");
      sb.append("<tr><th>Model</th><th>nonzeros</th>");
      sb.append("<th>" + ((glm_model.glm.family == Family.binomial)?"AUC":"AIC") + "</th>");
      sb.append("<th>Deviance Explained</th>");
      sb.append("</tr>");
      int i = 0;
      for(Key k:xval.xval_models){
        Value v = DKV.get(k);
        if(v == null)continue;
        GLMModel m = v.get();
        sb.append("<tr>");
        sb.append("<td>" + GLMModelView.link("Model " + ++i, k) + "</td>");
        sb.append("<td>" + (m.rank()-1) + "</td>");
        sb.append("<td>" + ((glm_model.glm.family == Family.binomial)?format(m.auc()):format(m.aic())) + "</td>");
        sb.append("<td>" + format(m.devExplained()) + "</td>");
        sb.append("</tr>");
      }
      sb.append("</table>");
    }
  }

  private static final DecimalFormat DFORMAT3 = new DecimalFormat("##.##");

  private static String format(double d){
    return DFORMAT3.format(0.01*(int)(100*d));
  }

  private static void parm( StringBuilder sb, String x, Object... y ) {
    sb.append("<span><b>").append(x).append(": </b>").append(y[0]).append("</span> ");
  }
  private static final DecimalFormat DFORMAT = new DecimalFormat("###.###");
  private static final DecimalFormat DFORMAT2 = new DecimalFormat("0.##E0");

  private void coefs2html(final Submodel sm,StringBuilder sb){
    StringBuilder names = new StringBuilder();
    StringBuilder equation = new StringBuilder();
    StringBuilder vals = new StringBuilder();
    StringBuilder normVals = sm.norm_beta == null?null:new StringBuilder();
    int [] sortedIds = new int[sm.beta.length];
    for(int i = 0; i < sortedIds.length; ++i)
      sortedIds[i] = i;
    final double [] b = sm.norm_beta == null?sm.beta:sm.norm_beta;
    // now sort the indeces according to their abs value from biggest to smallest (but keep intercept last)
    int r = sortedIds.length-1;
    for(int i = 1; i < r; ++i){
      for(int j = 1; j < r-i;++j){
        if(Math.abs(b[sortedIds[j-1]]) < Math.abs(b[sortedIds[j]])){
          int jj = sortedIds[j];
          sortedIds[j] = sortedIds[j-1];
          sortedIds[j-1] = jj;
        }
      }
    }

    String [] cNames = glm_model.coefficients_names;
    boolean first = true;
    int j = 0;
    for(int i:sortedIds){
      names.append("<th>" + cNames[i] + "</th>");
      vals.append("<td>" + sm.beta[i] + "</td>");
      if(first){
        equation.append(DFORMAT.format(sm.beta[i]));
        first = false;
      } else {
        equation.append(sm.beta[i] > 0?" + ":" - ");
        equation.append(DFORMAT.format(Math.abs(sm.beta[i])));
      }
      if(i < (cNames.length-1))
         equation.append("*x[" + cNames[i] + "]");
      if(sm.norm_beta != null) normVals.append("<td>" + sm.norm_beta[i] + "</td>");
      ++j;
    }
    sb.append("<h4>Equation</h4>");
    RString eq = null;
    switch( glm_model.glm.link ) {
    case identity: eq = new RString("y = %equation");   break;
    case logit:    eq = new RString("y = 1/(1 + Math.exp(-(%equation)))");  break;
    case log:      eq = new RString("y = Math.exp((%equation)))");  break;
    case inverse:  eq = new RString("y = 1/(%equation)");  break;
    case tweedie:  eq = new RString("y = (%equation)^(1 -  )"); break;
    default:       eq = new RString("equation display not implemented"); break;
    }
    eq.replace("equation",equation.toString());
    sb.append("<div style='width:100%;overflow:scroll;'>");
    sb.append("<div><code>" + eq + "</code></div>");
    sb.append("<h4>Coefficients</h4><table class='table table-bordered table-condensed'>");
    sb.append("<tr>" + names.toString() + "</tr>");
    sb.append("<tr>" + vals.toString() + "</tr>");
    sb.append("</table>");
    if(sm.norm_beta != null){
      sb.append("<h4>Normalized Coefficients</h4>" +
          "<table class='table table-bordered table-condensed'>");
      sb.append("<tr>" + names.toString()    + "</tr>");
      sb.append("<tr>" + normVals.toString() + "</tr>");
      sb.append("</table>");
    }
    sb.append("</div>");
  }
  private void pprintTime(StringBuilder sb, long t){
    long hrs = t / (1000*60*60);
    long minutes = (t -= 1000*60*60*hrs)/(1000*60);
    long seconds = (t -= 1000*60*minutes)/1000;
    t -= 1000*seconds;
    if(hrs > 0)sb.append(hrs + "hrs ");
    if(hrs > 0 || minutes > 0)sb.append(minutes + "min ");
    if(hrs > 0 || minutes > 0 | seconds > 0)sb.append(seconds + "sec ");
    sb.append(t + "msec");
  }

//  Job jjob = null;
//  if( job_key != null )
//    jjob = Job.findJob(job_key);
//  if( jjob != null && jjob.exception != null )
//    return Response.error(jjob.exception == null ? "cancelled" : jjob.exception);
//  if( jjob == null || jjob.end_time > 0 || jjob.cancelled() )
//    return jobDone(jjob, destination_key);
//  return jobInProgress(jjob, destination_key);

  @Override protected Response serve() {
    Job jjob = ( job_key != null )?Job.findJob(job_key):null;
    if( jjob != null && jjob.exception != null )
      return Response.error(jjob.exception == null ? "cancelled" : jjob.exception);
    Value v = DKV.get(_modelKey);
    if(v != null){
      glm_model = v.get();
      if(Double.isNaN(lambda))lambda = glm_model.submodels[glm_model.best_lambda_idx].lambda_value;
    }
    if( jjob == null || jjob.end_time > 0 || jjob.isCancelledOrCrashed() )
      return Response.done(this);
    return Response.poll(this,(int)(100*jjob.progress()),100,"_modelKey",_modelKey.toString());
  }

//  @Override protected Response serve() {
//    Value v = DKV.get(_modelKey);
//    if(v == null)
//      return Response.poll(this, 0, 100, "_modelKey", _modelKey.toString());
//    glm_model = v.get();
//    if(Double.isNaN(lambda_value))lambda_value = glm_model.lambdas[glm_model.best_lambda_idx];
//    Job j;
//    if((j = Job.findJob(glm_model.job_key)) != null && j.exception != null)
//      return Response.error(j.exception);
//    if(DKV.get(glm_model.job_key) != null && j != null)
//      return Response.poll(this, (int) (100 * j.progress()), 100, "_modelKey", _modelKey.toString());
//    else
//      return Response.done(this);
//  }
}
<|MERGE_RESOLUTION|>--- conflicted
+++ resolved
@@ -114,21 +114,14 @@
     }
     if(glm_model.beta() != null)
       coefs2html(sm,sb);
-<<<<<<< HEAD
     if(sm.xvalidation != null)
       val2HTML(sm,sm.xvalidation,sb);
     else if(sm.validation != null)
       val2HTML(sm,sm.validation, sb);
-=======
-    GLMValidation val = sm.validation;
-    if(val != null)val2HTML(sm,val, sb);
-
     // Variable importance
     if (glm_model.varimp() != null) {
       glm_model.varimp().toHTML(glm_model, sb);
     }
-
->>>>>>> 3858f782
     return true;
   }
 
