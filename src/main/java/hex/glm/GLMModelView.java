package hex.glm;

import hex.glm.GLMModel.Submodel;
import hex.glm.GLMParams.Family;
import hex.glm.GLMValidation.GLMXValidation;
import water.*;
import water.api.AUC;
import water.api.DocGen;
import water.api.Request;
import water.util.RString;

import java.text.DecimalFormat;

public class GLMModelView extends Request2 {
  public GLMModelView(){}
  public GLMModelView(GLMModel m){glm_model = m;}

  static final int API_WEAVER = 1; // This file has auto-gen'd doc & json fields
  static public DocGen.FieldDoc[] DOC_FIELDS; // Initialized from Auto-Gen code.

  @API(help="GLM Model Key", required=true, filter=GLMModelKeyFilter.class)
  Key _modelKey;

  @API(help="Lambda value which should be displayed as main model", required=false, filter=Default.class)
  double lambda = Double.NaN;

  class GLMModelKeyFilter extends H2OKey { public GLMModelKeyFilter() { super("",true); } }

  @API(help="GLM Model")
  GLMModel glm_model;

  @API(help="job key",required=false, filter=Default.class)
  Key job_key;

  public static String link(String txt, Key model) {return link(txt,model,Double.NaN);}
  public static String link(String txt, Key model, double lambda) {
    return "<a href='GLMModelView.html?_modelKey=" + model + "&lambda=" + lambda + "'>" + txt + "</a>";
  }
  public static Response redirect(Request req, Key modelKey) {
    return Response.redirect(req, "/2/GLMModelView", "_modelKey", modelKey);
  }
  public static Response redirect(Request req, Key modelKey, Key job_key) {
    return Response.redirect(req, "/2/GLMModelView", "_modelKey", modelKey,"job_key",job_key);
  }
  @Override public boolean toHTML(StringBuilder sb){
//      if(title != null && !title.isEmpty())DocGen.HTML.title(sb,title);
    if(glm_model == null){
      sb.append("No model yet...");
      return true;
    }
    glm_model.get_params().makeJsonBox(sb);
    DocGen.HTML.paragraph(sb,"Model Key: "+glm_model._key);
    if(glm_model.submodels != null)
      DocGen.HTML.paragraph(sb,water.api.Predict.link(glm_model._key,"Predict!"));
    String succ = (glm_model.warnings == null || glm_model.warnings.length == 0)?"alert-success":"alert-warning";
    sb.append("<div class='alert " + succ + "'>");
    pprintTime(sb.append(glm_model.iteration() + " iterations computed in "),glm_model.run_time);
    if(glm_model.warnings != null && glm_model.warnings.length > 0){
      sb.append("<ul>");
      for(String w:glm_model.warnings)sb.append("<li><b>Warning:</b>" + w + "</li>");
      sb.append("</ul>");
    }
    sb.append("</div>");
<<<<<<< HEAD
    if(!Double.isNaN(lambda) && lambda != glm_model.submodels[glm_model.best_lambda_idx].lambda){ // show button to permanently set lambda to this value
=======
    if(!Double.isNaN(lambda) && lambda != glm_model.lambdas[glm_model.best_lambda_idx]){ // show button to permanently set lambda to this value
>>>>>>> afbe051e
      sb.append("<div class='alert alert-warning'>\n");
      sb.append(GLMModelUpdate.link("Set lambda to current value!",_modelKey,lambda) + "\n");
      sb.append("</div>");
    }
    sb.append("<h4>Parameters</h4>");
    parm(sb,"family",glm_model.glm.family);
    parm(sb,"link",glm_model.glm.link);
    parm(sb,"&epsilon;<sub>&beta;</sub>",glm_model.beta_eps);
    parm(sb,"&alpha;",glm_model.alpha);
    if(!Double.isNaN(glm_model.lambda_max))
      parm(sb,"&lambda;<sub>max</sub>",DFORMAT2.format(glm_model.lambda_max));
    parm(sb,"&lambda;",DFORMAT2.format(lambda));

    if(glm_model.submodels.length > 1){
      sb.append("\n<table class='table table-bordered table-condensed'>\n");
      StringBuilder firstRow = new StringBuilder("\t<tr><th>&lambda;</th>\n");
      StringBuilder secondRow = new StringBuilder("\t<tr><th>nonzeros</th>\n");
      StringBuilder thirdRow = new StringBuilder("\t<tr><th>Deviance Explained</th>\n");
      StringBuilder fourthRow = new StringBuilder("\t<tr><th>" + (glm_model.glm.family == Family.binomial?"AUC":"AIC") + "</th>\n");
      for(int i = 0; i < glm_model.submodels.length; ++i){
        final Submodel sm = glm_model.submodels[i];
        if(sm.validation == null)break;
        if (glm_model.submodels[i].lambda == lambda)
          firstRow.append("\t\t<td><b>" + DFORMAT2.format(glm_model.submodels[i].lambda) + "</b></td>\n");
        else
          firstRow.append("\t\t<td>" + link(DFORMAT2.format(glm_model.submodels[i].lambda), glm_model._key, glm_model.submodels[i].lambda) + "</td>\n");
        secondRow.append("\t\t<td>" + (sm.rank - 1) + "</td>\n");
        if(sm.xvalidation != null){
          thirdRow.append("\t\t<td>"  + DFORMAT.format(1 - sm.xvalidation.residual_deviance / sm.validation.null_deviance) + "<sub>x</sub>(" + DFORMAT.format(1 - sm.validation.residual_deviance / sm.validation.null_deviance) + ")" + "</td>\n");
          fourthRow.append("\t\t<td>" + DFORMAT.format(glm_model.glm.family == Family.binomial ? sm.xvalidation.auc : sm.xvalidation.aic) + "<sub>x</sub>("+ DFORMAT.format(glm_model.glm.family == Family.binomial ? sm.validation.auc : sm.validation.aic) + ")</td>\n");
        } else {
          thirdRow.append("\t\t<td>" + DFORMAT.format(1 - sm.validation.residual_deviance / sm.validation.null_deviance) + "</td>\n");
          fourthRow.append("\t\t<td>" + DFORMAT.format(glm_model.glm.family == Family.binomial ? sm.validation.auc : sm.validation.aic) + "</td>\n");
        }
      }
      sb.append(firstRow.append("\t</tr>\n"));
      sb.append(secondRow.append("\t</tr>\n"));
      sb.append(thirdRow.append("\t</tr>\n"));
      sb.append(fourthRow.append("\t</tr>\n"));
      sb.append("</table>\n");
    }
    Submodel sm = glm_model.submodels[glm_model.best_lambda_idx];
    if(!Double.isNaN(lambda) && glm_model.submodels[glm_model.best_lambda_idx].lambda != lambda){
      int ii = 0;
      sm = glm_model.submodels[0];
      while(glm_model.submodels[ii].lambda != lambda && ++ii < glm_model.submodels.length)
        sm = glm_model.submodels[ii];
      if(ii == glm_model.submodels.length)throw new IllegalArgumentException("Unexpected value of lambda '" + lambda + "'");
    }
    if(glm_model.beta() != null)
      coefs2html(sm,sb);
    if(sm.xvalidation != null)
      val2HTML(sm,sm.xvalidation,sb);
    else if(sm.validation != null)
      val2HTML(sm,sm.validation, sb);
    return true;
  }


  public void val2HTML(Submodel sm,GLMValidation val, StringBuilder sb) {
    String title = (val instanceof GLMXValidation)?"Cross Validation":"Validation";
    sb.append("<h4>" + title + "</h4>");
    sb.append("<table class='table table-striped table-bordered table-condensed'>");
    final long null_dof = val.nobs-1, res_dof = Math.max(0,val.nobs-sm.rank);
    sb.append("<tr><th>Degrees of freedom:</th><td>" + null_dof + " total (i.e. Null); " + res_dof + " Residual</td></tr>");
    sb.append("<tr><th>Null Deviance</th><td>" + val.null_deviance + "</td></tr>");
    sb.append("<tr><th>Residual Deviance</th><td>" + val.residual_deviance + "</td></tr>");
    sb.append("<tr><th>AIC</th><td>" + val.aic() + "</td></tr>");
    if(glm_model.glm.family == Family.binomial)sb.append("<tr><th>AUC</th><td>" + DFORMAT.format(val.auc()) + "</td></tr>");
    sb.append("</table>");
    if(glm_model.glm.family == Family.binomial)new AUC(val._cms,val.thresholds,glm_model._domains[glm_model._domains.length-1]).toHTML(sb);
    if(val instanceof GLMXValidation){
      GLMXValidation xval = (GLMXValidation)val;
      // add links to the xval models
      sb.append("<h4>Cross Validation Models</h4>");
      sb.append("<table class='table table-bordered table-condensed'>");
      sb.append("<tr><th>Model</th><th>nonzeros</th>");
      sb.append("<th>" + ((glm_model.glm.family == Family.binomial)?"AUC":"AIC") + "</th>");
      sb.append("<th>Deviance Explained</th>");
      sb.append("</tr>");
      int i = 0;
      for(Key k:xval.xval_models){
        Value v = DKV.get(k);
        if(v == null)continue;
        GLMModel m = v.get();
        sb.append("<tr>");
        sb.append("<td>" + GLMModelView.link("Model " + ++i, k) + "</td>");
        sb.append("<td>" + (m.rank()-1) + "</td>");
        sb.append("<td>" + ((glm_model.glm.family == Family.binomial)?format(m.auc()):format(m.aic())) + "</td>");
        sb.append("<td>" + format(m.devExplained()) + "</td>");
        sb.append("</tr>");
      }
      sb.append("</table>");
    }
  }

  private static final DecimalFormat DFORMAT3 = new DecimalFormat("##.##");

  private static String format(double d){
    return DFORMAT3.format(0.01*(int)(100*d));
  }

  private static void parm( StringBuilder sb, String x, Object... y ) {
    sb.append("<span><b>").append(x).append(": </b>").append(y[0]).append("</span> ");
  }
  private static final DecimalFormat DFORMAT = new DecimalFormat("###.###");
  private static final DecimalFormat DFORMAT2 = new DecimalFormat("0.##E0");

  private void coefs2html(final Submodel sm,StringBuilder sb){
    StringBuilder names = new StringBuilder();
    StringBuilder equation = new StringBuilder();
    StringBuilder vals = new StringBuilder();
    StringBuilder normVals = sm.norm_beta == null?null:new StringBuilder();
    int [] sortedIds = new int[sm.beta.length];
    for(int i = 0; i < sortedIds.length; ++i)
      sortedIds[i] = i;
    final double [] b = sm.norm_beta == null?sm.beta:sm.norm_beta;
    // now sort the indeces according to their abs value from biggest to smallest (but keep intercept last)
    int r = sortedIds.length-1;
    for(int i = 1; i < r; ++i){
      for(int j = 1; j < r-i;++j){
        if(Math.abs(b[sortedIds[j-1]]) < Math.abs(b[sortedIds[j]])){
          int jj = sortedIds[j];
          sortedIds[j] = sortedIds[j-1];
          sortedIds[j-1] = jj;
        }
      }
    }

    String [] cNames = glm_model.coefficients_names;
    boolean first = true;
    int j = 0;
<<<<<<< HEAD
    for(int i:sm.idxs){
=======
    for(int i:sortedIds){
>>>>>>> afbe051e
      names.append("<th>" + cNames[i] + "</th>");
      vals.append("<td>" + sm.beta[j] + "</td>");
      if(first){
        equation.append(DFORMAT.format(sm.beta[j]));
        first = false;
      } else {
        equation.append(sm.beta[j] > 0?" + ":" - ");
        equation.append(DFORMAT.format(Math.abs(sm.beta[j])));
      }
      if(i < (cNames.length-1))
         equation.append("*x[" + cNames[i] + "]");
<<<<<<< HEAD
      if(sm.norm_beta != null) normVals.append("<td>" + sm.norm_beta[j] + "</td>");
=======
      if(sm.norm_beta != null) normVals.append("<td>" + sm.norm_beta[i] + "</td>");
>>>>>>> afbe051e
      ++j;
    }
    sb.append("<h4>Equation</h4>");
    RString eq = null;
    switch( glm_model.glm.link ) {
    case identity: eq = new RString("y = %equation");   break;
    case logit:    eq = new RString("y = 1/(1 + Math.exp(-(%equation)))");  break;
    case log:      eq = new RString("y = Math.exp((%equation)))");  break;
    case inverse:  eq = new RString("y = 1/(%equation)");  break;
    case tweedie:  eq = new RString("y = (%equation)^(1 -  )"); break;
    default:       eq = new RString("equation display not implemented"); break;
    }
    eq.replace("equation",equation.toString());
    sb.append("<div style='width:100%;overflow:scroll;'>");
    sb.append("<div><code>" + eq + "</code></div>");
    sb.append("<h4>Coefficients</h4><table class='table table-bordered table-condensed'>");
    sb.append("<tr>" + names.toString() + "</tr>");
    sb.append("<tr>" + vals.toString() + "</tr>");
    sb.append("</table>");
    if(sm.norm_beta != null){
      sb.append("<h4>Normalized Coefficients</h4>" +
          "<table class='table table-bordered table-condensed'>");
      sb.append("<tr>" + names.toString()    + "</tr>");
      sb.append("<tr>" + normVals.toString() + "</tr>");
      sb.append("</table>");
    }
    sb.append("</div>");
  }
  private void pprintTime(StringBuilder sb, long t){
    long hrs = t / (1000*60*60);
    long minutes = (t -= 1000*60*60*hrs)/(1000*60);
    long seconds = (t -= 1000*60*minutes)/1000;
    t -= 1000*seconds;
    if(hrs > 0)sb.append(hrs + "hrs ");
    if(hrs > 0 || minutes > 0)sb.append(minutes + "min ");
    if(hrs > 0 || minutes > 0 | seconds > 0)sb.append(seconds + "sec ");
    sb.append(t + "msec");
  }

//  Job jjob = null;
//  if( job_key != null )
//    jjob = Job.findJob(job_key);
//  if( jjob != null && jjob.exception != null )
//    return Response.error(jjob.exception == null ? "cancelled" : jjob.exception);
//  if( jjob == null || jjob.end_time > 0 || jjob.cancelled() )
//    return jobDone(jjob, destination_key);
//  return jobInProgress(jjob, destination_key);

  @Override protected Response serve() {
    Job jjob = ( job_key != null )?Job.findJob(job_key):null;
    if( jjob != null && jjob.exception != null )
      return Response.error(jjob.exception == null ? "cancelled" : jjob.exception);
    Value v = DKV.get(_modelKey);
    if(v != null){
      glm_model = v.get();
      if(Double.isNaN(lambda))lambda = glm_model.submodels[glm_model.best_lambda_idx].lambda;
    }
    if( jjob == null || jjob.end_time > 0 || jjob.isCancelledOrCrashed() )
      return Response.done(this);
    return Response.poll(this,(int)(100*jjob.progress()),100,"_modelKey",_modelKey.toString());
  }

//  @Override protected Response serve() {
//    Value v = DKV.get(_modelKey);
//    if(v == null)
//      return Response.poll(this, 0, 100, "_modelKey", _modelKey.toString());
//    glm_model = v.get();
//    if(Double.isNaN(lambda))lambda = glm_model.lambdas[glm_model.best_lambda_idx];
//    Job j;
//    if((j = Job.findJob(glm_model.job_key)) != null && j.exception != null)
//      return Response.error(j.exception);
//    if(DKV.get(glm_model.job_key) != null && j != null)
//      return Response.poll(this, (int) (100 * j.progress()), 100, "_modelKey", _modelKey.toString());
//    else
//      return Response.done(this);
//  }
}
<|MERGE_RESOLUTION|>--- conflicted
+++ resolved
@@ -61,11 +61,7 @@
       sb.append("</ul>");
     }
     sb.append("</div>");
-<<<<<<< HEAD
     if(!Double.isNaN(lambda) && lambda != glm_model.submodels[glm_model.best_lambda_idx].lambda){ // show button to permanently set lambda to this value
-=======
-    if(!Double.isNaN(lambda) && lambda != glm_model.lambdas[glm_model.best_lambda_idx]){ // show button to permanently set lambda to this value
->>>>>>> afbe051e
       sb.append("<div class='alert alert-warning'>\n");
       sb.append(GLMModelUpdate.link("Set lambda to current value!",_modelKey,lambda) + "\n");
       sb.append("</div>");
@@ -198,27 +194,19 @@
     String [] cNames = glm_model.coefficients_names;
     boolean first = true;
     int j = 0;
-<<<<<<< HEAD
-    for(int i:sm.idxs){
-=======
     for(int i:sortedIds){
->>>>>>> afbe051e
       names.append("<th>" + cNames[i] + "</th>");
-      vals.append("<td>" + sm.beta[j] + "</td>");
+      vals.append("<td>" + sm.beta[i] + "</td>");
       if(first){
-        equation.append(DFORMAT.format(sm.beta[j]));
+        equation.append(DFORMAT.format(sm.beta[i]));
         first = false;
       } else {
-        equation.append(sm.beta[j] > 0?" + ":" - ");
-        equation.append(DFORMAT.format(Math.abs(sm.beta[j])));
+        equation.append(sm.beta[i] > 0?" + ":" - ");
+        equation.append(DFORMAT.format(Math.abs(sm.beta[i])));
       }
       if(i < (cNames.length-1))
          equation.append("*x[" + cNames[i] + "]");
-<<<<<<< HEAD
-      if(sm.norm_beta != null) normVals.append("<td>" + sm.norm_beta[j] + "</td>");
-=======
       if(sm.norm_beta != null) normVals.append("<td>" + sm.norm_beta[i] + "</td>");
->>>>>>> afbe051e
       ++j;
     }
     sb.append("<h4>Equation</h4>");
