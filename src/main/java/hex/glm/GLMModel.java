package hex.glm;

import hex.FrameTask.DataInfo;
import hex.VarImp;
import hex.glm.GLMParams.Family;
import hex.glm.GLMValidation.GLMXValidation;
import water.*;
import water.H2O.H2OCountedCompleter;
import water.api.DocGen;
import water.api.Request.API;
import water.fvec.Chunk;
import water.util.Utils;

import java.util.Arrays;
import java.util.HashMap;

public class GLMModel extends Model implements Comparable<GLMModel> {
  static final int API_WEAVER = 1; // This file has auto-gen'd doc & json fields
  static public DocGen.FieldDoc[] DOC_FIELDS; // Initialized from Auto-Gen code.

  @API(help="lambda max, smallest lambda which drives all coefficients to zero")
  final double  lambda_max;
  @API(help="mean of response in the training dataset")
  final double     ymu;

  @API(help="actual expected mean of the response (given by the user before running the model or ymu)")
  final double prior;

  @API(help="job key assigned to the job building this model")
  final Key job_key;

  @API(help = "Model parameters", json = true)
  final private GLM2 parameters;
  @Override public final GLM2 get_params() { return parameters; }
  @Override public final Request2 job() { return get_params(); }

  @API(help="Input data info")
  DataInfo data_info;

  @API(help="warnings")
  String []  warnings;
  @API(help="Decision threshold.")
  double     threshold;
  @API(help="glm params")
  final GLMParams  glm;
  @API(help="beta epsilon - stop iterating when beta diff is below this threshold.")
  final double     beta_eps;
  @API(help="regularization parameter driving proportion of L1/L2 penalty.")
  final double     alpha;

  @API(help="column names including expanded categorical values")
  public String [] coefficients_names;

  @API(help="index of lambda giving best results")
  int best_lambda_idx;

  public double auc(){
    if(glm.family == Family.binomial && submodels != null && submodels[best_lambda_idx].validation != null)
      return submodels[best_lambda_idx].validation.auc;
    return -1;
  }
  public double aic(){
    if(submodels != null && submodels[best_lambda_idx].validation != null)
      return submodels[best_lambda_idx].validation.aic;
    return Double.MAX_VALUE;
  }
  public double devExplained(){
    if(submodels == null || submodels[best_lambda_idx].validation == null)
      return 0;
    GLMValidation val = submodels[best_lambda_idx].validation;
    return 1.0 - val.residual_deviance/val.null_deviance;
  }

  @Override public GLMModel clone(){
    GLMModel res = (GLMModel)super.clone();
    res.submodels = submodels.clone();
    if(warnings != null)res.warnings = warnings.clone();
    return res;
  }

  @Override
  public int compareTo(GLMModel m){
//    assert m._dataKey.equals(_dataKey);
    assert m.glm.family == glm.family;
    assert m.glm.link == glm.link;
    switch(glm.family){
      case binomial: // compare by AUC, higher is better
        return (int)(1e6*(m.auc()-auc()));
      case gamma: // compare by percentage of explained deviance, higher is better
        return (int)(100*(m.devExplained()-devExplained()));
      default: // compare by AICs by default, lower is better
        return (int)(100*(aic()- m.aic()));
    }
  }
  @API(help="Overall run time")
  long run_time;
  @API(help="computation started at")
  long start_time;

  // fully expanded beta used for scoring
  private double [] global_beta;

  static class Submodel extends Iced {
    static final int API_WEAVER = 1; // This file has auto-gen'd doc & json fields
    static public DocGen.FieldDoc[] DOC_FIELDS; // Initialized from Auto-Gen code.

    @API(help="lambda value used for computation of this submodel")
    final double lambda;
    @API(help="number of iterations computed.")
    final int        iteration;
    @API(help="running time of the algo in ms.")
    final long       run_time;
    @API(help="Validation")
    GLMValidation validation;
    @API(help="X-Validation")
    GLMXValidation xvalidation;
    @API(help="Beta vector containing model coefficients.") double []  beta;
    @API(help="Beta vector containing normalized coefficients (coefficients obtained on normalized data).") double []  norm_beta;

    final int rank;

    @API(help="Indexes to the coefficient_names array containing names (and order) of the non-zero coefficients in this model.")
    final int [] idxs;

    @API(help="sparseCoefFlag")
    final boolean sparseCoef;

    public Submodel(double lambda , double [] beta, double [] norm_beta, long run_time, int iteration, boolean sparseCoef){
      this.lambda = lambda;
      this.run_time = run_time;
      this.iteration = iteration;
      int r = 0;
      if(beta != null){
        final double [] b = norm_beta != null?norm_beta:beta;
        // grab the indeces of non-zero coefficients
        for(double d:beta)if(d != 0)++r;
        idxs = MemoryManager.malloc4(sparseCoef?r:beta.length);
        int j = 0;
        for(int i = 0; i < beta.length; ++i)
          if(!sparseCoef || beta[i] != 0)idxs[j++] = i;
        j = 0;
        this.beta = MemoryManager.malloc8d(idxs.length);
        for(int i:idxs)
          this.beta[j++] = beta[i];
        if(norm_beta != null){
          j = 0;
          this.norm_beta = MemoryManager.malloc8d(idxs.length);
          for(int i:idxs) this.norm_beta[j++] = norm_beta[i];
        }
      } else idxs = null;
      rank = r;
      this.sparseCoef = sparseCoef;
    }
    @Override
    public Submodel clone(){return new Submodel(lambda,beta == null?null:beta.clone(),norm_beta == null?null:norm_beta.clone(),run_time,iteration,sparseCoef);}
  }

  @API(help = "models computed for particular lambda values")
  Submodel [] submodels;

  final boolean useAllFactorLevels;

<<<<<<< HEAD
  public GLMModel(GLM2 job, Key selfKey, DataInfo dinfo, GLMParams glm, double beta_eps, double alpha, double lambda_max, double ymu, double prior) {
=======
  @API(help = "Variable importances", json=true)
  VarImp variable_importances;

  public GLMModel(GLM2 job, Key selfKey, DataInfo dinfo, GLMParams glm, double beta_eps, double alpha, double lambda_max, double [] lambda, double ymu, double prior) {
>>>>>>> d9524dc4
    super(selfKey,null,dinfo._adaptedFrame);
    parameters = Job.hygiene((GLM2) job.clone());
    job_key = job.self();
    this.ymu = ymu;
    this.prior = prior;
    this.glm = glm;
    threshold = 0.5;
    this.data_info = dinfo;
    this.warnings = null;
    this.alpha = alpha;
    this.lambda_max = lambda_max;
    this.beta_eps = beta_eps;
    submodels = new Submodel[0];
    run_time = 0;
    start_time = System.currentTimeMillis();
    coefficients_names = coefNames();
    useAllFactorLevels = dinfo._useAllFactorLevels;
  }
  public void updateSubmodel(double lambda, double[] beta, double[] norm_beta, int iteration, boolean sparseCoef){
    run_time = (System.currentTimeMillis()-start_time);
    submodels[submodels.length-1] = new Submodel(lambda,beta, norm_beta, run_time, iteration,sparseCoef);
  }
  public void addSubmodel(double lambda){
    submodels = Arrays.copyOf(submodels,submodels.length+1);
    run_time = (System.currentTimeMillis()-start_time);
    submodels[submodels.length-1] = new Submodel(lambda,null, null, 0, 0,true);
  }
  public void dropSubmodel() {
    submodels = Arrays.copyOf(submodels,submodels.length-1);
  }
  public double lambda(){
    if(submodels == null)return Double.NaN;
    return submodels[best_lambda_idx].lambda;
  }

  public GLMValidation validation(){
    return submodels[best_lambda_idx].validation;
  }
  public int iteration(){
    int res = submodels[0].iteration;
    for(int i = 1; i < submodels.length && submodels[i] != null && submodels[i].iteration != 0; ++i)
      res = submodels[i].iteration;
    return res;
  }
  public double [] beta(){return global_beta;}
<<<<<<< HEAD

  public double [] norm_beta(double lambda){
    int i = submodels.length-1;
    for(;i>=0;--i)
      if(submodels[i].lambda == lambda) {
        if(submodels[i].norm_beta == null)
          return beta(); // not normalized
        double [] res = MemoryManager.malloc8d(beta().length);
        int k = 0;
        for(int j:submodels[i].idxs)
          res[j] = submodels[i].norm_beta[k++];
        return res;
      }
    throw new RuntimeException("No submodel for lambda = " + lambda);
=======
  public double [] norm_beta(int lambdaIdx){
    if(submodels[lambdaIdx].norm_beta == null) {
      return beta(); // not normalized
    }
    double [] res = MemoryManager.malloc8d(data_info.fullN() + 1);
    int j = 0;
    for(int i:submodels[lambdaIdx].idxs)
      res[i] = submodels[lambdaIdx].norm_beta[j++];
    return res;
>>>>>>> d9524dc4
  }

  @Override protected float[] score0(double[] data, float[] preds) {
    double eta = 0.0;
    final double [] b = beta();
    if(!useAllFactorLevels){ // skip level 0 of all factors
      for(int i = 0; i < data_info._catOffsets.length-1; ++i) if(data[i] != 0)
        eta += b[data_info._catOffsets[i] + (int)(data[i]-1)];
    } else { // do not skip any levels!
      for(int i = 0; i < data_info._catOffsets.length-1; ++i)
        eta += b[data_info._catOffsets[i] + (int)data[i]];
    }
    final int noff = data_info.numStart() - data_info._cats;
    for(int i = data_info._cats; i < data.length; ++i)
      eta += b[noff+i]*data[i];
    eta += b[b.length-1]; // add intercept
    double mu = glm.linkInv(eta);
    preds[0] = (float)mu;
    if( glm.family == Family.binomial ) { // threshold for prediction
      if(Double.isNaN(mu)){
        preds[0] = Float.NaN;
        preds[1] = Float.NaN;
        preds[2] = Float.NaN;
      } else {
        preds[0] = (mu >= threshold ? 1 : 0);
        preds[1] = 1.0f - (float)mu; // class 0
        preds[2] =        (float)mu; // class 1
      }
    }
    return preds;
  }
  public final int ncoefs() {return beta().length;}

  public static class GLMValidationTask<T extends GLMValidationTask<T>> extends MRTask2<T> {
    protected final GLMModel _model;
    protected GLMValidation _res;
    public final double _lambda;
    public boolean _improved;
    public static Key makeKey(){return Key.make("__GLMValidation_" + Key.make().toString());}
    public GLMValidationTask(GLMModel model, double lambda){this(model,lambda,null);}
    public GLMValidationTask(GLMModel model, double lambda, H2OCountedCompleter completer){super(completer); _lambda = lambda; _model = model;}
    @Override public void map(Chunk [] chunks){
      _res = new GLMValidation(null,_model.ymu,_model.glm,_model.rank(_lambda));
      final int nrows = chunks[0]._len;
      double [] row   = MemoryManager.malloc8d(_model._names.length);
      float  [] preds = MemoryManager.malloc4f(_model.glm.family == Family.binomial?3:1);
      OUTER:
      for(int i = 0; i < nrows; ++i){
        if(chunks[chunks.length-1].isNA0(i))continue;
        for(int j = 0; j < chunks.length-1; ++j){
          if(chunks[j].isNA0(i))continue OUTER;
          row[j] = chunks[j].at0(i);
        }
        _model.score0(row, preds);
        double response = chunks[chunks.length-1].at0(i);
        _res.add(response, _model.glm.family == Family.binomial?preds[2]:preds[0]);
      }
    }
    @Override public void reduce(GLMValidationTask gval){_res.add(gval._res);}
    @Override public void postGlobal(){
      _res.finalize_AIC_AUC();
    }
  }
  // use general score to reduce number of possible different code paths
  public static class GLMXValidationTask extends GLMValidationTask<GLMXValidationTask>{
    protected final GLMModel [] _xmodels;
    protected GLMValidation [] _xvals;
    long _nobs;
    public static Key makeKey(){return Key.make("__GLMValidation_" + Key.make().toString());}
    public GLMXValidationTask(GLMModel mainModel,double lambda, GLMModel [] xmodels){this(mainModel,lambda,xmodels,null);}
    public GLMXValidationTask(GLMModel mainModel,double lambda, GLMModel [] xmodels, H2OCountedCompleter completer){super(mainModel, lambda, completer); _xmodels = xmodels;}
    @Override public void map(Chunk [] chunks){
      _xvals = new GLMValidation[_xmodels.length];
      for(int i = 0; i < _xmodels.length; ++i)
        _xvals[i] = new GLMValidation(null,_xmodels[i].ymu,_xmodels[i].glm,_xmodels[i].rank());
      final int nrows = chunks[0]._len;
      double [] row   = MemoryManager.malloc8d(_model._names.length);
      float  [] preds = MemoryManager.malloc4f(_model.glm.family == Family.binomial?3:1);
      OUTER:
      for(int i = 0; i < nrows; ++i){
        if(chunks[chunks.length-1].isNA0(i))continue;
        for(int j = 0; j < chunks.length-1; ++j){
          if(chunks[j].isNA0(i))continue OUTER;
          row[j] = chunks[j].at0(i);
        }
        ++_nobs;
        final int mid = i % _xmodels.length;
        final GLMModel model = _xmodels[mid];
        final GLMValidation val = _xvals[mid];
        model.score0(row, preds);
        double response = chunks[chunks.length-1].at80(i);
        val.add(response, model.glm.family == Family.binomial?preds[2]:preds[0]);
      }
    }
    @Override public void reduce(GLMXValidationTask gval){
      _nobs += gval._nobs;
      for(int i = 0; i < _xvals.length; ++i)
        _xvals[i].add(gval._xvals[i]);}

    @Override public void postGlobal(){
      Futures fs = new Futures();
      for(int i = 0; i < _xmodels.length; ++i){
        _xvals[i].finalize_AIC_AUC();
        _xvals[i].nobs = _nobs-_xvals[i].nobs;
        _xmodels[i].setValidation(_xvals[i]);
        DKV.put(_xmodels[i]._key, _xmodels[i],fs);
      }
      _res = new GLMXValidation(_model, _xmodels,_lambda,_nobs);
      fs.blockForPending();
    }
  }

  public GLMParams getParams() {
      return glm;
  }

  @Override
  public String toString(){
    final double [] beta = beta();
    StringBuilder sb = new StringBuilder("GLM Model (key=" + _key + " , trained on " + _dataKey + ", family = " + glm.family + ", link = " + glm.link + ", #iterations = " + iteration() + "):\n");
    final int cats = data_info._cats;
    int k = 0;
    for(int i = 0; i < cats; ++i) {
      for(int j = 1; j < _domains[i].length; ++j) {
        sb.append(_names[i] + "." + _domains[i][j] + ": " + (beta == null ? "null" : beta[k++]) + "\n");
      }
    }
    if (null != beta) {
      final int nums = beta.length-k-1;
      for(int i = 0; i < nums; ++i)
        sb.append(_names[cats+i] + ": " + beta[k+i] + "\n");
      sb.append("Intercept: " + beta[beta.length-1] + "\n");
    }
    return sb.toString();
  }
  public int rank() {return rank(submodels[best_lambda_idx].lambda);}
  public Submodel  submodelForLambda(double lambda){
    int i = submodels.length-1;
    for(;i >=0; --i)
      if(submodels[i].lambda == lambda)
        return submodels[i];
    return null;
  }
  public int rank(double lambda) {return submodelForLambda(lambda).rank;}

  public void setValidation(GLMValidation val ){
    submodels[submodels.length-1].validation = val;
  }
  public boolean setAndTestValidation(GLMValidation val ){
    submodels[submodels.length-1].validation = val;
    if(submodels.length == 1){
      setSubmodelIdx(0);
      return true;
    }
    assert best_lambda_idx != submodels.length-1;
    double diff = (submodels[best_lambda_idx].validation.residual_deviance - val.residual_deviance)/val.null_deviance;
    if(diff >= 0.01) {
      setSubmodelIdx(submodels.length - 1);
      return true;
    }
    return false;
  }

  public void setXValidation(double lambda, GLMXValidation val ){
    submodelForLambda(lambda).xvalidation = val;
  }

  public void setSubmodelIdx(int l){
    best_lambda_idx = l;
    threshold = submodels[l].validation.best_threshold;
    if(global_beta == null) global_beta = MemoryManager.malloc8d(this.coefficients_names.length);
    else Arrays.fill(global_beta,0);
    int j = 0;
    for(int i:submodels[l].idxs)
      global_beta[i] = submodels[l].beta[j++];
  }

  /**
   * get beta coefficients in a map indexed by name
   * @return
   */
  public HashMap<String,Double> coefficients(){
    HashMap<String, Double> res = new HashMap<String, Double>();
    final double [] b = beta();
    if(b != null) for(int i = 0; i < b.length; ++i)res.put(coefficients_names[i],b[i]);
    return res;
  }
  private String [] coefNames(){
    return Utils.append(data_info.coefNames(),new String[]{"Intercept"});
  }

  public VarImp varimp() {
    return this.variable_importances;
  }

  protected void maybeComputeVariableImportances() {
    GLM2 params = get_params();
    this.variable_importances = null;

    // Don't return results that might not include an important level. . .
    if (! params.use_all_factor_levels)
      return;

    final double[] b = beta();
    if (params.variable_importances && null != b) {
      float[] coefs_abs_value = new float[b.length];
      for (int i = 0; i < b.length; ++i)
        coefs_abs_value[i] = (float)Math.abs(b[i]);
      this.variable_importances = new VarImp(coefs_abs_value, coefficients_names);
    }
  }
}<|MERGE_RESOLUTION|>--- conflicted
+++ resolved
@@ -160,14 +160,11 @@
 
   final boolean useAllFactorLevels;
 
-<<<<<<< HEAD
-  public GLMModel(GLM2 job, Key selfKey, DataInfo dinfo, GLMParams glm, double beta_eps, double alpha, double lambda_max, double ymu, double prior) {
-=======
+
   @API(help = "Variable importances", json=true)
   VarImp variable_importances;
 
   public GLMModel(GLM2 job, Key selfKey, DataInfo dinfo, GLMParams glm, double beta_eps, double alpha, double lambda_max, double [] lambda, double ymu, double prior) {
->>>>>>> d9524dc4
     super(selfKey,null,dinfo._adaptedFrame);
     parameters = Job.hygiene((GLM2) job.clone());
     job_key = job.self();
@@ -213,7 +210,6 @@
     return res;
   }
   public double [] beta(){return global_beta;}
-<<<<<<< HEAD
 
   public double [] norm_beta(double lambda){
     int i = submodels.length-1;
@@ -228,17 +224,6 @@
         return res;
       }
     throw new RuntimeException("No submodel for lambda = " + lambda);
-=======
-  public double [] norm_beta(int lambdaIdx){
-    if(submodels[lambdaIdx].norm_beta == null) {
-      return beta(); // not normalized
-    }
-    double [] res = MemoryManager.malloc8d(data_info.fullN() + 1);
-    int j = 0;
-    for(int i:submodels[lambdaIdx].idxs)
-      res[i] = submodels[lambdaIdx].norm_beta[j++];
-    return res;
->>>>>>> d9524dc4
   }
 
   @Override protected float[] score0(double[] data, float[] preds) {
