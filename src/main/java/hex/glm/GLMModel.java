package hex.glm;

import hex.FrameTask.DataInfo;
import hex.glm.GLMParams.Family;
import hex.glm.GLMValidation.GLMXValidation;
import water.*;
import water.H2O.H2OCountedCompleter;
import water.api.DocGen;
import water.api.Request.API;
import water.fvec.Chunk;
import water.util.Utils;

import java.util.Arrays;
import java.util.HashMap;

public class GLMModel extends Model implements Comparable<GLMModel> {
  static final int API_WEAVER = 1; // This file has auto-gen'd doc & json fields
  static public DocGen.FieldDoc[] DOC_FIELDS; // Initialized from Auto-Gen code.

  @API(help="lambda max, smallest lambda which drives all coefficients to zero")
  final double  lambda_max;
  @API(help="mean of response in the training dataset")
  final double     ymu;

  @API(help="actual expected mean of the response (given by the user before running the model or ymu)")
  final double prior;

  @API(help="job key assigned to the job building this model")
  final Key job_key;

  @API(help = "Model parameters", json = true)
  final private GLM2 parameters;
  @Override public final GLM2 get_params() { return parameters; }
  @Override public final Request2 job() { return get_params(); }

  @API(help="Input data info")
  DataInfo data_info;

  @API(help="warnings")
  String []  warnings;
  @API(help="Decision threshold.")
  double     threshold;
  @API(help="glm params")
  final GLMParams  glm;
  @API(help="beta epsilon - stop iterating when beta diff is below this threshold.")
  final double     beta_eps;
  @API(help="regularization parameter driving proportion of L1/L2 penalty.")
  final double     alpha;

  @API(help="column names including expanded categorical values")
  public String [] coefficients_names;

  @API(help="index of lambda giving best results")
  int best_lambda_idx;

  public double auc(){
    if(glm.family == Family.binomial && submodels != null && submodels[best_lambda_idx].validation != null)
      return submodels[best_lambda_idx].validation.auc;
    return -1;
  }
  public double aic(){
    if(submodels != null && submodels[best_lambda_idx].validation != null)
      return submodels[best_lambda_idx].validation.aic;
    return Double.MAX_VALUE;
  }
  public double devExplained(){
    if(submodels == null || submodels[best_lambda_idx].validation == null)
      return 0;
    GLMValidation val = submodels[best_lambda_idx].validation;
    return 1.0 - val.residual_deviance/val.null_deviance;
  }

  @Override public GLMModel clone(){
    GLMModel res = (GLMModel)super.clone();
    res.submodels = submodels.clone();
    if(warnings != null)res.warnings = warnings.clone();
    return res;
  }

  @Override
  public int compareTo(GLMModel m){
//    assert m._dataKey.equals(_dataKey);
    assert m.glm.family == glm.family;
    assert m.glm.link == glm.link;
    switch(glm.family){
      case binomial: // compare by AUC, higher is better
        return (int)(1e6*(m.auc()-auc()));
      case gamma: // compare by percentage of explained deviance, higher is better
        return (int)(100*(m.devExplained()-devExplained()));
      default: // compare by AICs by default, lower is better
        return (int)(100*(aic()- m.aic()));
    }
  }
  @API(help="Overall run time")
  long run_time;
  @API(help="computation started at")
  long start_time;

  // fully expanded beta used for scoring
<<<<<<< HEAD
  double [] global_beta;
=======
  private double [] global_beta;
>>>>>>> afbe051e

  static class Submodel extends Iced {
    static final int API_WEAVER = 1; // This file has auto-gen'd doc & json fields
    static public DocGen.FieldDoc[] DOC_FIELDS; // Initialized from Auto-Gen code.

    @API(help="lambd avlue used for computation of this submodel")
    final double lambda;
    @API(help="number of iterations computed.")
    final int        iteration;
    @API(help="running time of the algo in ms.")
    final long       run_time;
    @API(help="Validation")
    GLMValidation validation;
    @API(help="X-Validation")
    GLMXValidation xvalidation;
    @API(help="Beta vector containing model coefficients.") double []  beta;
    @API(help="Beta vector containing normalized coefficients (coefficients obtained on normalized data).") double []  norm_beta;

    final int rank;

    @API(help="Indexes to the coefficient_names array containing names (and order) of the non-zero coefficients in this model.")
    final int [] idxs;

    @API(help="sparseCoefFlag")
    final boolean sparseCoef;

<<<<<<< HEAD
    public Submodel(double lambda , double [] beta, double [] norm_beta, long run_time, int iteration, boolean sparseCoef){
      this.lambda = lambda;
=======
    public Submodel(double [] beta, double [] norm_beta, long run_time, int iteration, boolean sparseCoef){
>>>>>>> afbe051e
      this.run_time = run_time;
      this.iteration = iteration;
      int r = 0;
      if(beta != null){
        final double [] b = norm_beta != null?norm_beta:beta;
        // grab the indeces of non-zero coefficients
        for(double d:beta)if(d != 0)++r;
        idxs = MemoryManager.malloc4(sparseCoef?r:beta.length);
<<<<<<< HEAD
        int ii = 0;
        for(int i = 0; i < b.length; ++i)if(b[i] != 0)idxs[ii++] = i;
        if(!sparseCoef) // add zeros to the end
          for(int i = 0; i < b.length; ++i)if(b[i] == 0)idxs[ii++] = i;
        // now sort the nonzeros according to their abs value from biggest to smallest (but keep intercept last)
        for(int i = 1; i < r; ++i){
          for(int j = 1; j < r-i;++j){
            if(Math.abs(b[idxs[j-1]]) < Math.abs(b[idxs[j]])){
              int jj = idxs[j];
              idxs[j] = idxs[j-1];
              idxs[j-1] = jj;
            }
          }
=======
        int j = 0;
        for(int i = 0; i < beta.length; ++i)
          if(!sparseCoef || beta[i] != 0)idxs[j++] = i;
        j = 0;
        this.beta = MemoryManager.malloc8d(idxs.length);
        for(int i:idxs)
          this.beta[j++] = beta[i];
        if(norm_beta != null){
          j = 0;
          this.norm_beta = MemoryManager.malloc8d(idxs.length);
          for(int i:idxs) this.norm_beta[j++] = norm_beta[i];
>>>>>>> afbe051e
        }
        this.beta = MemoryManager.malloc8d(idxs.length);
        int j = 0;
        for(int i:idxs) this.beta[j++] = beta[i];
        if(norm_beta != null){
          j = 0;
          this.norm_beta = MemoryManager.malloc8d(idxs.length);
          for(int i:idxs) this.norm_beta[j++] = norm_beta[i];
        }
      } else idxs = null;
      rank = r;
      this.sparseCoef = sparseCoef;
    }
    @Override
<<<<<<< HEAD
    public Submodel clone(){return new Submodel(lambda,beta == null?null:beta.clone(),norm_beta == null?null:norm_beta.clone(),run_time,iteration,sparseCoef);}
=======
    public Submodel clone(){return new Submodel(beta == null?null:beta.clone(),norm_beta == null?null:norm_beta.clone(),run_time,iteration,sparseCoef);}
>>>>>>> afbe051e
  }

  @API(help = "models computed for particular lambda values")
  Submodel [] submodels;

  final boolean useAllFactorLevels;

<<<<<<< HEAD
  public GLMModel(GLM2 job, Key selfKey, DataInfo dinfo, GLMParams glm, double beta_eps, double alpha, double lambda_max, double ymu, double prior) {
=======
  final boolean useAllFactorLevels;

  public GLMModel(GLM2 job, Key selfKey, DataInfo dinfo, GLMParams glm, double beta_eps, double alpha, double lambda_max, double [] lambda, double ymu, double prior) {
>>>>>>> afbe051e
    super(selfKey,null,dinfo._adaptedFrame);
    parameters = job;
    job_key = job.self();
    this.ymu = ymu;
    this.prior = prior;
    this.glm = glm;
    threshold = 0.5;
    this.data_info = dinfo;
    this.warnings = null;
    this.alpha = alpha;
    this.lambda_max = lambda_max;
    this.beta_eps = beta_eps;
<<<<<<< HEAD
    submodels = new Submodel[0];
=======
    submodels = new Submodel[lambda.length];
    for(int i = 0; i < submodels.length; ++i)
      submodels[i] = new Submodel(null, null, 0, 0,true);
>>>>>>> afbe051e
    run_time = 0;
    start_time = System.currentTimeMillis();
    coefficients_names = coefNames();
    useAllFactorLevels = dinfo._useAllFactorLevels;
  }
<<<<<<< HEAD
  public void updateSubmodel(double lambda, double[] beta, double[] norm_beta, int iteration, boolean sparseCoef){
    run_time = (System.currentTimeMillis()-start_time);
    submodels[submodels.length-1] = new Submodel(lambda,beta, norm_beta, run_time, iteration,sparseCoef);
=======
  public void setLambdaSubmodel(int lambdaIdx, double [] beta, double [] norm_beta, int iteration, boolean sparseCoef){
    run_time = (System.currentTimeMillis()-start_time);
    submodels[lambdaIdx] = new Submodel(beta, norm_beta, run_time, iteration,sparseCoef);
>>>>>>> afbe051e
  }
  public void addSubmodel(double lambda){
    submodels = Arrays.copyOf(submodels,submodels.length+1);
    run_time = (System.currentTimeMillis()-start_time);
    submodels[submodels.length-1] = new Submodel(lambda,null, null, 0, 0,true);
  }
  public void dropSubmodel() {
    submodels = Arrays.copyOf(submodels,submodels.length-1);
  }
  public double lambda(){
    if(submodels == null)return Double.NaN;
    return submodels[best_lambda_idx].lambda;
  }

  public GLMValidation validation(){
    return submodels[best_lambda_idx].validation;
  }
  public int iteration(){
    int res = submodels[0].iteration;
    for(int i = 1; i < submodels.length && submodels[i] != null && submodels[i].iteration != 0; ++i)
      res = submodels[i].iteration;
    return res;
  }
  public double [] beta(){return global_beta;}
<<<<<<< HEAD
  public double [] norm_beta(double lambda){
    int i = submodels.length-1;
    for(;i>=0;--i)
      if(submodels[i].lambda == lambda) {
        if(submodels[i].norm_beta == null)
          return beta(); // not normalized
        double [] res = MemoryManager.malloc8d(beta().length);
        int k = 0;
        for(int j:submodels[i].idxs)
          res[j] = submodels[i].norm_beta[k++];
        return res;
      }
    throw new RuntimeException("No submodel for lambda = " + lambda);
=======
  public double [] norm_beta(int lambdaIdx){
    if(submodels[lambdaIdx].norm_beta == null) {
      return beta(); // not normalized
    }
    double [] res = MemoryManager.malloc8d(data_info.fullN()+1);
    int j = 0;
    for(int i:submodels[lambdaIdx].idxs)
      res[i] = submodels[lambdaIdx].norm_beta[j++];
    return res;
>>>>>>> afbe051e
  }

  @Override protected float[] score0(double[] data, float[] preds) {
    double eta = 0.0;
    final double [] b = beta();
    if(!useAllFactorLevels){ // skip level 0 of all factors
      for(int i = 0; i < data_info._catOffsets.length-1; ++i) if(data[i] != 0)
        eta += b[data_info._catOffsets[i] + (int)(data[i]-1)];
    } else { // do not skip any levels!
      for(int i = 0; i < data_info._catOffsets.length-1; ++i)
        eta += b[data_info._catOffsets[i] + (int)data[i]];
    }
    final int noff = data_info.numStart() - data_info._cats;
    for(int i = data_info._cats; i < data.length; ++i)
      eta += b[noff+i]*data[i];
    eta += b[b.length-1]; // add intercept
    double mu = glm.linkInv(eta);
    preds[0] = (float)mu;
    if( glm.family == Family.binomial ) { // threshold for prediction
      if(Double.isNaN(mu)){
        preds[0] = Float.NaN;
        preds[1] = Float.NaN;
        preds[2] = Float.NaN;
      } else {
        preds[0] = (mu >= threshold ? 1 : 0);
        preds[1] = 1.0f - (float)mu; // class 0
        preds[2] =        (float)mu; // class 1
      }
    }
    return preds;
  }
  public final int ncoefs() {return beta().length;}

  public static class GLMValidationTask<T extends GLMValidationTask<T>> extends MRTask2<T> {
    protected final GLMModel _model;
    protected GLMValidation _res;
    public final double _lambda;
    public boolean _improved;
    public static Key makeKey(){return Key.make("__GLMValidation_" + Key.make().toString());}
    public GLMValidationTask(GLMModel model, double lambda){this(model,lambda,null);}
    public GLMValidationTask(GLMModel model, double lambda, H2OCountedCompleter completer){super(completer); _lambda = lambda; _model = model;}
    @Override public void map(Chunk [] chunks){
      _res = new GLMValidation(null,_model.ymu,_model.glm,_model.rank(_lambda));
      final int nrows = chunks[0]._len;
      double [] row   = MemoryManager.malloc8d(_model._names.length);
      float  [] preds = MemoryManager.malloc4f(_model.glm.family == Family.binomial?3:1);
      OUTER:
      for(int i = 0; i < nrows; ++i){
        if(chunks[chunks.length-1].isNA0(i))continue;
        for(int j = 0; j < chunks.length-1; ++j){
          if(chunks[j].isNA0(i))continue OUTER;
          row[j] = chunks[j].at0(i);
        }
        _model.score0(row, preds);
        double response = chunks[chunks.length-1].at0(i);
        _res.add(response, _model.glm.family == Family.binomial?preds[2]:preds[0]);
      }
    }
    @Override public void reduce(GLMValidationTask gval){_res.add(gval._res);}
    @Override public void postGlobal(){
      _res.finalize_AIC_AUC();
    }
  }
  // use general score to reduce number of possible different code paths
  public static class GLMXValidationTask extends GLMValidationTask<GLMXValidationTask>{
    protected final GLMModel [] _xmodels;
    protected GLMValidation [] _xvals;
    long _nobs;
    public static Key makeKey(){return Key.make("__GLMValidation_" + Key.make().toString());}
    public GLMXValidationTask(GLMModel mainModel,double lambda, GLMModel [] xmodels){this(mainModel,lambda,xmodels,null);}
    public GLMXValidationTask(GLMModel mainModel,double lambda, GLMModel [] xmodels, H2OCountedCompleter completer){super(mainModel, lambda, completer); _xmodels = xmodels;}
    @Override public void map(Chunk [] chunks){
      _xvals = new GLMValidation[_xmodels.length];
      for(int i = 0; i < _xmodels.length; ++i)
        _xvals[i] = new GLMValidation(null,_xmodels[i].ymu,_xmodels[i].glm,_xmodels[i].rank());
      final int nrows = chunks[0]._len;
      double [] row   = MemoryManager.malloc8d(_model._names.length);
      float  [] preds = MemoryManager.malloc4f(_model.glm.family == Family.binomial?3:1);
      OUTER:
      for(int i = 0; i < nrows; ++i){
        if(chunks[chunks.length-1].isNA0(i))continue;
        for(int j = 0; j < chunks.length-1; ++j){
          if(chunks[j].isNA0(i))continue OUTER;
          row[j] = chunks[j].at0(i);
        }
        ++_nobs;
        final int mid = i % _xmodels.length;
        final GLMModel model = _xmodels[mid];
        final GLMValidation val = _xvals[mid];
        model.score0(row, preds);
        double response = chunks[chunks.length-1].at80(i);
        val.add(response, model.glm.family == Family.binomial?preds[2]:preds[0]);
      }
    }
    @Override public void reduce(GLMXValidationTask gval){
      _nobs += gval._nobs;
      for(int i = 0; i < _xvals.length; ++i)
        _xvals[i].add(gval._xvals[i]);}

    @Override public void postGlobal(){
      Futures fs = new Futures();
      for(int i = 0; i < _xmodels.length; ++i){
        _xvals[i].finalize_AIC_AUC();
        _xvals[i].nobs = _nobs-_xvals[i].nobs;
        _xmodels[i].setAndTestValidation(_xvals[i]);
        DKV.put(_xmodels[i]._key, _xmodels[i],fs);
      }
      _res = new GLMXValidation(_model, _xmodels,_lambda,_nobs);
      fs.blockForPending();
    }
  }

  public GLMParams getParams() {
      return glm;
  }

  @Override
  public String toString(){
    final double [] beta = beta();
    StringBuilder sb = new StringBuilder("GLM Model (key=" + _key + " , trained on " + _dataKey + ", family = " + glm.family + ", link = " + glm.link + ", #iterations = " + iteration() + "):\n");
    final int cats = data_info._cats;
    int k = 0;
    for(int i = 0; i < cats; ++i)
      for(int j = 1; j < _domains[i].length; ++j)
        sb.append(_names[i] + "." + _domains[i][j] + ": " + beta[k++] + "\n");
    final int nums = beta.length-k-1;
    for(int i = 0; i < nums; ++i)
      sb.append(_names[cats+i] + ": " + beta[k+i] + "\n");
    sb.append("Intercept: " + beta[beta.length-1] + "\n");
    return sb.toString();
  }
  public int rank() {return rank(submodels[best_lambda_idx].lambda);}
  public Submodel  submodelForLambda(double lambda){
    int i = submodels.length-1;
    for(;i >=0; --i)
      if(submodels[i].lambda == lambda)
        return submodels[i];
    return null;
  }
  public int rank(double lambda) {return submodelForLambda(lambda).rank;}

<<<<<<< HEAD
  public boolean setAndTestValidation(GLMValidation val ){
    submodels[submodels.length-1].validation = val;
    if(best_lambda_idx == submodels.length-1 || submodels.length == 1){
      setSubmodelIdx(submodels.length-1);
      return true;
    }
    double diff = (submodels[best_lambda_idx].validation.residual_deviance - val.residual_deviance)/val.null_deviance;
    if(diff >= 0.01) {
      setSubmodelIdx(submodels.length - 1);
      return true;
    }
    return false;
  }

  public void setXValidation(double lambda, GLMXValidation val ){
    submodelForLambda(lambda).xvalidation = val;
  }

  public void setSubmodelIdx(int l){
    best_lambda_idx = l;
    threshold = submodels[l].validation.best_threshold;
    if(global_beta == null) global_beta = MemoryManager.malloc8d(this.coefficients_names.length);
    else Arrays.fill(global_beta,0);
    int j = 0;
    for(int i:submodels[l].idxs)
      global_beta[i] = submodels[l].beta[j++];
=======
  public boolean setAndTestValidation(int lambdaIdx,GLMValidation val ){
    submodels[lambdaIdx].validation = val;
    if(best_lambda_idx == lambdaIdx || lambdaIdx == 0 || rank(lambdaIdx) == 1){
      setLambdaIdx(lambdaIdx);
      return true;
    }
    double diff = (submodels[best_lambda_idx].validation.residual_deviance - val.residual_deviance)/val.null_deviance;
    if(diff >= 0.01) setLambdaIdx(lambdaIdx);
    return  true;
>>>>>>> afbe051e
  }

  public void setLambdaIdx(int l){
    best_lambda_idx = l;
    threshold = submodels[l].validation.best_threshold;
    if(global_beta == null) global_beta = MemoryManager.malloc8d(this.coefficients_names.length);
    else Arrays.fill(global_beta,0);
    int j = 0;
    for(int i:submodels[l].idxs)
      global_beta[i] = submodels[l].beta[j++];
  }

  /**
   * get beta coefficients in a map indexed by name
   * @return
   */
  public HashMap<String,Double> coefficients(){
    HashMap<String, Double> res = new HashMap<String, Double>();
    final double [] b = beta();
    if(b != null) for(int i = 0; i < b.length; ++i)res.put(coefficients_names[i],b[i]);
    return res;
  }
  private String [] coefNames(){
    return Utils.append(data_info.coefNames(),new String[]{"Intercept"});
  }
}<|MERGE_RESOLUTION|>--- conflicted
+++ resolved
@@ -97,11 +97,7 @@
   long start_time;
 
   // fully expanded beta used for scoring
-<<<<<<< HEAD
-  double [] global_beta;
-=======
   private double [] global_beta;
->>>>>>> afbe051e
 
   static class Submodel extends Iced {
     static final int API_WEAVER = 1; // This file has auto-gen'd doc & json fields
@@ -128,12 +124,8 @@
     @API(help="sparseCoefFlag")
     final boolean sparseCoef;
 
-<<<<<<< HEAD
     public Submodel(double lambda , double [] beta, double [] norm_beta, long run_time, int iteration, boolean sparseCoef){
       this.lambda = lambda;
-=======
-    public Submodel(double [] beta, double [] norm_beta, long run_time, int iteration, boolean sparseCoef){
->>>>>>> afbe051e
       this.run_time = run_time;
       this.iteration = iteration;
       int r = 0;
@@ -142,21 +134,6 @@
         // grab the indeces of non-zero coefficients
         for(double d:beta)if(d != 0)++r;
         idxs = MemoryManager.malloc4(sparseCoef?r:beta.length);
-<<<<<<< HEAD
-        int ii = 0;
-        for(int i = 0; i < b.length; ++i)if(b[i] != 0)idxs[ii++] = i;
-        if(!sparseCoef) // add zeros to the end
-          for(int i = 0; i < b.length; ++i)if(b[i] == 0)idxs[ii++] = i;
-        // now sort the nonzeros according to their abs value from biggest to smallest (but keep intercept last)
-        for(int i = 1; i < r; ++i){
-          for(int j = 1; j < r-i;++j){
-            if(Math.abs(b[idxs[j-1]]) < Math.abs(b[idxs[j]])){
-              int jj = idxs[j];
-              idxs[j] = idxs[j-1];
-              idxs[j-1] = jj;
-            }
-          }
-=======
         int j = 0;
         for(int i = 0; i < beta.length; ++i)
           if(!sparseCoef || beta[i] != 0)idxs[j++] = i;
@@ -168,26 +145,13 @@
           j = 0;
           this.norm_beta = MemoryManager.malloc8d(idxs.length);
           for(int i:idxs) this.norm_beta[j++] = norm_beta[i];
->>>>>>> afbe051e
-        }
-        this.beta = MemoryManager.malloc8d(idxs.length);
-        int j = 0;
-        for(int i:idxs) this.beta[j++] = beta[i];
-        if(norm_beta != null){
-          j = 0;
-          this.norm_beta = MemoryManager.malloc8d(idxs.length);
-          for(int i:idxs) this.norm_beta[j++] = norm_beta[i];
         }
       } else idxs = null;
       rank = r;
       this.sparseCoef = sparseCoef;
     }
     @Override
-<<<<<<< HEAD
     public Submodel clone(){return new Submodel(lambda,beta == null?null:beta.clone(),norm_beta == null?null:norm_beta.clone(),run_time,iteration,sparseCoef);}
-=======
-    public Submodel clone(){return new Submodel(beta == null?null:beta.clone(),norm_beta == null?null:norm_beta.clone(),run_time,iteration,sparseCoef);}
->>>>>>> afbe051e
   }
 
   @API(help = "models computed for particular lambda values")
@@ -195,13 +159,7 @@
 
   final boolean useAllFactorLevels;
 
-<<<<<<< HEAD
   public GLMModel(GLM2 job, Key selfKey, DataInfo dinfo, GLMParams glm, double beta_eps, double alpha, double lambda_max, double ymu, double prior) {
-=======
-  final boolean useAllFactorLevels;
-
-  public GLMModel(GLM2 job, Key selfKey, DataInfo dinfo, GLMParams glm, double beta_eps, double alpha, double lambda_max, double [] lambda, double ymu, double prior) {
->>>>>>> afbe051e
     super(selfKey,null,dinfo._adaptedFrame);
     parameters = job;
     job_key = job.self();
@@ -214,27 +172,15 @@
     this.alpha = alpha;
     this.lambda_max = lambda_max;
     this.beta_eps = beta_eps;
-<<<<<<< HEAD
     submodels = new Submodel[0];
-=======
-    submodels = new Submodel[lambda.length];
-    for(int i = 0; i < submodels.length; ++i)
-      submodels[i] = new Submodel(null, null, 0, 0,true);
->>>>>>> afbe051e
     run_time = 0;
     start_time = System.currentTimeMillis();
     coefficients_names = coefNames();
     useAllFactorLevels = dinfo._useAllFactorLevels;
   }
-<<<<<<< HEAD
   public void updateSubmodel(double lambda, double[] beta, double[] norm_beta, int iteration, boolean sparseCoef){
     run_time = (System.currentTimeMillis()-start_time);
     submodels[submodels.length-1] = new Submodel(lambda,beta, norm_beta, run_time, iteration,sparseCoef);
-=======
-  public void setLambdaSubmodel(int lambdaIdx, double [] beta, double [] norm_beta, int iteration, boolean sparseCoef){
-    run_time = (System.currentTimeMillis()-start_time);
-    submodels[lambdaIdx] = new Submodel(beta, norm_beta, run_time, iteration,sparseCoef);
->>>>>>> afbe051e
   }
   public void addSubmodel(double lambda){
     submodels = Arrays.copyOf(submodels,submodels.length+1);
@@ -259,7 +205,7 @@
     return res;
   }
   public double [] beta(){return global_beta;}
-<<<<<<< HEAD
+
   public double [] norm_beta(double lambda){
     int i = submodels.length-1;
     for(;i>=0;--i)
@@ -273,17 +219,6 @@
         return res;
       }
     throw new RuntimeException("No submodel for lambda = " + lambda);
-=======
-  public double [] norm_beta(int lambdaIdx){
-    if(submodels[lambdaIdx].norm_beta == null) {
-      return beta(); // not normalized
-    }
-    double [] res = MemoryManager.malloc8d(data_info.fullN()+1);
-    int j = 0;
-    for(int i:submodels[lambdaIdx].idxs)
-      res[i] = submodels[lambdaIdx].norm_beta[j++];
-    return res;
->>>>>>> afbe051e
   }
 
   @Override protected float[] score0(double[] data, float[] preds) {
@@ -425,7 +360,6 @@
   }
   public int rank(double lambda) {return submodelForLambda(lambda).rank;}
 
-<<<<<<< HEAD
   public boolean setAndTestValidation(GLMValidation val ){
     submodels[submodels.length-1].validation = val;
     if(best_lambda_idx == submodels.length-1 || submodels.length == 1){
@@ -445,27 +379,6 @@
   }
 
   public void setSubmodelIdx(int l){
-    best_lambda_idx = l;
-    threshold = submodels[l].validation.best_threshold;
-    if(global_beta == null) global_beta = MemoryManager.malloc8d(this.coefficients_names.length);
-    else Arrays.fill(global_beta,0);
-    int j = 0;
-    for(int i:submodels[l].idxs)
-      global_beta[i] = submodels[l].beta[j++];
-=======
-  public boolean setAndTestValidation(int lambdaIdx,GLMValidation val ){
-    submodels[lambdaIdx].validation = val;
-    if(best_lambda_idx == lambdaIdx || lambdaIdx == 0 || rank(lambdaIdx) == 1){
-      setLambdaIdx(lambdaIdx);
-      return true;
-    }
-    double diff = (submodels[best_lambda_idx].validation.residual_deviance - val.residual_deviance)/val.null_deviance;
-    if(diff >= 0.01) setLambdaIdx(lambdaIdx);
-    return  true;
->>>>>>> afbe051e
-  }
-
-  public void setLambdaIdx(int l){
     best_lambda_idx = l;
     threshold = submodels[l].validation.best_threshold;
     if(global_beta == null) global_beta = MemoryManager.malloc8d(this.coefficients_names.length);
