--- conflicted
+++ resolved
@@ -164,13 +164,8 @@
   @API(help = "Variable importances", json=true)
   VarImp variable_importances;
 
-<<<<<<< HEAD
-  public GLMModel(GLM2 job, Key selfKey, DataInfo dinfo, GLMParams glm, double beta_eps, double alpha, double lambda_max, double ymu, double prior) {
-    super(selfKey,null,dinfo._adaptedFrame);
-=======
   public GLMModel(GLM2 job, Key selfKey, DataInfo dinfo, GLMParams glm, double beta_eps, double alpha, double lambda_max, double [] lambda, double ymu, double prior) {
     super(selfKey,null,dinfo._adaptedFrame, /* priorClassDistribution */ null);
->>>>>>> 6e770ff0
     parameters = Job.hygiene((GLM2) job.clone());
     job_key = job.self();
     this.ymu = ymu;
