.. _DLmath:


Deep Learning
------------------------------

H2O Deep Learning is based on a multi-layer feed-forward artificial neural
network that is trained with stochastic gradient descent using
back-propagation. The network can contain a large number of hidden layers
consisting of neurons with tanh, rectifier and maxout activation functions.
Advanced features such as adaptive learning rate, rate annealing, momentum
training, dropout, L1/L2 regularization, checkpointing and grid search enable
high predictive accuracy. Each compute node trains a copy of the global model
parameters on its local data with multi-threading (asynchronously), and
contributes periodically to the global model via model averaging across the
network.

  
Defining a Deep Learning Model
""""""""""""""""""""""""""""""""

H2O Deep Learning models have many input parameters, many of which are only accessible via
the expert mode, and their default values should be fine for most use cases.
Please read the following instructions before building extensive Deep Learning
models. Many of the parameters allow specification of multiple values for grid
search (e.g., comma-separated list "10,25,40" or from:to:step range "10:40:5").
The application of grid search and successive continuation of winning models
via checkpoint restart is highly recommended as model performance can vary
greatly.

**destination key**

    Name of the model to be trained. Will be auto-generated if omitted.

**source**

   A hex key associated with the parsed traing data.
 
**response**

    The dependent or target variable of interest.  Can be numerical or
    a factor (categorical).
	
**ignored columns** 
     
    This field will auto populate a list of the columns from the data
    set in use. The user-selected set of columns are the features
    that will be omitted from the model. Additionally - users can
    specify whether the model should omit constant columns by
    selecting expert settings and checking the tic box indicating
    **Ignore const cols**.

**classification** 
     
    Check box indicating whether the dependent variable is to be
    treated as a factor or a continuous variable. 

**validation** 

    A unique data set with the same shape and features as the
    training data to be used in model validation (i.e., production of
    error rates on data not used in model building). 

**checkpoint**
      
    A model key associated with a previously trained Deep Learning
    model. This option allows users to build a new model as a
    continuation of a previously generated model (e.g., by a grid search).

**expert mode** 

    Unlock expert mode parameters than can affect model building speed,
    predictive accuracy and scoring. Leaving expert mode parameters at default
    values is fine for many problems, but best results on complex datasets are often
    only attainable via expert mode options.
    
**activation**

    The activation function (non-linearity) to be used the neurons in the
    hidden layers.

    *Tanh*: Hyperbolic tangent function (same as scaled and shifted sigmoid).
    
    *Rectifier*: Chooses the maximum of (0, x) where x is the input value.

    *Maxout*: Choose the maximum coordinate of the input vector.

    *With Dropout*: Zero out a random user-given fraction of the
    incoming weights to each hidden layer during training, for each
    training row. This effectively trains exponentially many models at
    once, and can improve generalization. 

**hidden**

    The number and size of each hidden layer in the model. 
    For example, if a user specifies "100,200,100" a model with 3 hidden
    layers will be produced, and the middle hidden layer will have 200
    neurons.To specify a grid search, add parentheses around each
    model's specification: "(100,100), (50,50,50), (20,20,20,20)".  

**epochs** 

    The number of passes over the training dataset to be carried out. 

**train samples per iteration**

    The number of training data rows to be processed per iteration. Note that
<<<<<<< HEAD
    independent of this parameter, each row is used immediately to update the model
    with (online) stochastic gradient descent. This parameter controls the
    synchronization period between nodes in a distributed environment and the
    frequency at which scoring and model cancellation can happen. For example, if
    it is set to 10,000 on H2O running on 4 nodes, then each node will
=======
    independent of this parameter, each row is used immediately to
    update the model with (online) stochastic gradient descent. The
    mini batch size controls the synchronization period between nodes
    in a distributed environment and the frequency at which scoring
    and model cancellation can happen. For example, if mini-batch is
    set to 10,000 on H2O running on 4 nodes, then each node will
>>>>>>> 733302fb
    process 2,500 rows per iteration, sampling randomly from their local data.
    Then, model averaging between the nodes takes place, and scoring can happen
    (dependent on scoring interval and duty factor). Special values are 0 for
    one epoch per iteration and -1 for processing the maximum amount of data
    per iteration. If **replicate training data** is enabled, N epochs
    will be trained per iteration on N nodes, otherwise one epoch.

**seed**

    The random seed controls sampling and initialization. Reproducible
    results are only expected with single-threaded operation (i.e.,
    when running on one node, turning off load balancing and providing
    a small dataset that fits in one chunk).  In general, the
    multi-threaded asynchronous updates to the model parameters will
    result in (intentional) race conditions and non-reproducible
    results. Note that deterministic sampling and initialization might
    still lead to some weak sense of determinism in the model.

**learning rate**

    The implemented (ADADELTA) adaptive learning rate algorithm automatically
    combines the benefits of learning rate annealing and momentum
    training to avoid slow convergence. Specification of only two
    parameters (rho and epsilon)  simplifies hyper parameter search. 

    In some cases, manually controlled (non-adaptive) learning rate and
    momentum specifications can lead to better results, but require the
    specification (and hyper parameter search) of up to 7 parameters.
    If the model is built on a topology with many local minima or
    long plateaus, it is possible for a constant learning rate to produce
    sub-optimal results. Learning rate annealing allows digging deeper into
    local minima, while rate decay allows specification of different
    learning rates per layer.  When the gradient is being estimated in
    a long valley in the optimization landscape, a large learning rate
    can cause the gradient to oscillate and move in the wrong
    direction. When the gradient is computed on a relatively flat
    surface with small learning rates, the model can converge far
    slower than necessary.

**momentum**

    When adaptive learning rate is disabled, the magnitude of the weight
    updates are determined by the user specified learning rate
    (potentially annealed), and are a function  of the difference
    between the predicted value and the target value. That difference,
    generally called delta, is only available at the output layer. To
    correct the output at each hidden layer, back propagation is
    used. Momentum modifies back propagation by allowing prior
    iterations to influence the current update. Using the momentum
    parameter can aid in avoiding local minima and the associated
    instability. Too much momentum can lead to inst, that's
    why the momentum is best ramped up slowly.
       
    *Momentum start:* Initial momentum at the start of model building.
       
    *Momentum ramp:* The number of data samples for which the momentum
    rises from its starting value to its final value (momentum stable).

    *Momentum stable:* The final momentum value after the ramp is over.

**Nesterov accelerated Gaadient** 

    The Nesterov accelerated gradient descent method is a modification to
    traditional gradient descent for convex functions. The method relies on
    gradient information at various points to build a polynomial approximation that
    minimizes the residuals in fewer iterations of the descent. 

**input dropout ratio**

    A fraction of the features for each training row to be omitted from training in order
    to improve generalization (dimension sampling).

**L1 regularization** 

    A regularization method that constrains the absolute value of the weights and
    has the net effect of dropping some weights (setting them to zero) from a model
    to reduce complexity and avoid overfitting. 

**L2 regularization** 

    A regularization method that constrdains the sum of the squared
    weights. This method introduces bias into parameter estimates, but
    frequently produces substantial gains in modeling as estimate variance is
    reduced. 

**max w2**

    A maximum on the sum of the squared incoming weights into
    any one neuron. This tuning parameter is especially useful for unbound
    activation functions such as Maxout or Rectifier.

**initial weight distribution**

    The distribution from which initial weights are to be drawn. The default
    option is an optimized initialization that considers the size of the network.
    The "uniform" option uses a uniform distribution with a mean of 0 and a given
    interval. The "normal" option draws weights from the standard normal
    distribution with a mean of 0 and given standard deviation.

**loss function** 

    The loss (error) function to be optimized by the model. 

    *Cross Entropy* Used when the model output consists of independent
    hypotheses, and the outputs can be interpreted as the probability that each
    hypothesis is true. Cross entropy is the recommended loss function when the
    target values are class labels, and especially for imbalanced data.
    It strongly penalizes error in the prediction of the actual class label.

    *Mean Square* Used when the model output are continuous real values, but can
    be used for classification as well (where it emphasizes the error on all
    output classes, not just for the actual class).

**score interval**

    The minimum time (in seconds) to elapse between model scoring. The actual
    interval is determined by the number of training samples per iteration and the scoring duty cycle.

**score training samples**

    The number of training dataset points to be used for scoring. Will be
    randomly sampled. Use 0 for selecting the entire training dataset.

**score validation samples** 

    The number of validation dataset points to be used for scoring. Can be
    randomly sampled or stratified (if "balance classes" is set and "score
    validation sampling" is set to stratify). Use 0 for selecting the entire
    training dataset.

**classification stop**

    The stopping criteria in terms of classification error (1-accuracy) on the
    training data scoring dataset. When the error is at or below this threshold,
    training stops. 

**regression stop**

    The stopping criteria in terms of regression error (MSE) on the training
    data scoring dataset. When the error is at or below this threshold, training
    stops. 

**max confusion matrix** 

    For classification models, the maximum size (in terms of classes) of the
    confusion matrix for it to be printed. This option is meant to avoid printing
    extremely large confusion matrices.

**max hit ratio K** 

    The maximum number (top K) of predictions to use for hit ratio computation (for multi-class only, 0 to disable)

**balance classes** 

    For imbalanced data, balance training data class counts via
    over/under-sampling. This can result in improved predictive accuracy.

**max after balance size** 

    When classes are balanced, limit the resulting dataset size to the
    specified multiple of the original dataset size.

**score validation sampling**

    Method used to sample the validation dataset for scoring, see Score Validation Samples above.

**diagnostics**

    Gather diagnostics for hidden layers, such as mean and RMS values of learning
    rate, momentum, weights and biases.

**variable importance** 

    Report variable importances in the model output. 

**fast mode**
    
    Enable fast mode (minor approximation in back-propagation), should not affect results significantly.

**ignore const cols**

    Ignore constant training columns (no information can be gained anyway).

**force load balance** 

    Increase training speed on small datasets by splitting it into many chunks
    to allow utilization of all cores.

**replicate training data**

    Replicate the entire training dataset onto every node for faster training on small datasets.

**single node mode**

    Run on a single node for fine-tuning of model parameters. Can be useful for
    checkpoint resumes after training on multiple nodes for fast initial
    convergence.

**shuffle training data** 

    Enable shuffling of training data (on each node). This option is
    recommended if training data is replicated on N nodes, and the number of training samples per iteration
    is close to N times the dataset size, where all nodes train will (almost) all
    the data. It is automatically enabled if the number of training samples per iteration is set to -1 (or to N
    times the dataset size or larger).

Interpreting the Model
""""""""""""""""""""""""

The model view page displays information about the Deep Learning model being trained.

**Diagnostics table**
    If diagnostics is enabled, information for each layer is displayed.

    *Units* The number of units (or artificial neurons) in the layer

    *Type* The type of layer (used activation function). Each model
    will have one input and one output layer. Hidden layers are
    identified by the activation function specified. 

    *Dropout* For input layer, the percentage of dropped features for
    each training row. For hidden layers, the percentage of incoming
    weights dropped from training at that layer. Note that dropout is
    randomized for each training row.

    *L1, L2* The L1 and L2 regularization penalty applied to the
    layer. 

    *Rate, Weight and Bias* The per-layer learning rate, weight and bias statistics are displayed.
 
**Scoring** 

    If a validation set was given, the scoring results are displayed for
    the validation set (or a sample thereof). Otherwise, scoring is performed on
    the training dataset (or a sample thereof).

**Confusion matrix**

    For classification models, a table showing the number of actual
    observations in a particular class relative to the number of predicted
    observations in a class.

**Hit ratio table**

    A table displaying the percentage of instances where the actual
    class label assigned to an observation is in the top K classes predicted by the
    model. For instance, in a four class classifier on values A, B, C, D, a
    particular observation is predicted to be class A with a probability of .6 of
    being A, .2 probability of being B, a .1 probability of being C, and a .1
    probability of being D. If the true class is B, the observation will be counted
    in the hit rate for K=2, but not in the hit rate of K=1. 

**Variable Importance** 

    A table listing the importance of variables listed from greatest
    importance, to least importance. Note that variable importances are notoriously
    difficult to compute for Neural Net models. Gedeon's method is implemented here.



References
""""""""""""""""""""""""""""""""

    Deep Learning http://en.wikipedia.org/wiki/Deep_learning

    Artificial Neural Network http://en.wikipedia.org/wiki/Artificial_neural_network

    ADADELTA http://arxiv.org/abs/1212.5701

    Momentum http://www.cs.toronto.edu/~fritz/absps/momentum.pdf

    Dropout http://arxiv.org/pdf/1207.0580.pdf and http://arxiv.org/abs/1307.1493

    Feature Importance http://www.ncbi.nlm.nih.gov/pubmed/9327276<|MERGE_RESOLUTION|>--- conflicted
+++ resolved
@@ -105,20 +105,11 @@
 **train samples per iteration**
 
     The number of training data rows to be processed per iteration. Note that
-<<<<<<< HEAD
     independent of this parameter, each row is used immediately to update the model
     with (online) stochastic gradient descent. This parameter controls the
     synchronization period between nodes in a distributed environment and the
     frequency at which scoring and model cancellation can happen. For example, if
     it is set to 10,000 on H2O running on 4 nodes, then each node will
-=======
-    independent of this parameter, each row is used immediately to
-    update the model with (online) stochastic gradient descent. The
-    mini batch size controls the synchronization period between nodes
-    in a distributed environment and the frequency at which scoring
-    and model cancellation can happen. For example, if mini-batch is
-    set to 10,000 on H2O running on 4 nodes, then each node will
->>>>>>> 733302fb
     process 2,500 rows per iteration, sampling randomly from their local data.
     Then, model averaging between the nodes takes place, and scoring can happen
     (dependent on scoring interval and duty factor). Special values are 0 for
