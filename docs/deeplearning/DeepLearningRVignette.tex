\documentclass[11pt]{article}
\usepackage[english]{babel}
\usepackage{amsmath,amsthm,amsfonts,amssymb,epsfig}
\usepackage[left=1.1in,top=1in,right=1.1in]{geometry}
\usepackage{array}
\usepackage{datetime}
\usepackage{lipsum}
\usepackage{spverbatim}
\usepackage{hyperref}
\hypersetup{colorlinks, urlcolor={blue}}
\usepackage{graphicx}
\graphicspath{ {images/} }

\begin{document}

\thispagestyle{empty} %removes page number

\begin{center}
\textsc{\Large\bf{Deep Learning with H2O's R Package}}
\\
\bigskip
\textsc{\small{Arno Candel \hspace{40pt} Viraj Parmar}}
\\
\bigskip
\textsc{October 2014}
\end{center}

\tableofcontents

\newpage


\section{Introduction} \label{1}
Deep Learning has been dominating recent machine learning competitions with
better predictions. Unlike the neural networks of the past, modern Deep
Learning has cracked the code for training stability and generalization and
scales on big data. It is the algorithm of choice for highest predictive
accuracy. H2O is the world’s fastest open-source in-memory platform for machine
learning and predictive analytics on big data.

This documentation presents the Deep Learning framework in H2O, as experienced through the H2O R interface. Further documentation on H2O's system and algorithms can be found at the H2O.ai \href{http://docs.h2o.ai}{website} at http://docs.h2o.ai, especially the ``R User documentation", and fully featured tutorials are available at http://learn.h2o.ai. The datasets, R code and instructions for this document can be found at the \href{https://github.com/h2oai/h2o/tree/master/docs/deeplearning/DeepLearningRVignetteDemo}{H2O GitHub repository} at \\https://github.com/h2oai/h2o/tree/master/docs/deeplearning/DeepLearningRVignetteDemo/. This introductory section provides instructions on getting H2O started from R, followed by a brief overview of deep learning.

\subsection{Installation} \label{1.1}

To install H2O, follow the ``Download" link on \href{http://h2o.ai/}{H2O's website} at http://h2o.ai/. For multi-node operation, download the H2O zip file and deploy H2O on your cluster, following instructions from the ``Full Documentation". For single-node operation, follow the instructions in the ``Install in R" tab. Open your R Console and run the following to install and start H2O directly from R:

\begin{spverbatim}
# The following two commands remove any previously installed H2O packages for R.
if ("package:h2o" %in% search()) { detach("package:h2o", unload=TRUE) }

if ("h2o" %in% rownames(installed.packages())) { remove.packages("h2o") }

# Next, we download, install and initialize the H2O package for R (filling in the *'s with the latest version number obtained from the H2O download page)
install.packages("h2o", repos=(c("http://s3.amazonaws.com/h2o-release/h2o/master/
****/R", getOption("repos"))))

library(h2o)

\end{spverbatim}
\noindent
Initialize H2O with

\begin{spverbatim}
h2o_server = h2o.init()

\end{spverbatim}
\noindent
With this command, the H2O R module will start an instance of H2O automatically at localhost:54321. Alternatively,  to specify a connection with an existing H2O cluster node (other than localhost at port 54321) you must explicitly state the IP address and port number in the \texttt{h2o.init()} call. An example is given below, but do not directly paste; you should specify the IP and port number appropriate to your specific environment.

\begin{spverbatim}
h2o_cluster = h2o.init(ip = "192.555.1.123", port = 12345, startH2O = FALSE)

\end{spverbatim}
\noindent
An automatic demo is available to see h2o.deeplearning at work. Run the following command to observe an example binary classification model built through H2O's Deep Learning.

\begin{spverbatim}
demo(h2o.deeplearning)
\end{spverbatim}

\subsection{Support} \label{1.2}

Users of the H2O package may submit general enquiries and bug reports to the H2O.ai \href{mailto:h2ostream@googlegroups.com}{support address}. Alternatively, specific bugs or issues may be filed to the H2O.ai \href{https://0xdata.atlassian.net/secure/Dashboard.jspa}{JIRA}.

\subsection{Deep learning overview} \label{1.3}

First we present a brief overview of deep neural networks for supervised learning tasks. There are several theoretical frameworks for deep learning, and here we summarize the feedforward architecture used by H2O. 
\\
\begin{figure}[h]
\centering
\includegraphics[scale=0.5]{neuron.png}
\end{figure}
\\
\noindent
The basic unit in the model (shown above) is the neuron, a biologically inspired model of the human neuron. For humans, varying strengths of neurons' output signals travel along the synaptic junctions and are then aggregated  as input for a connected neuron's activation. In the model, the weighted combination $\alpha = \sum_{j=1}^{n} w_i x_i + b$ of input signals is aggregated, and then an output signal $f(\alpha)$ transmitted by the connected neuron. The function $f$ represents the nonlinear activation function used throughout the network, and the bias $b$ accounts for the neuron's activation threshold. 
\\
\begin{figure}[h!]
\centering
\includegraphics[scale=0.3]{net.png}
\end{figure}
\\
\noindent
Multi-layer, feedforward neural networks consist of many layers of interconnected neuron units: beginning with an input layer to match the feature space; followed by multiple layers of nonlinearity; and terminating with a linear regression or classification layer to match the output space. The inputs and outputs of the model's units follow the basic logic of the single neuron described above. Bias units are included in each non-output layer of the network. The weights linking neurons and biases with other neurons fully determine the output of the entire network, and learning occurs when these weights are adapted to minimize the error on labeled training data. More specifically, for each training example $j$ the objective is to minimize a loss function 
\begin{center}
$L(W,B$ $|$ $j)$.
\end{center}
Here $W$ is the collection $\left\{W_i\right\}_{1:N-1}$, where $W_i$ denotes the weight matrix connecting layers $i$ and $i+1$ for a network of $N$ layers; similarly $b$ is the collection $\left\{b_i\right\}_{1:N-1}$, where $b_i$ denotes the column vector of biases for layer $i+1$. 
\\
\\
This basic framework of multi-layer neural networks can be used to accomplish deep learning tasks. Deep learning architectures are models of hierarchical feature extraction, typically involving multiple levels of nonlinearity. Such models are able to learn useful representations of raw data, and have exhibited high performance on complex data such as images, speech, and text \href{http://www.iro.umontreal.ca/~lisa/pointeurs/TR1312.pdf}{(Bengio, 2009)}. 


\section{H2O's Deep Learning architecture} \label{2}

As described above, H2O follows the model of multi-layer, feedforward neural networks for predictive modeling. This section provides a more detailed description of H2O's Deep Learning features, parameter configurations, and computational implementation.

\subsection{Summary of features} \label{2.1}
H2O's Deep Learning functionalities include:

\begin{itemize}

\item purely supervised training protocol for regression and classification tasks

\item multi-threaded parallel computation to be run on either a single node or a multi-node cluster

\item advanced training options including adaptive learning, momentum training, rate annealing, and dropout

\item regularization options to prevent model overfitting

\item fast and memory-efficient Java implementations of the underlying algorithms

\item elegant web interface to mirror the model building and scoring process running in R

\item grid search for hyperparameter optimization and model selection

\item model checkpointing

\item model export in plain java code for deployment in production environments

\item additional parameters for model tuning

\item deep autoencoders for unsupervised feature learning and anomaly detection capabilities

\end{itemize}


\subsection{Training protocol} \label{2.2}
The training protocol described below follows many of the ideas and advances in the recent deep learning literature.

\subsubsection{Initialization} \label{2.2.1}
\noindent
Various deep learning architectures employ a combination of unsupervised pretraining followed by supervised training, but H2O uses a purely supervised training protocol. The default initialization scheme is the uniform adaptive option, which is an optimized initialization based on the size of the network. Alternatively, you may select a random initialization to be drawn from either a uniform or normal distribution, for which a scaling parameter may be specified as well.
\subsubsection{Activation and loss functions} \label{2.2.2}
In the introduction we introduced the nonlinear activation function $f$, for which the choices are summarized in Table 1. Note here that $x_i$ and $w_i$ denote the firing neuron's input values and their weights, respectively; $\alpha$ denotes the weighted combination $\alpha = \sum_i w_i x_i+b$.
\\
\begin{table}[ht] 
\caption{Activation functions }
% title of Table 
\centering % used for centering table 
\begin{tabular}{c c c} % centered columns (4 columns) 
\hline\hline %inserts double horizontal lines 
Function & Formula & Range \\ [0.5ex] % inserts table 
%heading 
\hline % inserts single horizontal line 
Tanh & $f(\cdot) = \frac{e^{\alpha} - e ^{-\alpha}}{e^\alpha + e ^{-\alpha}}$ & $f(\cdot) \in [-1,1]$ \\ % inserting body of the table 
Rectified Linear & $f(\cdot) = \max(0,\alpha)$ & $f(\cdot) \in \mathbb{R}_+$ \\
Maxout & $f(\cdot) = \max (w_i x_i + b) \text{, rescale if} \max f(\cdot) \geq 1 $ & $f(\cdot) \in [-\infty,1]$\\  % [1ex] adds vertical space

\hline %inserts single line 
\end{tabular} 
\label{table:nonlin} % is used to refer this table in the text 
\end{table}
\\
\\
The $\tanh$ function is a rescaled and shifted logistic function and its symmetry around 0 allows the training algorithm to converge faster. The rectified linear activation function has demonstrated high performance on image recognition tasks, and is a more biologically accurate model of neuron activations (\href{http://yann.lecun.com/exdb/publis/pdf/lecun-98b.pdf}{LeCun et al, 1998}). Maxout activation works particularly well with dropout, a regularization method discussed later in this vignette (\href{http://arxiv.org/pdf/1302.4389.pdf}{Goodfellow et al, 2013}). It is difficult to determine a ``best" activation function to use; each may outperform the others in separate scenarios, but grid search models (also described later) can help to compare activation functions and other parameters. The default activation function is the Rectifier. Each of these activation functions can be operated with dropout regularization (see below).
\\
\\
\bigskip
\\
The following choices for the loss function $L(W,B$ $|$ $ j)$ are summarized in Table 2. The system default enforces the table's typical use rule based on whether regression or classification is being performed. Note here that $t^{(j)}$ and $o^{(j)}$ are the predicted (target) output and actual output, respectively, for training example $j$; further, let $y$ denote the output units and $O$ the output layer.
\\
\begin{table}[ht] 
\caption{Loss functions }
% title of Table 
\centering % used for centering table 
\begin{tabular}{c c c} % centered columns (4 columns) 
\hline\hline %inserts double horizontal lines 
Function & Formula & Typical use \\ [0.5ex] % inserts table 
%heading 
\hline % inserts single horizontal line 
Mean Squared Error & $L(W,B | j) = \frac{1}{2}\|t^{(j)} - o^{(j)}\|_2^2$ & Regression \\ % inserting body of the table 
Cross Entropy & $L(W,B | j) = -\sum\limits_{y \in O} \left(\ln(o_y^{(j)}) \cdot t_y^{(j)} + \ln(1-o_y^{(j)}) \cdot (1-t_y^{(j)})\right) $ & Classification \\
\hline %inserts single line 
\end{tabular} 
\label{table:nonlin} % is used to refer this table in the text 
\end{table}

\subsubsection{Parallel distributed network training} \label{2.2.3}

The procedure to minimize the loss function $L(W,B$ $|$ $j)$ is a parallelized version of stochastic gradient descent (SGD). Standard SGD can be summarized as follows, with the gradient $\nabla L(W,B$ $|$ $j)$ computed via backpropagation (\href{http://yann.lecun.com/exdb/publis/pdf/lecun-98b.pdf}{LeCun et al, 1998}). The constant $\alpha$ indicates the learning rate, which controls the step sizes during gradient descent.
\\
\\
{\bf{\footnotesize{Standard stochastic gradient descent}}}
\\
\line(1,0){275}
\\
Initialize $W,B$ 
\\
Iterate until convergence criterion reached
\\
\indent Get training example $i$
\\
\indent Update all weights $w_{jk} \in W$, biases $b_{jk} \in B$
\\
\indent \indent $w_{jk} := w_{jk} - \alpha \frac{\partial L(W,B | j)}{\partial w_{jk}}$
\\
\indent \indent $b_{jk} := b_{jk} - \alpha \frac{\partial L(W,B | j)}{\partial b_{jk}}$
\\
\line(1,0){275}
\\
\\
Stochastic gradient descent is known to be fast and memory-efficient, but not easily parallelizable without becoming slow. We utilize \textsc{Hogwild!}, the recently developed lock-free parallelization scheme from \href{http://i.stanford.edu/hazy/papers/hogwild-nips.pdf}{Niu et al, 2011}. \textsc{Hogwild!} follows a shared memory model where multiple cores, each handling separate subsets (or all) of the training data, are able to make independent contributions to the gradient updates $\nabla L(W,B$ $ |$ $j)$ asynchronously. In a multi-node system this parallelization scheme works on top of H2O's distributed setup, where the training data is distributed across the cluster. Each node operates in parallel on its local data until the final parameters $W,b$ are obtained by averaging. Below is a rough summary.
\\
\\
\noindent
{\bf{\footnotesize{Parallel distributed and multi-threaded training with SGD in H2O Deep Learning}}}
\\
\line(1,0){440}
\\
Initialize global model parameters $W,B$
\\
Distribute training data $\mathcal{T}$ across nodes (can be disjoint or replicated)
\\
Iterate until convergence criterion reached
\\
\indent For nodes $n$ with training subset $\mathcal{T}_n$, do in parallel:
\\
\indent \indent Obtain copy of the global model parameters $W_n, B_n$
\\
\indent \indent Select active subset $\mathcal{T}_{na} \subset \mathcal{T}_n$ (user-given number of samples per iteration)
\\
\indent \indent Partition $\mathcal{T}_{na}$ into $\mathcal{T}_{nac}$ by cores $n_c$
\\
\indent \indent For cores $n_c$ on node $n$, do in parallel:
\\
\indent \indent \indent Get training example $i \in \mathcal{T}_{nac}$
\\
\indent \indent \indent  Update all weights $w_{jk} \in W_n$, biases $b_{jk} \in B_n$
\\
\indent \indent \indent  \indent $w_{jk} := w_{jk} - \alpha \frac{\partial L(W,B | j)}{\partial w_{jk}}$
\\
\indent \indent \indent  \indent $b_{jk} := b_{jk} - \alpha \frac{\partial L(W,B | j)}{\partial b_{jk}}$
\\
\indent Set $W,B := $ Avg$_n$ $W_n,$ $ $Avg$_n$ $B_n$
\\
\indent Optionally score the model on (potentially sampled) train/validation scoring sets
\\
\line(1,0){440}
\\
\\
Here, the weights and bias updates follow the asynchronous  $\textsc{Hogwild!}$ procedure to incrementally adjust each node's parameters $W_n,B_n$ after seeing example $i$. The Avg$_n$ notation refers to the final averaging of these local parameters across all nodes to obtain the global model parameters and complete training.
\subsubsection{Specifying the number of training samples per iteration} \label{2.2.4}
H2O Deep Learning is scalable and can take advantage of a large cluster of compute nodes. There are three modes in which to operate. The default behavior is to let every node train on the entire (replicated) dataset, but automatically locally shuffling (and/or using a subset of) the training examples for each iteration. For datasets that don't fit into each node's memory (also depending on the heap memory specified by the -Xmx option), it might not be possible to replicate the data, and each compute node can be instructed to train only with local data. An experimental single node mode is available for the case where slow final convergence is observed due to the presence of too many nodes, but we've never seen this become necessary.
\\
The number of training examples (globally) presented to the distributed SGD worker nodes between model averaging is controlled by the important parameter \texttt{train\_samples\_per\_iteration}. One special value is -1, which results in all nodes processing all their local training data per iteration. Note that if \texttt{replicate\_training\_data} is enabled (true by default), this will result in training N epochs per iteration on N nodes, otherwise 1 epoch will be trained per iteration. Another special value is 0, which always results in 1 epoch per iteration, independent of the number of compute nodes. In general, any user-given positive number is permissible for this parameter. For large datasets, it might make sense to specify a fraction of the dataset. For example, if the training data contains $10$ million rows, and we specify the number of training samples per iteration as $100,000$ when running on $4$ nodes, then each node will process $25,000$ examples per iteration, and it will take $40$ such distributed iterations to process one epoch. If the value is set too high, it might take too long between synchronization and model convergence can be slow.  If the value is set too low, network communication overhead will dominate the runtime, and computational performance will suffer. The special value of -2 (the default) enables auto-tuning of this parameter based on the computational performance of the processors and the network of the system and attempts to find a good balance between computation and communication. Note that this parameter can affect the convergence rate during training.
\\
\noindent
\subsection{Regularization} \label{2.3}
H2O's Deep Learning framework supports regularization techniques to prevent overfitting. 
\\
\\
$\ell_1$ and $\ell_2$ regularization enforce the same penalties as they do with other models, that is, modifying the loss function so as to minimize some
\\
\begin{center}
$L'(W,B$ $|$ $j) = L(W,B$ $|$ $j) + \lambda_1 R_1(W,B$ $|$ $j) + \lambda_2 R_2(W,B$ $|$ $j)$
\end{center}

For $\ell_1$ regularization, $R_1(W,B$ $|$ $j)$ represents of the sum of all $\ell_1$ norms of the weights and biases in the network; $R_2(W,B$ $|$ $j)$ represents the sum of squares of all the weights and biases in the network. The constants $\lambda_1$ and $\lambda_2$ are generally chosen to be very small, for example $10^{-5}$.
\\
The second type of regularization available for deep learning is a recent innovation called dropout (\href{http://arxiv.org/pdf/1207.0580.pdf}{Hinton et al., 2012}). Dropout constrains the online optimization such that during forward propagation for a given training example, each neuron in the network suppresses its activation with probability $\textsc{P}$, generally taken to be less than 0.2 for input neurons and up to 0.5 for hidden neurons. The effect is twofold: as with $\ell_2$ regularization, the network weight values are scaled toward 0; furthermore, each training example trains a different model, albeit sharing the same global parameters. Thus dropout allows an exponentially large number of models to be averaged as an ensemble, which can prevent overfitting and improve generalization. Note that input dropout can be especially useful when the feature space is large and noisy.

\subsection{Advanced optimization} \label{2.4}
H2O features both manual and automatic versions of advanced optimization. The manual mode features include momentum training and rate annealing, while automatic mode features adaptive learning rate.
\subsubsection{Momentum training} \label{2.4.1}
Momentum modifies back propagation by allowing prior iterations to influence the current update. In particular, a velocity vector $v$ is defined to modify the updates as follows, with $\theta$ representing the parameters $W,B$; $\mu$ representing the momentum coefficient, and $\alpha$ denoting 
the learning rate. 
\begin{center}
$v_{t+1} = \mu v_t - \alpha \nabla L(\theta_t)$
\\
$\theta_{t+1} = \theta_t + v_{t+1}$
\end{center}
Using the momentum parameter can aid in avoiding 
local minima and the associated instability (\href{http://www.cs.toronto.edu/~fritz/absps/momentum.pdf}{Sutskever et al, 2014}). Too much momentum can lead to instabilities, which is why the momentum is best ramped up slowly.
\\
\\
A recommended improvement when using momentum updates is the Nesterov accelerated gradient method. Under this method the updates are further modified such that 
\begin{center}
$v_{t+1} = \mu v_t - \alpha \nabla L(\theta_t + \mu v_t)$
\\
$W_{t+1} = W_t + v_{t+1}$
\end{center}
\subsubsection{Rate annealing} \label{2.4.2}

Throughout training, as the model approaches a minimum the chance of oscillation or ``optimum skipping" creates the need for a slower learning rate. Instead of specifying a constant learning rate $\alpha$, learning rate annealing gradually reduces the learning rate $\alpha_t$ to ``freeze" into local minima in the optimization landscape (\href{http://arxiv.org/pdf/1212.5701v1.pdf}{Zeiler, 2012}).  
\\
\\
For H2O, the annealing rate is the inverse of the number of training samples it takes to cut the learning rate in half (e.g., $10^{-6}$ means that it takes $10^6$ training samples to halve the learning rate).

\subsubsection{Adaptive learning} \label{2.4.3}
The implemented adaptive learning rate algorithm ADADELTA (\href{http://arxiv.org/pdf/1212.5701v1.pdf}{Zeiler, 2012})  automatically combines the benefits of learning rate annealing and momentum training to avoid slow convergence. Specification of only two parameters $\rho$ and $\epsilon$  simplifies hyper parameter search. In some cases, manually controlled (non-adaptive) learning rate and momentum specifications can lead to better results, but require the hyperparameter search of up to 7 parameters. If the model is built on a topology with many local minima or long plateaus, it is possible for a constant learning rate to produce sub-optimal results. In general, however, we find adaptive learning rate to produce the best results, and this option is kept as the default. 
\\
\\
The first of two hyper parameters for adaptive learning is $\rho$. It is similar to momentum and relates to the memory to prior weight updates. Typical values are between 0.9 and 0.999. The second of two hyper parameters $\epsilon$ for adaptive learning is similar to learning rate annealing during initial training and momentum at later stages where it allows forward progress.
Typical values are between $10^{-10}$ and $10^{-4}$.
\\
\\
\subsection{Loading data} \label{2.5}

<<<<<<< HEAD
Loading a dataset in R for use with H2O is slightly different from the usual methodology, as we must convert our datasets into \texttt{H2OParsedData} objects. For an example, we use a toy weather dataset included in the \href{https://github.com/0xdata/h2o/tree/master/docs/deeplearning/DeepLearningRVignetteDemo}{H2O GitHub repository for the H2O Deep Learning documentation} at \\https://github.com/0xdata/h2o/tree/master/docs/deeplearning/DeepLearningRVignetteDemo/. First load the data to your current working directory in your R Console (do this for future dataset downloads), and then run the following command.
=======
Loading a dataset in R for use with H2O is slightly different from the usual methodology, as we must convert our datasets into \texttt{H2OParsedData} objects. For an example, we use a toy weather dataset included in the \href{https://github.com/h2oai/h2o/tree/master/docs/deeplearning/DeepLearningRVignetteDemo}{H2O GitHub repository for the H2O Deep Learning documentation} at \\https://github.com/h2oai/h2o/tree/master/docs/deeplearning/DeepLearningRVignetteDemo/. First load the data to your current working directory in your R Console (do this henceforth for dataset downloads), and then run the following command.
>>>>>>> 1e0aea89
\begin{spverbatim}
weather.hex = h2o.uploadFile(h2o_server, path = "weather.csv", header = TRUE, sep = ",", key = "weather.hex")
\end{spverbatim}
\bigskip
\noindent
To see a quick summary of the data, run the following command.
\begin{spverbatim}
summary(weather.hex)
\end{spverbatim}

\subsubsection{Standardization} \label{2.5.1}

Along with categorical encoding, H2O preprocesses data to be standardized for compatibility with the activation functions. Recall Table 1's summary of each activation function's target space. Since in general the activation function does not map into $\mathbb{R}$, we first standardize our data to be drawn from $\mathcal{N}(0,1)$. Standardizing again after network propagation allows us to compute more precise errors in this standardized space rather than in the raw feature space. 

\subsection{Additional parameters} \label{2.6}

This section has reviewed some background on the various parameter configurations in H2O's Deep Learning architecture. H2O Deep Learning models may seem daunting since there are dozens of possible parameter arguments when creating models. However, most parameters do not need to be tuned or experimented with; the default settings are safe and recommended. Those parameters for which experimentation is possible and perhaps necessary have mostly been discussed here but there a couple more which deserve mention.
\\
\\
There is no default for both hidden layer size/number as well as epochs. Practice building deep learning models with different network topologies and different datasets will lead to intuition for these parameters but two general rules of thumb should be applied. First, choose larger network sizes, as they can perform higher-level feature extraction, and techniques like dropout may train only subsets of the network at once. Second, use more epochs for greater predictive accuracy, but only when able to afford the computational cost. Many example tests can be found in the H2O \href{https://github.com/h2oai/h2o/}{GitHub} repository for pointers on specific values and results for these (and other) parameters.
\\
\\
For a full list of H2O Deep Learning model parameters and default values, see Appendix A. 

\section{Use case: MNIST digit classification} \label{3}


\subsection{MNIST overview} \label{3.1}

The \href{http://yann.lecun.com/exdb/mnist/}{MNIST database} is a famous academic dataset used to benchmark classification performance. The data consists of 60,000 training images and 10,000 test images, each a standardized $28^2$ pixel greyscale image of a single handwritten digit. You can download the datasets from the \href{https://github.com/h2oai/h2o/tree/master/docs/deeplearning/DeepLearningRVignetteDemo}{H2O GitHub repository for the H2O Deep Learning documentation} at \\https://github.com/h2oai/h2o/tree/master/docs/deeplearning/DeepLearningRVignetteDemo/. Remember to save these .csv files to your working directory. Following the weather data example, we begin by loading these datasets into R as \texttt{H2OParsedData} objects. 

\begin{spverbatim}
train_images.hex = h2o.uploadFile(h2o_server, path = "mnist_train.csv", header = FALSE, sep = ",", key = "train_images.hex")
test_images.hex = h2o.uploadFile(h2o_server, path = "mnist_test.csv", header = FALSE, sep = ",", key = "test_images.hex")
\end{spverbatim}


\subsection{Performing a trial run} \label{3.2}
The trial run below is illustrative of the relative simplicity that underlies most H2O Deep Learning model parameter configurations, thanks to the defaults. We use the first $28^2 = 784$ values of each row to represent the full image, and the final value to denote the digit class. As mentioned before, Rectified linear activation is popular with image processing and has performed well on the MNIST database previously; and dropout has been known to enhance performance on this dataset as well -- so we train our model accordingly. 
\begin{spverbatim}

#Train the model for digit classification
mnist_model = h2o.deeplearning(x = 1:784, y = 785, data = train_images.hex, activation = "RectifierWithDropout", hidden = c(200,200,200), input_dropout_ratio = 0.2, l1 = 1e-5, validation = test_images.hex, epochs = 10)

\end{spverbatim}
\noindent
The model is run for only 10 epochs since it is meant just as a trial run. In this trial run we also specified the validation set to be the test set, but another option is to use n-fold validation by specifying, for example, \texttt{nfolds=5} instead of \texttt{validation=test\_images}. 

\subsubsection{Extracting and handling the results} \label{3.2.1}

We can extract the parameters of our model, examine the scoring process, and make predictions on new data.

\begin{spverbatim}
#View the specified parameters of your deep learning model
mnist_model@model$params

#Examine the performance of the trained model
mnist_model

\end{spverbatim}
\noindent
The latter command returns the trained model's training and validation error. The training error value is based on the parameter \texttt{score\_training\_samples}, which specifies the number of randomly sampled training points to be used for scoring; the default uses 10,000 points. The validation error is based on the parameter \texttt{score\_validation\_samples}, which controls the same value on the validation set and is set by default to be the entire validation set.
In general choosing more sampled points leads to a better idea of the model's performance on your dataset; setting either of these parameters to 0 automatically uses the entire corresponding dataset for scoring. Either way, however, you can control the minimum
and maximum time spent on scoring with the \texttt{score\_interval} and \texttt{score\_duty\_cycle} parameters.
\\
\\
These scoring parameters also affect the final model when the parameter \texttt{override\_with\_best\_model} is turned on. This override sets the final model after training to be the model which achieved the lowest validation error during training, based on
the sampled points used for scoring. Since the validation set is automatically set to be the training data if no other dataset is specified, either the \texttt{score\_training\_samples} or \texttt{score\_validation\_samples} parameter will control the error computation
during training and, in turn, the chosen best model.
\\
\\
Once we have a satisfactory model, the \texttt{h2o.predict()} command can be used to compute and store predictions on new data, which can then be used for further tasks in the interactive data science process.
\begin{spverbatim}
#Perform classification on the test set
prediction = h2o.predict(mnist_model, newdata=test_images.hex)

#Copy predictions from H2O to R
pred = as.data.frame(prediction)

\end{spverbatim}


\subsection{Web interface} \label{3.3}

H2O R users have access to a slick web interface to mirror the model building process in R. After loading data or training a model in R, point your browser to your IP address and port number (e.g., localhost:12345) to launch the web interface. From here you can click on \textsc{Admin} $>$ \textsc{Jobs} to view your specific model details. You can also click on \textsc{Data} $>$ \textsc{View All} to view and keep track of your datasets in current use. 

\subsubsection{Variable importances} \label{3.3.1}

One useful feature is the variable importances option, which can be enabled with the additional argument \texttt{variable\_importances=TRUE}. This features allows us to view the absolute and relative predictive strength of each feature in the prediction task. From R, you can access these strengths with the command \texttt{mnist\_model@model\$varimp}. You can also view a visualization of the variable
importances on the web interface.

\subsubsection{Java model} \label{3.3.2}

Another important feature of the web interface is the Java (POJO) model, accessible from the \textsc{Java model} button in the top right of a model summary page. This button allows access to Java code which, when called from a main method in a Java program, builds the model. Instructions for downloading and running this Java code are available from the web interface, and example production scoring code is available as well.

\subsection{Grid search for model comparison} \label{3.4}

H2O supports grid search capabilities for model tuning by allowing users to tweak certain parameters and observe changes in model behavior. This is done by specifying sets of values for parameter arguments. For example, below is an example of a grid search:

\begin{spverbatim}
#Create a set of network topologies
hidden_layers = list(c(200,200), c(100,300,100),c(500,500,500))

mnist_model_grid = h2o.deeplearning(x = 1:784, y = 785, data = train_images.hex, activation = "RectifierWithDropout", hidden = hidden_layers, validation = test_images.hex, epochs = 1, l1 = c(1e-5,1e-7), input_dropout_ratio = 0.2)

\end{spverbatim}
\noindent
Here we specified three different network topologies and two different $\ell_1$ norm weights. This grid search model effectively trains six different models, over the possible combinations of these parameters. Of course, sets of other parameters can be specified for a larger space of models. This allows for more subtle insights in the model tuning and selection process, as we inspect and compare our trained models after the grid search process is complete. To decide how and when to choose different parameter configurations in a grid search, see Appendix A for parameter descriptions and possible values.

\begin{spverbatim}
#print out all prediction errors and run times of the models
mnist_model_grid
mnist_model_grid@model

#print out a *short* summary of each of the models (indexed by parameter)
mnist_model_grid@sumtable

#print out *full* summary of each of the models
all_params = lapply(mnist_model_grid@model, function(x) { x@model$params })
all_params

#access a particular parameter across all models
l1_params = lapply(mnist_model_grid@model, function(x) { x@model$params$l1 })
l1_params
\end{spverbatim}


\subsection{Checkpoint model} \label{3.5}

Checkpoint model keys can be used to start off where you left off, if you feel that you want to further train a particular model with more iterations, more data, different data, and so forth. If we felt that our initial model should be trained further, we can use it (or its key) as a checkpoint argument in a new model.
In the command below, \texttt{mnist\_model\_grid@model[[1]]} indicates the highest performance model from the grid search that we wish to train further. Note that the training and validation datasets and the response column etc. have to match for checkpoint restarts.

\begin{spverbatim}
mnist_checkpoint_model = h2o.deeplearning(x=1:784, y=785, data=train_images.hex, checkpoint=mnist_model_grid@model[[1]], validation = test_images.hex, epochs=9)

\end{spverbatim}
\noindent
Checkpoint models are also applicable for the case when we wish to reload existing models that were saved to disk in a previous session. For example, we can save and later load the best model from the grid search by running the following commands.

\begin{spverbatim}
#Specify a model and the file path where it is to be saved
h2o.saveModel(object = mnist_model_grid@model[[1]], name = "/tmp/mymodel", force = TRUE)

#Alternatively, save the model key in some directory (here we use /tmp)
#h2o.saveModel(object = mnist_model_grid@model[[1]], dir = "/tmp", force = TRUE)

\end{spverbatim}
\noindent
Later (e.g., after restarting  H2O) we can load the saved model by indicating the host and saved model file path. This assumes the saved model was saved with a compatible H2O version (no changes to the H2O model implementation).

\begin{spverbatim}
best_mnist_grid.load = h2o.loadModel(h2o_server, "/tmp/mymodel")

#Continue training the loaded model
best_mnist_grid.continue = h2o.deeplearning(x=1:784, y=785, data=train_images.hex, checkpoint=best_mnist_grid.load, validation = test_images.hex, epochs=1)

\end{spverbatim}
\noindent
Additionally, you can also use the command
\begin{spverbatim}
model = h2o.getModel(h2o_server, key)

\end{spverbatim}
\noindent
to retrieve a model from its H2O key. This command is useful, for example, if you have created an H2O model using the web interface and wish to proceed with the modeling process in R.

\subsection{Achieving state-of-the-art performance} \label{3.6}

Without distortions, convolutions, or other advanced image processing techniques, the best-ever published test set error for the MNIST dataset is $0.83$\% by Microsoft. After training for $2,000$ epochs (took about 4 hours) on 4 compute nodes (with \texttt{l1}=1e-5 and \texttt{input\_dropout=0.2}) we obtain $0.87\%$ test set error, which is a world-record-level result (within the statistical noise of $\approx 0.1$\% with 10,000 test points), notably achieved using a distributed configuration. Accuracies around $1\%$ test set errors are typically achieved within 1 hour when running on 1 node.
The parallel scalability of H2O for the MNIST dataset on 1 to 63 compute nodes is shown in the figure below.
\begin{figure}[h!]
\centering
\includegraphics[scale=0.5]{scalability.png}
\end{figure}
\bigskip
\bigskip
\bigskip
\section{Deep autoencoders} \label{4}

\subsection{Nonlinear dimensionality reduction} \label{4.1}
So far we have discussed purely supervised deep learning tasks. However, deep learning can also be used for unsupervised feature learning or, more specifically, nonlinear dimensionality reduction  (\href{http://www.cs.toronto.edu/~hinton/science.pdf}{Hinton et al, 2006}). Consider the diagram on the following page of a three-layer neural network with one hidden layer. If we treat our input data as labeled with the same input values, then the network is forced to learn the identity via a nonlinear, reduced representation of the original data. Such an algorithm is called a deep autoencoder; these models have been used extensively for unsupervised, layer-wise pretraining of supervised deep learning tasks, but here we consider the autoencoder's application for discovering anomalies in data. 
\\
\begin{figure}[h!]
\centering
\includegraphics[scale=0.7]{autoencoder.png}
\end{figure}
\subsection{Use case: anomaly detection} \label{4.2}
Consider the deep autoencoder model described above. Given enough training data resembling some underlying pattern, the network will train itself to easily learn the identity when confronted with that pattern. However, if some ``anomalous" test point not matching the learned pattern arrives, the autoencoder will likely have a high error in reconstructing this data, which indicates it is anomalous data.
\\
\\
We use this framework to develop an anomaly detection demonstration using a deep autoencoder. The dataset is an ECG time series of heartbeats, and the goal is to determine which heartbeats are outliers. The training data (20 ``good" heartbeats) and the test data (training data with 3 ``bad" heartbeats appended for simplicity) can be downloaded from the H2O GitHub repository for the H2O Deep Learning documentation at http://bit.ly/1yywZzi. Each row represents a single heartbeat. The autoencoder is trained as follows: 

\begin{spverbatim}

train_ecg.hex = h2o.uploadFile(h2o_server, path="ecg_train.csv", header=F, sep=",", key="train_ecg.hex") 
test_ecg.hex = h2o.uploadFile(h2o_server, path="ecg_test.csv", header=F, sep=",", key="test_ecg.hex") 

#Train deep autoencoder learning model on "normal" training data, y ignored 
anomaly_model = h2o.deeplearning(x=1:210, y=1, train_ecg.hex, activation = "Tanh", classification=F, autoencoder=T, hidden = c(50,20,50), l1=1E-4, 
epochs=100)                 
                              
#Compute reconstruction error with the Anomaly detection app (MSE between
output layer and input layer)
recon_error.hex = h2o.anomaly(test_ecg.hex, anomaly_model)
                              
#Pull reconstruction error data into R and plot to find outliers (last 3
heartbeats)
recon_error = as.data.frame(recon_error.hex)
recon_error
plot.ts(recon_error)

#Note: Testing = Reconstructing the test dataset
test_recon.hex = h2o.predict(anomaly_model, test_ecg.hex) 
head(test_recon.hex)              

\end{spverbatim}
\noindent

\newpage

\section{Appendix A: Complete parameter list}
\begin{itemize}
\item \texttt{x}: A vector containing the names of the predictors in the model. No default.
\item \texttt{y}: The name of the response variable in the model. No default.
\item \texttt{data}: An \texttt{H2OParsedData} object containing the training data. No default.
\item \texttt{key}: The unique hex key assigned to the resulting model. If none is given, a key will automatically be generated.
\item \texttt{override\_with\_best\_model}: If enabled, override the final model with the best model found during training. Default is true.
\item \texttt{checkpoint}: Model checkpoint (either key or H2ODeepLearningModel) to resume training with.
\item \texttt{classification}: A logical value indicating whether the algorithm should conduct classification. Otherwise, regression is performed on a numeric response variable.
\item \texttt{nfolds}: Number of folds for cross-validation. If the number of folds is more than 1, then validation must remain empty. Default is false.
\item \texttt{validation}: An \texttt{H2OParsedData} object indicating the validation dataset used to construct confusion matrix. If left blank, default is the training data.
\item \texttt{activation}: The choice of nonlinear, differentiable activation function used throughout the network. Options are \texttt{Tanh, TanhWithDropout, Rectifier, RectifierWithDropout, Maxout, MaxoutWithDropout}, and the default is \texttt{Rectifier}. See section \ref{2.2.2} for more details.
\item \texttt{hidden}: The number and size of each hidden layer in the model. For example, if c(100,200,100) is specified, a model with 3 hidden layers will be produced, and the middle hidden layer will have 200 neurons. The default is c(200,200). For grid search, use list(c(10,10), c(20,20)) etc. See section \ref{3.2} for more details. .
\item \texttt{autoencoder}: Default is false. See section \ref{4} for more details.
\item \texttt{use\_all\_factor\_levels}: Use all factor levels of categorical variables. Otherwise, the first factor level is omitted (without loss of accuracy). Useful for variable importances and auto-enabled for autoencoder.
\item \texttt{epochs}: The number of passes over the training dataset to be carried out. It is recommended to start with lower values for initial grid searches. The value can be modified during checkpoint restarts and allows continuation of selected models. Default is 10.
\item \texttt{train\_samples\_per\_iteration}: Default is -1, but performance might depend greatly on this parameter. See section \ref{2.2.4} for more details.
\item \texttt{seed}: The random seed controls sampling and initialization. Reproducible results are only expected with single-threaded operation (i.e. when running on one node, turning off load balancing and providing a small dataset that fits in one chunk).  In general, the multi-threaded asynchronous updates to the model parameters will result in (intentional) race conditions and non-reproducible results. Note that deterministic sampling and initialization might still lead to some weak sense of determinism in the model. Default is a random real number.
\item \texttt{adaptive\_rate}: The default enables this feature for adaptive learning rate. See section \ref{2.4.3}  for more details.
\item \texttt{rho}: The first of two hyperparameters for adaptive learning rate (when it is enabled). This parameter is similar to momentum and relates to the memory to prior weight updates. Typical values are between 0.9 and 0.999. Default value is 0.95. See section \ref{2.4.3} for more details.
\item \texttt{epsilon}: The second of two hyperparameters for adaptive learning rate (when it is enabled). This parameter is similar to learning rate annealing during initial training and momentum at later stages where it allows forward progress. Typical values are between 1e-10 and 1e-4. This parameter is only active if adaptive learning rate is enabled. Default is 1e-6. See section \ref{2.4.3} for more details.
\item \texttt{rate}: The learning rate $\alpha$. Higher values lead to less stable models  while lower values  lead to slower convergence. Default is 0.005.
\item \texttt{rate\_annealing}: Default value is 1e-6 (when adaptive learning is disabled). See section \ref{2.4.2} for more details.
\item \texttt{rate\_decay}: Default is 1.0 (when adaptive learning is disabled). The learning rate decay parameter controls the change of learning rate across layers.
\item \texttt{momentum\_start}: The momentum\_start parameter controls the amount of momentum at the beginning of training (when adaptive learning is disabled). Default is 0. \ref{2.4.1} for more details.
\item \texttt{momentum\_ramp}: The momentum\_ramp parameter controls the amount of learning for which momentum increases assuming momentum\_stable is larger than momentum\_start. It can be enabled when adaptive learning is disabled. The ramp is measured in the number of training samples. Default is 1e-6. See section \ref{2.4.1} for more details.
\item \texttt{momentum\_stable}: The momentum\_stable parameter controls the final momentum value reached after momentum\_ramp training samples (when adaptive learning is disabled). The momentum used for training will remain the same for training beyond reaching that point. Default is 0.  See section \ref{2.4.1} for more details.
\item \texttt{neverov\_accelerated\_gradient}: The default is true (when adaptive learning is disabled). See Section \ref{2.4.1} for more details.
\item \texttt{input\_dropout\_ratio}: The default is 0. See Section \ref{2.3} for more details.
\item \texttt{hidden\_dropout\_ratio}: The default is 0. See Section \ref{2.3} for more details.
\item \texttt{l1}: The default is 0. See section \ref{2.3} for more details.
\item \texttt{l2}: The default is 0. See section \ref{2.3} for more details.
\item \texttt{max\_w2}: A maximum on the sum of the squared incoming weights into any one neuron. This tuning parameter is especially useful for unbound activation functions such as Maxout or Rectifier. The default leaves this maximum unbounded.
\item \texttt{initial\_weight\_distribution}:The distribution from which initial weights are to be drawn. The default is the uniform adaptive option. Other options are Uniform and Normal distributions. See section \ref{2.2.1} for more details.
\item \texttt{initial\_weight\_scale}: The scale of the distribution function for Uniform or Normal distributions. For Uniform, the values are drawn uniformly from (-initial\_weight\_scale, initial\_weight\_scale). For Normal, the values are drawn from a Normal distribution with a standard deviation of initial\_weight\_scale. The default is 1.0. See section \ref{2.2.1} for more details.
\item \texttt{loss}: The default is automatic based on the particular learning problem. See section \ref{2.2.2} for more details.
\item \texttt{score\_interval}: The minimum time (in seconds) to elapse between model scoring. The actual interval is determined by the number of training samples per iteration and the scoring duty cycle. Default is 5.
\item \texttt{score\_training\_samples}: The number of training dataset points to be used for scoring. Will be randomly sampled. Use 0 for selecting the entire training dataset. Default is 10000.
\item \texttt{score\_validation\_samples}: The number of validation dataset points to be used for scoring. Can be randomly sampled or stratified (if ``balance classes" is set and ``score validation sampling" is set to stratify). Use 0 for selecting the entire training dataset (this is also the default).
\item \texttt{score\_duty\_cycle}: Maximum fraction of wall clock time spent on model scoring on training and validation samples, and on diagnostics such as computation of feature importances (i.e., not on training). Default is 0.1.
\item \texttt{classification\_stop}: The stopping criteria in terms of classification error (1-accuracy) on the training data scoring dataset. When the error is at or below this threshold, training stops. Default is 0.
\item \texttt{regression\_stop}: The stopping criteria in terms of regression error (MSE) on the training data scoring dataset. When the error is at or below this threshold, training stops. Default is 1e-6.
\item \texttt{quiet\_mode}: Enable quiet mode for less output to standard output. Default is false.
\item \texttt{max\_confusion\_matrix\_size}: For classification models, the maximum size (in terms of classes) of the confusion matrix for it to be printed. This option is meant to avoid printing extremely large confusion matrices. Default is 20.
\item \texttt{max\_hit\_ratio\_k}: The maximum number (top K) of predictions to use for hit ratio computation (for multi-class only, 0 to disable). Default is 10.
\item \texttt{balance\_classes}: For imbalanced data, balance training data class counts via over/under-sampling. This can result in improved predictive accuracy. Default is false.
\item \texttt{class\_sampling\_factors}: Desired over/under-sampling ratios per class (lexicographic order). Only when balance\_classes is enabled. If not specified, they will be automatically computed to obtain class balance during training.
\item \texttt{max\_after\_balance\_size}: When classes are balanced, limit the resulting dataset size to the specified multiple of the original dataset size. This is the maximum relative size of the training data after balancing class counts (can be less than 1.0). Default is 5.0.
\item \texttt{score\_validation\_sampling}: Method used to sample validation dataset for scoring. The possible methods are Uniform and Stratified. Default is Uniform.
\item \texttt{diagnostics}: Gather diagnostics for hidden layers, such as mean and RMS values of learning rate, momentum, weights and biases. Default is true.
\item \texttt{variable\_importances}: Whether to compute variable importances for input features. The implementation considers the weights connecting the input features to the first two hidden layers. Default is false.
\item \texttt{fast\_mode}: Enable fast mode (minor approximation in back-propagation), should not affect results significantly. Default is true.
\item \texttt{ignore\_const\_cols}: Ignore constant training columns (no information can be gained anyway). Default is true.
\item \texttt{force\_load\_balance}:  Increase training speed on small datasets by splitting it into many chunks to allow utilization of all cores. Default is true.
\item \texttt{replicate\_training\_data}:  Replicate the entire training dataset onto every node for faster training on small datasets. Default is true.
\item \texttt{single\_node\_mode}:  Run on a single node for fine-tuning of model parameters. Can be useful for faster convergence during checkpoint resumes after training on a very large count of nodes (for fast initial convergence). Default is false.
\item \texttt{shuffle\_training\_data}: Enable shuffling of training data (on each node). This option is recommended if training data is replicated on N nodes, and the number of training samples per iteration is close to N times the dataset size, where all nodes train will (almost) all the data. It is automatically enabled if the number of training samples per iteration is set to -1 (or to N times the dataset size or larger), otherwise it is disabled by default.
\item \texttt{max\_categorical\_features}:  Max. number of categorical features, enforced via hashing (Experimental).
\item \texttt{reproducible}: Force reproducibility on small data (will be slow - only uses 1 thread)
\end{itemize}


\section{Appendix B: References}
\href{http://h2o.ai/}{H2O website}
\\\href{http://docs.h2oai.com}{H2O documentation} 
\\\href{https://github.com/h2oai/h2o/tree/master/docs/deeplearning/DeepLearningRVignetteDemo}{H2O GitHub repository}
\\\href{mailto:h2ostream@googlegroups.com}{H2O support}
\\\href{https://0xdata.atlassian.net/secure/Dashboard.jspa}{H2O JIRA}
\\\href{http://www.iro.umontreal.ca/~lisa/pointeurs/TR1312.pdf}{(Bengio, 2009}
\\\href{http://yann.lecun.com/exdb/publis/pdf/lecun-98b.pdf}{LeCun et al, 1998}
\\\href{http://arxiv.org/pdf/1302.4389.pdf}{Goodfellow et al, 2013}
\\\href{http://i.stanford.edu/hazy/papers/hogwild-nips.pdf}{Niu et al, 2011}
\\\href{http://arxiv.org/pdf/1207.0580.pdf}{Hinton et al., 2012}
\\\href{http://www.cs.toronto.edu/~fritz/absps/momentum.pdf}{Sutskever et al, 2014}
\\\href{http://arxiv.org/pdf/1212.5701v1.pdf}{Zeiler, 2012}
\\\href{https://github.com/h2oai/h2o/tree/master/docs/deeplearning/DeepLearningRVignetteDemo}{H2O GitHub repository for the H2O Deep Learning documentation}
\\\href{http://yann.lecun.com/exdb/mnist/}{MNIST database}
\\\href{http://www.cs.toronto.edu/~hinton/science.pdf}{Hinton et al, 2006}

\end{document}<|MERGE_RESOLUTION|>--- conflicted
+++ resolved
@@ -316,11 +316,8 @@
 \\
 \subsection{Loading data} \label{2.5}
 
-<<<<<<< HEAD
-Loading a dataset in R for use with H2O is slightly different from the usual methodology, as we must convert our datasets into \texttt{H2OParsedData} objects. For an example, we use a toy weather dataset included in the \href{https://github.com/0xdata/h2o/tree/master/docs/deeplearning/DeepLearningRVignetteDemo}{H2O GitHub repository for the H2O Deep Learning documentation} at \\https://github.com/0xdata/h2o/tree/master/docs/deeplearning/DeepLearningRVignetteDemo/. First load the data to your current working directory in your R Console (do this for future dataset downloads), and then run the following command.
-=======
 Loading a dataset in R for use with H2O is slightly different from the usual methodology, as we must convert our datasets into \texttt{H2OParsedData} objects. For an example, we use a toy weather dataset included in the \href{https://github.com/h2oai/h2o/tree/master/docs/deeplearning/DeepLearningRVignetteDemo}{H2O GitHub repository for the H2O Deep Learning documentation} at \\https://github.com/h2oai/h2o/tree/master/docs/deeplearning/DeepLearningRVignetteDemo/. First load the data to your current working directory in your R Console (do this henceforth for dataset downloads), and then run the following command.
->>>>>>> 1e0aea89
+
 \begin{spverbatim}
 weather.hex = h2o.uploadFile(h2o_server, path = "weather.csv", header = TRUE, sep = ",", key = "weather.hex")
 \end{spverbatim}
