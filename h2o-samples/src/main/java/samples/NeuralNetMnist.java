--- conflicted
+++ resolved
@@ -94,18 +94,11 @@
     _trainer.start();
   }
 
-<<<<<<< HEAD
-  @Override protected Status exec() {
+  @Override protected JobState exec() {
     Frame trainf = TestUtil.parseFromH2OFolder("smalldata/mnist/train.csv.gz");
     Frame testf = TestUtil.parseFromH2OFolder("smalldata/mnist/test.csv.gz");
     train = trainf.vecs();
     test = testf.vecs();
-=======
-  @Override protected JobState exec() {
-    final double fraction = 1.0;
-    final long seed = 0xC0FFEE;
-    load(fraction, seed);
->>>>>>> c6e8d29f
 
     // Labels are on last column for this dataset
     final Vec trainLabels = train[train.length - 1];
